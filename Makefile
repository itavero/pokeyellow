--- conflicted
+++ resolved
@@ -111,25 +111,10 @@
 	$$(RGBASM) $$(RGBASMFLAGS) -o $$@ $$<
 endef
 
-<<<<<<< HEAD
-# Build tools when building the rom.
-# This has to happen before the rules are processed, since that's when scan_includes is run.
-ifeq (,$(filter clean tidy tools,$(MAKECMDGOALS)))
-
-$(info $(shell $(MAKE) -C tools))
-
 # Dependencies for objects
 $(foreach obj, $(pokeyellow_obj), $(eval $(call DEP,$(obj),$(obj:.o=.asm))))
 $(foreach obj, $(pokeyellow_debug_obj), $(eval $(call DEP,$(obj),$(obj:_debug.o=.asm))))
 $(foreach obj, $(pokeyellow_vc_obj), $(eval $(call DEP,$(obj),$(obj:_vc.o=.asm))))
-=======
-# Dependencies for objects (drop _red and _blue from asm file basenames)
-$(foreach obj, $(pokered_obj), $(eval $(call DEP,$(obj),$(obj:_red.o=.asm))))
-$(foreach obj, $(pokeblue_obj), $(eval $(call DEP,$(obj),$(obj:_blue.o=.asm))))
-$(foreach obj, $(pokeblue_debug_obj), $(eval $(call DEP,$(obj),$(obj:_blue_debug.o=.asm))))
-$(foreach obj, $(pokered_vc_obj), $(eval $(call DEP,$(obj),$(obj:_red_vc.o=.asm))))
-$(foreach obj, $(pokeblue_vc_obj), $(eval $(call DEP,$(obj),$(obj:_blue_vc.o=.asm))))
->>>>>>> 1b9540cc
 
 # Dependencies for VC files that need to run scan_includes
 %.constants.sym: %.constants.asm $(shell tools/scan_includes %.constants.asm) $(preinclude_deps) | rgbdscheck.o
