
TEXT_1  EQU $20
TEXT_2  EQU $21
TEXT_3  EQU $22
TEXT_4  EQU $23
TEXT_5  EQU $24
TEXT_6  EQU $25
TEXT_7  EQU $26
TEXT_8  EQU $27
TEXT_9  EQU $28
TEXT_10 EQU $29
TEXT_11 EQU $2a

POKEDEX_TEXT EQU $2b
MOVE_NAMES   EQU $2c

INCLUDE "macros.asm"



SECTION "Text 1", ROMX, BANK[TEXT_1]

_CardKeySuccessText1:: ; 80000 (20:4000)
	text "Bingo!@@"

_CardKeySuccessText2:: ; 80009 (20:4009)
	db $0
	line "The CARD KEY"
	cont "opened the door!"
	done

_CardKeyFailText:: ; 80029 (20:4029)
	text "Darn! It needs a"
	line "CARD KEY!"
	done

_TrainerNameText:: ; 80045 (20:4045)
	TX_RAM $cd6d
	text ": @@"

_NoNibbleText:: ; 8004d (20:404d)
	text "Not even a nibble!"
	prompt

_NothingHereText:: ; 80061 (20:4061)
	text "Looks like there's"
	line "nothing here."
	prompt

_ItsABiteText:: ; 80082 (20:4082)
	text "Oh!"
	line "It's a bite!"
	prompt

_ExclamationText:: ; 80093 (20:4093)
	text "!"
	done

_GroundRoseText:: ; 80096 (20:4096)
	text "Ground rose up"
	line "somewhere!"
	done

_BoulderText:: ; 800b1 (20:40b1)
	text "This requires"
	line "STRENGTH to move!"
	done

_MartSignText:: ; 800d2 (20:40d2)
	text "All your item"
	line "needs fulfilled!"
	cont "#MON MART"
	done

_PokeCenterSignText:: ; 800fc (20:40fc)
	text "Heal Your #MON!"
	line "#MON CENTER"
	done

_FoundItemText:: ; 80119 (20:4119)
	text $52, " found"
	line "@"
	TX_RAM $cf4b
	text "!@@"

_NoMoreRoomForItemText:: ; 8012a (20:412a)
	text "No more room for"
	line "items!"
	done

_OaksAideHiText:: ; 80143 (20:4143)
	text "Hi! Remember me?"
	line "I'm PROF.OAK's"
	cont "AIDE!"

	para "If you caught @"
	TX_NUM $ffdb, 1, 3
	db $0
	line "kinds of #MON,"
	cont "I'm supposed to"
	cont "give you an"
	cont "@"
	TX_RAM $cc5b
	text "!"

	para "So, ", $52, "! Have"
	line "you caught at"
	cont "least @"
	TX_NUM $ffdb, 1, 3
	text " kinds of"
	cont "#MON?"
	done

_OaksAideUhOhText:: ; 801e4 (20:41e4)
	text "Let's see..."
	line "Uh-oh! You have"
	cont "caught only @"
	TX_NUM $ffdd, 1, 3
	db $0
	cont "kinds of #MON!"

	para "You need @"
	TX_NUM $ffdb, 1, 3
	text " kinds"
	line "if you want the"
	cont "@"
	TX_RAM $cc5b
	text "."
	done

_OaksAideComeBackText:: ; 80250 (20:4250)
	text "Oh. I see."

	para "When you get @"
	TX_NUM $ffdb, 1, 3
	db $0
	line "kinds, come back"
	cont "for @"
	TX_RAM $cc5b
	text "."
	done

_OaksAideHereYouGoText:: ; 8028c (20:428c)
	text "Great! You have"
	line "caught @"
	TX_NUM $ffdd, 1, 3
	text " kinds "
	cont "of #MON!"
	cont "Congratulations!"

	para "Here you go!"
	prompt

_OaksAideGotItemText:: ; 802d9 (20:42d9)
	text $52, " got the"
	line "@"
	TX_RAM $cc5b
	text "!@@"

_OaksAideNoRoomText:: ; 802ec (20:42ec)
	text "Oh! I see you"
	line "don't have any"
	cont "room for the"
	cont "@"
	TX_RAM $cc5b
	text "."
	done

INCLUDE "text/maps/viridian_forest.asm"
INCLUDE "text/maps/mt_moon_1f.asm"
INCLUDE "text/maps/mt_moon_b1f.asm"
INCLUDE "text/maps/mt_moon_b2f.asm"
INCLUDE "text/maps/ss_anne_1.asm"
INCLUDE "text/maps/ss_anne_2.asm"
INCLUDE "text/maps/ss_anne_3.asm"
INCLUDE "text/maps/ss_anne_4.asm"
INCLUDE "text/maps/ss_anne_5.asm"
INCLUDE "text/maps/ss_anne_6.asm"
INCLUDE "text/maps/ss_anne_7.asm"
INCLUDE "text/maps/ss_anne_8.asm"
INCLUDE "text/maps/ss_anne_9.asm"
INCLUDE "text/maps/ss_anne_10.asm"
INCLUDE "text/maps/victory_road_3f.asm"
INCLUDE "text/maps/rocket_hideout_b1f.asm"
INCLUDE "text/maps/rocket_hideout_b2f.asm"
INCLUDE "text/maps/rocket_hideout_b3f.asm"
INCLUDE "text/maps/rocket_hideout_b4f.asm"
INCLUDE "text/maps/rocket_hideout_elevator.asm"
INCLUDE "text/maps/silph_co_2f.asm"
INCLUDE "text/maps/silph_co_3f.asm"
INCLUDE "text/maps/silph_co_4f.asm"
INCLUDE "text/maps/silph_co_5f_1.asm"


SECTION "Text 2", ROMX, BANK[TEXT_2]

INCLUDE "text/maps/silph_co_5f_2.asm"
INCLUDE "text/maps/silph_co_6f.asm"
INCLUDE "text/maps/silph_co_7f.asm"
INCLUDE "text/maps/silph_co_8f.asm"
INCLUDE "text/maps/silph_co_9f.asm"
INCLUDE "text/maps/silph_co_10f.asm"
INCLUDE "text/maps/silph_co_11f.asm"
INCLUDE "text/maps/mansion_2f.asm"
INCLUDE "text/maps/mansion_3f.asm"
INCLUDE "text/maps/mansion_b1f.asm"
INCLUDE "text/maps/safari_zone_east.asm"
INCLUDE "text/maps/safari_zone_north.asm"
INCLUDE "text/maps/safari_zone_west.asm"
INCLUDE "text/maps/safari_zone_center.asm"
INCLUDE "text/maps/safari_zone_rest_house_1.asm"
INCLUDE "text/maps/safari_zone_secret_house.asm"
INCLUDE "text/maps/safari_zone_rest_house_2.asm"
INCLUDE "text/maps/safari_zone_rest_house_3.asm"
INCLUDE "text/maps/safari_zone_rest_house_4.asm"
INCLUDE "text/maps/unknown_dungeon_1f.asm"
INCLUDE "text/maps/unknown_dungeon_2f.asm"
INCLUDE "text/maps/unknown_dungeon_b1f.asm"
INCLUDE "text/maps/victory_road_1f.asm"
INCLUDE "text/maps/lance.asm"
INCLUDE "text/maps/hall_of_fame.asm"
INCLUDE "text/maps/champion.asm"
INCLUDE "text/maps/lorelei.asm"
INCLUDE "text/maps/bruno.asm"
INCLUDE "text/maps/agatha.asm"
INCLUDE "text/maps/rock_tunnel_b2f_1.asm"


SECTION "Text 3", ROMX, BANK[TEXT_3]

INCLUDE "text/maps/rock_tunnel_b2f_2.asm"
INCLUDE "text/maps/seafoam_islands_1f.asm"
INCLUDE "text/maps/seafoam_islands_b1f.asm"
INCLUDE "text/maps/seafoam_islands_b2f.asm"
INCLUDE "text/maps/seafoam_islands_b3f.asm"
INCLUDE "text/maps/seafoam_islands_b4f.asm"

_AIBattleWithdrawText:: ; 880be (22:40be)
	TX_RAM W_TRAINERNAME
	text " with-"
	line "drew @"
	TX_RAM W_ENEMYMONNAME
	text "!"
	prompt

_AIBattleUseItemText:: ; 880d5 (22:40d5)
	TX_RAM W_TRAINERNAME
	db $0
	line "used @"
	TX_RAM $CD6D
	db $0
	cont "on @"
	TX_RAM W_ENEMYMONNAME
	text "!"
	prompt

_TradeWentToText:: ; 880ef (22:40ef)
	TX_RAM $cf4b
	text " went"
	line "to @"
	TX_RAM $d887
	text "."
	done

_TradeForText:: ; 88103 (22:4103)
	text "For ", $52, "'s"
	line "@"
	TX_RAM $cf4b
	text ","
	done

_TradeSendsText:: ; 88112 (22:4112)
	TX_RAM $d887
	text " sends"
	line "@"
	TX_RAM $cd6d
	text "."
	done

_TradeWavesFarewellText:: ; 88124 (22:4124)
	TX_RAM $d887
	text " waves"
	line "farewell as"
	done

_TradeTransferredText:: ; 8813b (22:413b)
	TX_RAM $cd6d
	text " is"
	line "transferred."
	done

_TradeTakeCareText:: ; 88150 (22:4150)
	text "Take good care of"
	line "@"
	TX_RAM $cd6d
	text "."
	done

_TradeWillTradeText:: ; 8816a (22:416a)
	TX_RAM $d887
	text " will"
	line "trade @"
	TX_RAM $cd6d
	db $0
	done

_TradeforText:: ; 88180 (22:4180)
	text "for ", $52, "'s"
	line "@"
	TX_RAM $cf4b
	text "."
	done

_PlaySlotMachineText:: ; 8818f (22:418f)
	text "A slot machine!"
	line "Want to play?"
	done

_OutOfCoinsSlotMachineText:: ; 881ae (22:41ae)
	text "Darn!"
	line "Ran out of coins!"
	done

_BetHowManySlotMachineText:: ; 881c7 (22:41c7)
	text "Bet how many"
	line "coins?"
	done

_StartSlotMachineText:: ; 881dc (22:41dc)
	text "Start!"
	done

_NotEnoughCoinsSlotMachineText:: ; 881e4 (22:41e4)
	text "Not enough"
	line "coins!"
	prompt

_OneMoreGoSlotMachineText:: ; 881f7 (22:41f7)
	text "One more "
	line "go?"
	done

_LinedUpText:: ; 88206 (22:4206)
	text " lined up!"
	line "Scored @"
	TX_RAM $cf4b
	text " coins!"
	done

_NotThisTimeText:: ; 88226 (22:4226)
	text "Not this time!"
	prompt

_YeahText:: ; 88236 (22:4236)
	text "Yeah!@@"

_DexSeenOwnedText:: ; 8823e (22:423e)
	text "#DEX   Seen:@"
	TX_NUM $cc5b, 1, 3
	db $0
	line "         Owned:@"
	TX_NUM $cc5c, 1, 3
	db "@"

_DexRatingText:: ; 88267 (22:4267)
	text "#DEX Rating", $6d
	done

_GymStatueText1:: ; 88275 (22:4275)
	TX_RAM wGymCityName
	db $0
	line "#MON GYM"
	cont "LEADER: @"
	TX_RAM wGymLeaderName
	db $0

	para "WINNING TRAINERS:"
	line $53
	done

_GymStatueText2:: ; 882a5 (22:42a5)
	TX_RAM wGymCityName
	db $0
	line "#MON GYM"
	cont "LEADER: @"
	TX_RAM wGymLeaderName
	db $0

	para "WINNING TRAINERS:"
	line $53
	cont $52
	done

_ViridianCityPokecenterGuyText:: ; 882d7 (22:42d7)
	text "#MON CENTERs"
	line "heal your tired,"
	cont "hurt or fainted"
	cont "#MON!"
	done

_PewterCityPokecenterGuyText:: ; 8830c (22:430c)
	text "Yawn!"

	para "When JIGGLYPUFF"
	line "sings, #MON"
	cont "get drowsy..."

	para "...Me too..."
	line "Snore..."
	done

_CeruleanPokecenterGuyText:: ; 88353 (22:4353)
	text "BILL has lots of"
	line "#MON!"

	para "He collects rare"
	line "ones too!"
	done

_LavenderPokecenterGuyText:: ; 88386 (22:4386)
	text "CUBONEs wear"
	line "skulls, right?"

	para "People will pay a"
	line "lot for one!"
	done

_MtMoonPokecenterBenchGuyText:: ; 883c2 (22:43c2)
	text "If you have too"
	line "many #MON, you"
	cont "should store them"
	cont "via PC!"
	done

_RockTunnelPokecenterGuyText:: ; 883fc (22:43fc)
	text "I heard that"
	line "GHOSTs haunt"
	cont "LAVENDER TOWN!"
	done

_UnnamedText_624c1:: ; 88426 (22:4426)
	text "I wish I could"
	line "catch #MON."
	done

_UnnamedText_624c6:: ; 88442 (22:4442)
	text "I'm tired from"
	line "all the fun..."
	done

_UnnamedText_624cb:: ; 88460 (22:4460)
	text "SILPH's manager"
	line "is hiding in the"
	cont "SAFARI ZONE."
	done

_VermilionPokecenterGuyText:: ; 8848e (22:448e)
	text "It is true that a"
	line "higher level"
	cont "#MON will be"
	cont "more powerful..."

	para "But, all #MON"
	line "will have weak"
	cont "points against"
	cont "specific types."

	para "So, there is no"
	line "universally"
	cont "strong #MON."
	done

_CeladonCityPokecenterGuyText:: ; 88531 (22:4531)
	text "If I had a BIKE,"
	line "I would go to"
	cont "CYCLING ROAD!"
	done

_FuchsiaCityPokecenterGuyText:: ; 8855f (22:455f)
	text "If you're studying "
	line "#MON, visit"
	cont "the SAFARI ZONE."

	para "It has all sorts"
	line "of rare #MON."
	done

_CinnabarPokecenterGuyText:: ; 885af (22:45af)
	text "#MON can still"
	line "learn techniques"
	cont "after canceling"
	cont "evolution."

	para "Evolution can wait"
	line "until new moves"
	cont "have been learned."
	done

_SaffronCityPokecenterGuyText1:: ; 88621 (22:4621)
	text "It would be great"
	line "if the ELITE FOUR"
	cont "came and stomped"
	cont "TEAM ROCKET!"
	done

_SaffronCityPokecenterGuyText2:: ; 88664 (22:4664)
	text "TEAM ROCKET took"
	line "off! We can go"
	cont "out safely again!"
	cont "That's great!"
	done

_CeladonCityHotelText:: ; 886a4 (22:46a4)
	text "My sis brought me"
	line "on this vacation!"
	done

_BookcaseText:: ; 886c9 (22:46c9)
	text "Crammed full of"
	line "#MON books!"
	done

_NewBicycleText:: ; 886e6 (22:46e6)
	text "A shiny new"
	line "BICYCLE!"
	done

_PushStartText:: ; 886fc (22:46fc)
	text "Push START to"
	line "open the MENU!"
	done

_SaveOptionText:: ; 8871a (22:471a)
	text "The SAVE option is"
	line "on the MENU"
	cont "screen."
	done

_StrengthsAndWeaknessesText:: ; 88742 (22:4742)
	text "All #MON types"
	line "have strong and"
	cont "weak points"
	cont "against others."
	done

_TimesUpText:: ; 8877e (22:477e)
	text "PA: Ding-dong!"

	para "Time's up!"
	prompt

_GameOverText:: ; 88798 (22:4798)
	text "PA: Your SAFARI"
	line "GAME is over!"
	done

_CinnabarGymQuizIntroText:: ; 887b7 (22:47b7)
	text "#MON Quiz!"

	para "Get it right and"
	line "the door opens to"
	cont "the next room!"

	para "Get it wrong and"
	line "face a trainer!"

	para "If you want to"
	line "conserve your"
	cont "#MON for the"
	cont "GYM LEADER..."

	para "Then get it right!"
	line "Here we go!"
	prompt

_CinnabarQuizQuestionsText1:: ; 8886d (22:486d)
	text "CATERPIE evolves"
	line "into BUTTERFREE?"
	done

_CinnabarQuizQuestionsText2:: ; 88890 (22:4890)
	text "There are 9"
	line "certified #MON"
	cont "LEAGUE BADGEs?"
	done

_CinnabarQuizQuestionsText3:: ; 888bb (22:48bb)
	text "POLIWAG evolves 3"
	line "times?"
	done

_CinnabarQuizQuestionsText4:: ; 888d5 (22:48d5)
	text "Are thunder moves"
	line "effective against"
	cont "ground element-"
	cont "type #MON?"
	done

_CinnabarQuizQuestionsText5:: ; 88915 (22:4915)
	text "#MON of the"
	line "same kind and"
	cont "level are not"
	cont "identical?"
	done

_CinnabarQuizQuestionsText6:: ; 88949 (22:4949)
	text "TM28 contains"
	line "TOMBSTONER?"
	done

_CinnabarGymQuizCorrectText:: ; 88964 (22:4964)
	text "You're absolutely"
	line "correct!"

	para "Go on through!@@"

_CinnabarGymQuizIncorrectText:: ; 8898f (22:498f)
	text "Sorry! Bad call!"
	prompt

_MagazinesText:: ; 889a1 (22:49a1)
	text "#MON magazines!"

	para "#MON notebooks!"

	para "#MON graphs!"
	done

_BillsHouseMonitorText:: ; 889cf (22:49cf)
	text "TELEPORTER is"
	line "displayed on the"
	cont "PC monitor."
	done

_BillsHouseInitiatedText:: ; 889fb (22:49fb)
	text $52, " initiated"
	line "TELEPORTER's Cell"
	cont "Separator!@@"

_BillsHousePokemonListText1:: ; 88a25 (22:4a25)
	text "BILL's favorite"
	line "#MON list!"
	prompt

_BillsHousePokemonListText2:: ; 88a40 (22:4a40)
	text "Which #MON do"
	line "you want to see?"
	done

_OakLabEmailText:: ; 88a60 (22:4a60)
	text "There's an e-mail"
	line "message here!"

	para "..."

	para "Calling all"
	line "#MON trainers!"

	para "The elite trainers"
	line "of #MON LEAGUE"
	cont "are ready to take"
	cont "on all comers!"

	para "Bring your best"
	line "#MON and see"
	cont "how you rate as a"
	cont "trainer!"

	para "#MON LEAGUE HQ"
	line "INDIGO PLATEAU"

	para "PS: PROF.OAK,"
	line "please visit us!"
	cont "..."
	done

_GameCornerCoinCaseText:: ; 88b5b (22:4b5b)
	text "A COIN CASE is"
	line "required!"
	done

_GameCornerNoCoinsText:: ; 88b75 (22:4b75)
	text "You don't have"
	line "any coins!"
	done

_GameCornerOutOfOrderText:: ; 88b8f (22:4b8f)
	text "OUT OF ORDER"
	line "This is broken."
	done

_GameCornerOutToLunchText:: ; 88bad (22:4bad)
	text "OUT TO LUNCH"
	line "This is reserved."
	done

_GameCornerSomeonesKeysText:: ; 88bcd (22:4bcd)
	text "Someone's keys!"
	line "They'll be back."
	done

_JustAMomentText:: ; 88bed (22:4bed)
	text "Just a moment."
	done

TMNotebookText:: ; 88bfd (22:4bfd)
	text "It's a pamphlet"
	line "on TMs."

	para "..."

	para "There are 50 TMs"
	line "in all."

	para "There are also 5"
	line "HMs that can be"
	cont "used repeatedly."

	para "SILPH CO.@@"

_TurnPageText:: ; 88c6f (22:4c6f)
	text "Turn the page?"
	done

_ViridianSchoolNotebookText5:: ; 88c7f (22:4c7f)
	text "GIRL: Hey! Don't"
	line "look at my notes!@@"

_ViridianSchoolNotebookText1:: ; 88ca3 (22:4ca3)
	text "Looked at the"
	line "notebook!"

	para "First page..."

	para "# BALLs are"
	line "used to catch"
	cont "#MON."

	para "Up to 6 #MON"
	line "can be carried."

	para "People who raise"
	line "and make #MON"
	cont "fight are called"
	cont "#MON trainers."
	prompt

_ViridianSchoolNotebookText2:: ; 88d46 (22:4d46)
	text "Second page..."

	para "A healthy #MON"
	line "may be hard to"
	cont "catch, so weaken"
	cont "it first!"

	para "Poison, burns and"
	line "other damage are"
	cont "effective!"
	prompt

_ViridianSchoolNotebookText3:: ; 88dbd (22:4dbd)
	text "Third page..."

	para "#MON trainers"
	line "seek others to"
	cont "engage in #MON"
	cont "fights."

	para "Battles are"
	line "constantly fought"
	cont "at #MON GYMs."
	prompt

_ViridianSchoolNotebookText4:: ; 88e2c (22:4e2c)
	text "Fourth page..."

	para "The goal for"
	line "#MON trainers"
	cont "is to beat the "
	cont "top 8 #MON"
	cont "GYM LEADERs."

	para "Do so to earn the"
	line "right to face..."

	para "The ELITE FOUR of"
	line "#MON LEAGUE!"
	prompt

_UnnamedText_52a10:: ; 88ec1 (22:4ec1)
	text "Enemies on every"
	line "side!"
	done

_UnnamedText_52a1d:: ; 88ed9 (22:4ed9)
	text "What goes around"
	line "comes around!"
	done

_FightingDojoText:: ; 88ef9 (22:4ef9)
	text "FIGHTING DOJO"
	done

_IndigoPlateauHQText:: ; 88f08 (22:4f08)
	text "INDIGO PLATEAU"
	line "#MON LEAGUE HQ"
	done

_RedBedroomSNESText:: ; 88f27 (22:4f27)
	text $52, " is"
	line "playing the SNES!"
	cont "...Okay!"
	cont "It's time to go!"
	done

_Route15UpstairsBinocularsText:: ; 88f58 (22:4f58)
	text "Looked into the"
	line "binoculars..."

	para "A large, shining"
	line "bird is flying"
	cont "toward the sea."
	done

_AerodactylFossilText:: ; 88fa7 (22:4fa7)
	text "AERODACTYL Fossil"
	line "A primitive and"
	cont "rare #MON."
	done

_KabutopsFossilText:: ; 88fd5 (22:4fd5)
	text "KABUTOPS Fossil"
	line "A primitive and"
	cont "rare #MON."
	done

_LinkCableHelpText1:: ; 89001 (22:5001)
	text "TRAINER TIPS"

	para "Using a Game Link"
	line "Cable"
	prompt

_LinkCableHelpText2:: ; 89027 (22:5027)
	text "Which heading do"
	line "you want to read?"
	done

_LinkCableInfoText1:: ; 8904b (22:504b)
	text "When you have"
	line "linked your GAME"
	cont "BOY with another"
	cont "GAME BOY, talk to"
	cont "the attendant on"
	cont "the right in any"
	cont "#MON CENTER."
	prompt

_LinkCableInfoText2:: ; 890bd (22:50bd)
	text "COLOSSEUM lets"
	line "you play against"
	cont "a friend."
	prompt

_LinkCableInfoText3:: ; 890e8 (22:50e8)
	text "TRADE CENTER is"
	line "used for trading"
	cont "#MON."
	prompt

_ViridianSchoolBlackboardText1:: ; 89110 (22:5110)
	text "The blackboard"
	line "describes #MON"
	cont "STATUS changes"
	cont "during battles."
	prompt

_ViridianSchoolBlackboardText2:: ; 8914e (22:514e)
	text "Which heading do"
	line "you want to read?"
	done

_ViridianBlackboardSleepText:: ; 89172 (22:5172)
	text "A #MON can't"
	line "attack if it's"
	cont "asleep!"

	para "#MON will stay"
	line "asleep even after"
	cont "battles."

	para "Use AWAKENING to"
	line "wake them up!"
	prompt

_ViridianBlackboardPoisonText:: ; 891de (22:51de)
	text "When poisoned, a"
	line "#MON's health"
	cont "steadily drops."

	para "Poison lingers"
	line "after battles."

	para "Use an ANTIDOTE"
	line "to cure poison!"
	prompt

_ViridianBlackbaordPrlzText:: ; 8924b (22:524b)
	text "Paralysis could"
	line "make #MON"
	cont "moves misfire!"

	para "Paralysis remains"
	line "after battles."

	para "Use PARLYZ HEAL"
	line "for treatment!"
	prompt

_ViridianBlackboardBurnText:: ; 892b5 (22:52b5)
	text "A burn reduces"
	line "power and speed."
	cont "It also causes"
	cont "ongoing damage."

	para "Burns remain"
	line "after battles."

	para "Use BURN HEAL to"
	line "cure a burn!"
	prompt

_ViridianBlackboardFrozenText:: ; 8932f (22:532f)
	text "If frozen, a"
	line "#MON becomes"
	cont "totally immobile!"

	para "It stays frozen"
	line "even after the"
	cont "battle ends."

	para "Use ICE HEAL to"
	line "thaw out #MON!"
	prompt

_VermilionGymTrashText:: ; 893a7 (22:53a7)
	text "Nope, there's"
	line "only trash here."
	done

_VermilionGymTrashSuccesText1:: ; 893c6 (22:53c6)
	text "Hey! There's a"
	line "switch under the"
	cont "trash!"
	cont "Turn it on!"

	para "The 1st electric"
	line "lock opened!@@"

_VermilionGymTrashSuccesText2:: ; 89418 (22:5418)
	text "Hey! There's"
	line "another switch"
	cont "under the trash!"
	cont "Turn it on!"
	prompt

_VermilionGymTrashSuccesText3:: ; 89451 (22:5451)
	text "The 2nd electric"
	line "lock opened!"

	para "The motorized door"
	line "opened!@@"

_VermilionGymTrashFailText:: ; 8948c (22:548c)
	text "Nope! There's"
	line "only trash here."
	cont "Hey! The electric"
	cont "locks were reset!@@"

_FoundHiddenItemText:: ; 894d0 (22:54d0)
	text $52, " found"
	line "@"
	TX_RAM $cd6d
	text "!@@"

_HiddenItemBagFullText:: ; 894e1 (22:54e1)
	text "But, ", $52, " has"
	line "no more room for"
	cont "other items!"
	done

_FoundHiddenCoinsText:: ; 8950b (22:550b)
	text $52, " found"
	line "@"
	db $2, $a0, $ff, $c2 ; XXX $2
	text " coins!@@"

_FoundHiddenCoins2Text:: ; 89523 (22:5523)
	text $52, " found"
	line "@"
	db $2, $a0, $ff, $c2 ; XXX $2 probably coins
	text " coins!@@"

_DroppedHiddenCoinsText:: ; 8953b (22:553b)
	db $0
	para "Oops! Dropped"
	line "some coins!"
	done

_IndigoPlateauStatuesText1:: ; 89557 (22:5557)
	text "INDIGO PLATEAU"
	prompt

_IndigoPlateauStatuesText2:: ; 89567 (22:5567)
	text "The ultimate goal"
	line "of trainers!"
	cont "#MON LEAGUE HQ"
	done

_IndigoPlateauStatuesText3:: ; 89596 (22:5596)
	text "The highest"
	line "#MON authority"
	cont "#MON LEAGUE HQ"
	done

_PokemonBooksText:: ; 895c1 (22:55c1)
	text "Crammed full of"
	line "#MON books!"
	done

_DiglettSculptureText:: ; 895de (22:55de)
	text "It's a sculpture"
	line "of DIGLETT."
	done

_ElevatorText:: ; 895fb (22:55fb)
	text "This is an"
	line "elevator."
	done

_TownMapText:: ; 89611 (22:5611)
	text "A TOWN MAP.@@"

_PokemonStuffText:: ; 8961f (22:561f)
	text "Wow! Tons of"
	line "#MON stuff!"
	done

_OutOfSafariBallsText:: ; 89639 (22:5639)
	text "PA: Ding-dong!"

	para "You are out of"
	line "SAFARI BALLs!"
	prompt

_WildRanText:: ; 89666 (22:5666)
	text "Wild @"
	TX_RAM W_ENEMYMONNAME
	db $0
	line "ran!"
	prompt

_EnemyRanText:: ; 89677 (22:5677)
	text "Enemy @"
	TX_RAM W_ENEMYMONNAME
	db $0
	line "ran!"
	prompt

_HurtByPoisonText:: ; 89689 (22:5689)
	text $5a, "'s"
	line "hurt by poison!"
	prompt

_HurtByBurnText:: ; 8969d (22:569d)
	text $5a, "'s"
	line "hurt by the burn!"
	prompt

_HurtByLeechSeedText:: ; 896b3 (22:56b3)
	text "LEECH SEED saps"
	line $5a, "!"
	prompt

_EnemyMonFaintedText:: ; 0x896c7
	text "Enemy @"
	TX_RAM W_ENEMYMONNAME
	db $0
	line "fainted!"
	prompt

_MoneyForWinningText:: ; 896dd (22:56dd)
	text $52, " got ¥@"
	;XXX $2
	db $2, $79, $d0, $c3
	db $0
	line "for winning!"
	prompt

_TrainerDefeatedText:: ; 896f9 (22:56f9)
	text $52, " defeated"
	line "@"
	TX_RAM W_TRAINERNAME ; 0x89706
	text "!"
	prompt

_PlayerMonFaintedText:: ; 8970c (22:570c)
	TX_RAM W_PLAYERMONNAME
	db $0
	line "fainted!"
	prompt

_UseNextMonText:: ; 8971a (22:571a)
	text "Use next #MON?"
	done

_Sony1WinText:: ; 8972a (22:572a)
	text $53, ": Yeah! Am"
	line "I great or what?"
	prompt

_PlayerBlackedOutText2:: ; 89748 (22:5748)
	text $52, " is out of"
	line "useable #MON!"

	para $52, " blacked"
	line "out!"
	prompt

_LinkBattleLostText:: ; 89772 (22:5772)
	text $52, " lost to"
	line "@"
	TX_RAM W_TRAINERNAME ; 0x8977e
	text "!"
	prompt

_TrainerAboutToUseText:: ; 89784 (22:5784)
	TX_RAM W_TRAINERNAME
	text " is"
	line "about to use"
	cont"@"
	TX_RAM W_ENEMYMONNAME
	text "!"

	para "Will ", $52
	line "change #MON?"
	done

_TrainerSentOutText:: ; 897b4 (22:57b4)
	TX_RAM W_TRAINERNAME
	text " sent"
	line "out @"
	TX_RAM W_ENEMYMONNAME
	text "!"
	done

_NoWillText:: ; 897c9 (22:57c9)
	text "There's no will"
	line "to fight!"
	prompt

_CantEscapeText:: ; 897e3 (22:57e3)
	text "Can't escape!"
	prompt

_NoRunningText:: ; 897f1 (22:57f1)
	text "No! There's no"
	line "running from a"
	cont "trainer battle!"
	prompt

_GotAwayText:: ; 8981f (22:581f)
	text "Got away safely!"
	prompt

_ItemsCantBeUsedHereText:: ; 89831 (22:5831)
	text "Items can't be"
	line "used here."
	prompt

_AlreadyOutText:: ; 8984b (22:584b)
	TX_RAM W_PLAYERMONNAME
	text " is"
	line "already out!"
	prompt

_MoveNoPPText:: ; 89860 (22:5860)
	text "No PP left for"
	line "this move!"
	prompt

_MoveDisabledText:: ; 8987b (22:587b)
	text "The move is"
	line "disabled!"
	prompt

_NoMovesLeftText:: ; 89892 (22:5892)
	TX_RAM W_PLAYERMONNAME
	text " has no"
	line "moves left!"
	done

_MultiHitText:: ; 898aa (22:58aa)
	text "Hit the enemy"
	line "@"
	TX_NUM W_NUMHITS,1,1
	text " times!"
	prompt

_ScaredText:: ; 898c7 (22:58c7)
	TX_RAM W_PLAYERMONNAME
	text " is too"
	line "scared to move!"
	prompt

_GetOutText:: ; 898e3 (22:58e3)
	text "GHOST: Get out..."
	line "Get out..."
	prompt

_FastAsleepText:: ; 89901 (22:5901)
	text $5A
	line "is fast asleep!"
	prompt

_WokeUpText:: ; 89914 (22:5914)
	text $5A
	line "woke up!"
	prompt

_IsFrozenText:: ; 89920 (22:5920)
	text $5A
	line "is frozen solid!"
	prompt

_FullyParalyzedText:: ; 89934 (22:5934)
	text $5A,"'s"
	line "fully paralyzed!"
	prompt

_FlinchedText:: ; 89949 (22:5949)
	text $5A
	line "flinched!"
	prompt

_MustRechargeText:: ; 89956 (22:5956)
	text $5A
	line "must recharge!"
	prompt

_DisabledNoMoreText:: ; 89968 (22:5968)
	text $5A,"'s"
	line "disabled no more!"
	prompt

_IsConfusedText:: ; 8997e (22:597e)
	text $5A
	line "is confused!"
	prompt

_HurtItselfText:: ; 8998e (22:598e)
	text "It hurt itself in"
	line "its confusion!"
	prompt

_ConfusedNoMoreText:: ; 899b0 (22:59b0)
	text $5A,"'s"
	line "confused no more!"
	prompt

_SavingEnergyText:: ; 899c6 (22:59c6)
	text $5A
	line "is saving energy!"
	prompt

_UnleashedEnergyText:: ; 899db (22:59db)
	text $5A
	line "unleashed energy!"
	prompt

_ThrashingAboutText:: ; 899f0 (22:59f0)
	text $5A,"'s"
	line "thrashing about!"
	done

_AttackContinuesText:: ; 89a05 (22:5a05)
	text $5A,"'s"
	line "attack continues!"
	done

_CantMoveText:: ; 89a1b (22:5a1b)
	text $5A
	line "can't move!"
	prompt

_MoveIsDisabledText:: ; 89a29 (22:5a29)
	text $5a, "'s"
	line "@"
	TX_RAM $cd6d
	text " is"
	cont "disabled!"
	prompt

_MonName1Text:: ; 89a40 (22:5a40)
	text $5a, "@@"

_Used1Text:: ; 89a44 (22:5a44)
	db $0
	line "used @@"

_Used2Text:: ; 89a4d (22:5a4d)
	db $0
	line "used @@"

_InsteadText:: ; 89a56 (22:5a56)
	text "instead,"
	cont "@@"

_CF4BText:: ; 89a62 (22:5a62)
	TX_RAM $cf4b
	text "@"

_ExclamationPoint1Text:: ; 89a67 (22:5a67)
	text "!"
	done

_ExclamationPoint2Text:: ; 89a6a (22:5a6a)
	text "!"
	done

_ExclamationPoint3Text:: ; 89a6d (22:5a6d)
	text "!"
	done

_ExclamationPoint4Text:: ; 89a70 (22:5a70)
	text "!"
	done

_ExclamationPoint5Text:: ; 89a73 (22:5a73)
	text "!"
	done

<<<<<<< HEAD
_MissedText:: ; 89a76 (22:5a76)
=======
_AttackMissedText:: ; 89a76 (22:5a76)
>>>>>>> d218d197
	text $5a, "'s"
	line "attack missed!"
	prompt

<<<<<<< HEAD
_CrashedText:: ; 89a89 (22:5a89)
=======
_KeptGoingAndCrashedText:: ; 89a89 (22:5a89)
>>>>>>> d218d197
	text $5a
	line "kept going and"
	cont "crashed!"
	prompt

_UnaffectedText:: ; 89aa4 (22:5aa4)
	text $59, "'s"
	line "unaffected!"
	prompt

<<<<<<< HEAD
_DoesntAffectText:: ; 89ab4 (22:5ab4)
=======
_DoesntAffectMonText:: ; 89ab4 (22:5ab4)
>>>>>>> d218d197
	text "It doesn't affect"
	line $59, "!"
	prompt

_CriticalHitText:: ; 89ac9 (22:5ac9)
	text "Critical hit!"
	prompt

_OHKOText:: ; 89ad8 (22:5ad8)
	text "One-hit KO!"
	prompt

_LoafingAroundText:: ; 89ae5 (22:5ae5)
	TX_RAM W_PLAYERMONNAME
	text " is"
	line "loafing around."
	prompt

_BeganToNapText:: ; 89afd (22:5afd)
	TX_RAM W_PLAYERMONNAME
	text " began"
	line "to nap!"
	prompt

_WontObeyText:: ; 89b10 (22:5b10)
	TX_RAM W_PLAYERMONNAME
	text " won't"
	line "obey!"
	prompt

_TurnedAwayText:: ; 89b20 (22:5b20)
	TX_RAM W_PLAYERMONNAME
	text " turned"
	line "away!"
	prompt

_IgnoredOrdersText:: ; 89b32 (22:5b32)
	TX_RAM W_PLAYERMONNAME
	db $0
	line "ignored orders!"
	prompt

_SubstituteTookDamageText:: ; 89b47 (22:5b47)
	text "The SUBSTITUTE"
	line "took damage for"
	cont $59, "!"
	prompt

_SubstituteBrokeText:: ; 89b6a (22:5b6a)
	text $59, "'s"
	line "SUBSTITUTE broke!"
	prompt

_BuildingRageText:: ; 89b80 (22:5b80)
	text $5a, "'s"
	line "RAGE is building!"
	prompt

_MirrorMoveFailedText:: ; 89b96 (22:5b96)
	text "The MIRROR MOVE"
	next "failed!"
	prompt

<<<<<<< HEAD
_HitMultipleTimesText:: ; 89baf (22:5baf)
=======
_HitXTimesText:: ; 89baf (22:5baf)
>>>>>>> d218d197
	text "Hit @"
	TX_NUM $cd05, 1, 1
	text " times!"
	prompt

_GainedText:: ; 89bc2 (22:5bc2)
	TX_RAM $cd6d
	text " gained"
	line "@@"

_WithExpAllText:: ; 89bd0 (22:5bd0)
	text "with EXP.ALL,"
	cont "@@"

_BoostedText:: ; 89be1 (22:5be1)
	text "a boosted"
	cont "@@"
_ExpPointsText:: ; 89bee (22:5bee)
	TX_NUM $cf4b, 2, 4
	text " EXP. Points!"
	prompt

_GrewLevelText:: ; 89c01 (22:5c01)
	TX_RAM $cd6d
	text " grew"
	line "to level @"
	TX_NUM $d127, 1, 3
	text "!@@"

_WildMonAppearedText:: ; 89c1d (22:5c1d)
	text "Wild @"
	TX_RAM W_ENEMYMONNAME
	db $0
	line "appeared!"
	prompt

_HookedMonAttackedText:: ; 89c33 (22:5c33)
	text "The hooked"
	line "@"
	TX_RAM W_ENEMYMONNAME
	db $0
	cont "attacked!"
	prompt

_EnemyAppearedText:: ; 89c4f (22:5c4f)
	TX_RAM W_ENEMYMONNAME
	db $0
	line "appeared!"
	prompt

_TrainerWantsToFightText:: ; 89c5e (22:5c5e)
	TX_RAM W_TRAINERNAME
	text " wants"
	line "to fight!"
	prompt

_UnveiledGhostText:: ; 89c73 (22:5c73)
	text "SILPH SCOPE"
	line "unveiled the"
	cont "GHOST's identity!"
	prompt

_GhostCantBeIDdText:: ; 89c9e (22:5c9e)
	text "Darn! The GHOST"
	line "can't be ID'd!"
	prompt

_GoText:: ; 89cbc (22:5cbc)
	text "Go! @@"

_DoItText:: ; 89cc3 (22:5cc3)
	text "Do it! @@"

_GetmText:: ; 89ccd (22:5ccd)
	text "Get'm! @@"

_EnemysWeakText:: ; 89cd6 (22:5cd6)
	text "The enemy's weak!"
	line "Get'm! @@"

_PlayerMon1Text:: ; 89cf0 (22:5cf0)
	TX_RAM W_PLAYERMONNAME
	text "!"
	done

_PlayerMon2Text:: ; 89cf6 (22:5cf6)
	TX_RAM W_PLAYERMONNAME
	text " @@"

_EnoughText:: ; 89cfd (22:5cfd)
	text "enough!@@"

_OKExclamationText:: ; 89d07 (22:5d07)
	text "OK!@@"

_GoodText:: ; 89d0d (22:5d0d)
	text "good!@@"

_ComeBackText:: ; 89d15 (22:5d15)
	db $0
	line "Come back!"
	done

_SupperEffectiveText:: ; 89d22 (22:5d22)
	text "It's super"
	line "effective!"
	prompt

_NotVeryEffectiveText:: ; 89d38 (22:5d38)
	text "It's not very"
	line "effective..."
	prompt

_SafariZoneEatingText:: ; 89d53 (22:5d53)
	text "Wild @"
	TX_RAM W_ENEMYMONNAME
	db $0
	line "is eating!"
	prompt

_SafariZoneAngryText:: ; 89d6a (22:5d6a)
	text "Wild @"
	TX_RAM W_ENEMYMONNAME
	db $0
	line "is angry!"
	prompt

; money related
; XXX $2 BCD macro
; $2, pointer, byte
_PickUpPayDayMoneyText:: ; 89d80 (22:5d80)
	text $52, " picked up"
	line "¥@"
	db $2, $e5, $cc, $c3
	text "!"
	prompt

_ClearSaveDataText:: ; 89d96 (22:5d96)
	text "Clear all saved"
	line "data?"
	done

_WhichFloorText:: ; 89dad (22:5dad)
	text "Which floor do"
	line "you want? "
	done

_PartyMenuNormalText:: ; 89dc8 (22:5dc8)
	text "Choose a #MON."
	done

_PartyMenuItemUseText:: ; 89dd8 (22:5dd8)
	text "Use item on which"
	line "#MON?"
	done

_PartyMenuBattleText:: ; 89df1 (22:5df1)
	text "Bring out which"
	line "#MON?"
	done

_PartyMenuUseTMText:: ; 89e08 (22:5e08)
	text "Use TM on which"
	line "#MON?"
	done

_PartyMenuSwapMonText:: ; 89e1f (22:5e1f)
	text "Move #MON"
	line "where?"
	done

_PotionText:: ; 89e31 (22:5e31)
	TX_RAM $cd6d
	db $0
	line "recovered by @"
	TX_NUM wHPBarHPDifference, 2, 3
	text "!"
	done

_AntidoteText:: ; 89e4b (22:5e4b)
	TX_RAM $cd6d
	text " was"
	line "cured of poison!"
	done

_ParlyzHealText:: ; 89e65 (22:5e65)
	TX_RAM $cd6d
	text "'s"
	line "rid of paralysis!"
	done

_BurnHealText:: ; 89e7d (22:5e7d)
	TX_RAM $cd6d
	text "'s"
	line "burn was healed!"
	done

_IceHealText:: ; 89e94 (22:5e94)
	TX_RAM $cd6d
	text " was"
	line "defrosted!"
	done

_AwakeningText:: ; 89ea8 (22:5ea8)
	TX_RAM $cd6d
	db $0
	line "woke up!"
	done

_FullHealText:: ; 89eb6 (22:5eb6)
	TX_RAM $cd6d
	text "'s"
	line "health returned!"
	done

_ReviveText:: ; 89ecd (22:5ecd)
	TX_RAM $cd6d
	db $0
	line "is revitalized!"
	done

_RareCandyText:: ; 89ee2 (22:5ee2)
	TX_RAM $cd6d
	text " grew"
	line "to level @"
	TX_NUM $d127, $1,$3
	text "!@@"

_TurnedOnPC1Text:: ; 89efe (22:5efe)
	text $52, " turned on"
	line "the PC."
	prompt

_AccessedBillsPCText:: ; 89f13 (22:5f13)
	text "Accessed BILL's"
	line "PC."

	para "Accessed #MON"
	line "Storage System."
	prompt

_AccessedSomeonesPCText:: ; 89f45 (22:5f45)
	text "Accessed someone's"
	line "PC."

	para "Accessed #MON"
	line "Storage System."
	prompt

_AccessedMyPCText:: ; 89f7a (22:5f7a)
	text "Accessed my PC."

	para "Accessed Item"
	line "Storage System."
	prompt

_TurnedOnPC2Text:: ; 89fa9 (22:5fa9)
	text $52, " turned on"
	line "the PC."
	prompt

_WhatDoYouWantText:: ; 89fbe (22:5fbe)
	text "What do you want"
	line "to do?"
	done

_WhatToDepositText:: ; 89fd7 (22:5fd7)
	text "What do you want"
	line "to deposit?"
	done

_DepositHowManyText:: ; 89ff5 (22:5ff5)
	text "How many?"
	done

_ItemWasStoredText:: ; 8a000 (22:6000)
	TX_RAM $cd6d
	text " was"
	line "stored via PC."
	prompt

_NothingToDepositText:: ; 8a018 (22:6018)
	text "You have nothing"
	line "to deposit."
	prompt

_NoRoomToStoreText:: ; 8a036 (22:6036)
	text "No room left to"
	line "store items."
	prompt

_WhatToWithdrawText:: ; 8a054 (22:6054)
	text "What do you want"
	line "to withdraw?"
	done

_WithdrawHowManyText:: ; 8a073 (22:6073)
	text "How many?"
	done

_WithdrewItemText:: ; 8a07e (22:607e)
	text "Withdrew"
	line "@"
	TX_RAM $cd6d
	text "."
	prompt

_NothingStoredText:: ; 8a08f (22:608f)
	text "There is nothing"
	line "stored."
	prompt

_CantCarryMoreText:: ; 8a0a9 (22:60a9)
	text "You can't carry"
	line "any more items."
	prompt

_WhatToTossText:: ; 8a0c9 (22:60c9)
	text "What do you want"
	line "to toss away?"
	done

_TossHowManyText:: ; 8a0e9 (22:60e9)
	text "How many?"
	done

_AccessedHoFPCText:: ; 8a0f4 (22:60f4)
	text "Accessed #MON"
	line "LEAGUE's site."

	para "Accessed the HALL"
	line "OF FAME List."
	prompt

_SwitchOnText:: ; 0x8a131
	text "Switch on!"
	prompt

_WhatText:: ; 0x8a13d
	text "What?"
	done

_DepositWhichMonText:: ; 0x8a144
	text "Deposit which"
	line "#MON?"
	done

_MonWasStoredText:: ; 0x8a159
	TX_RAM $cf4b
	text " was"
	line "stored in Box @"
	TX_RAM $cd3d
	text "."
	prompt

_CantDepositLastMonText:: ; 0x8a177
	text "You can't deposit"
	line "the last #MON!"
	prompt

_BoxFullText:: ; 0x8a198
	text "Oops! This Box is"
	line "full of #MON."
	prompt

_MonIsTakenOutText:: ; 0x8a1b9
	TX_RAM $cf4b
	text " is"
	line "taken out."
	cont "Got @"
	TX_RAM $cf4b
	text "."
	prompt

_NoMonText:: ; 0x8a1d7
	text "What? There are"
	line "no #MON here!"
	prompt

_CantTakeMonText:: ; 0x8a1f6
	text "You can't take"
	line "any more #MON."

	para "Deposit #MON"
	line "first."
	prompt

_ReleaseWhichMonText:: ; 0x8a228
	text "Release which"
	line "#MON?"
	done

_OnceReleasedText:: ; 0x8a23d
	text "Once released,"
	line "@"
	TX_RAM $cf4b
	text " is"
	cont "gone forever. OK?"
	done

_MonWasReleasedText:: ; 0x8a268
	TX_RAM $cf4b
	text " was"
	line "released outside."
	cont "Bye @"

_CF4BExclamationText:: ; 8a288 (22:6288)
	TX_RAM $cf4b
	text "!"
	prompt

_RequireCoinCaseText:: ; 8a28e (22:628e)
	text "A COIN CASE is"
	line "required!@@"

_ExchangeCoinsForPrizesText:: ; 8a2a9 (22:62a9)
	text "We exchange your"
	line "coins for prizes."
	prompt

_WhichPrizeText:: ; 8a2cd (22:62cd)
	text "Which prize do"
	line "you want?"
	done

_HereYouGoText:: ; 8a2e7 (22:62e7)
	text "Here you go!@@"

_SoYouWantPrizeText:: ; 8a2f6 (22:62f6)
	text "So, you want"
	line "@"
	TX_RAM $CD6D
	text "?"
	done

_SorryNeedMoreCoinsText:: ; 8a30b (22:630b)
	text "Sorry, you need"
	line "more coins.@@"

_OopsYouDontHaveEnoughRoomText:: ; 8a329 (22:6329)
	text "Oops! You don't"
	line "have enough room.@@"

_OhFineThenText:: ; 8a34c (22:634c)
	text "Oh, fine then.@@"

_GetDexRatedText:: ; 8a35d (22:635d)
	text "Want to get your"
	line "#DEX rated?"
	done

_ClosedOaksPCText:: ; 8a37b (22:637b)
	text "Closed link to"
	line "PROF.OAK's PC.@@"

_AccessedOaksPCText:: ; 8a39a (22:639a)
	text "Accessed PROF."
	line "OAK's PC."

	para "Accessed #DEX"
	line "Rating System."
	prompt

_WhereWouldYouLikeText:: ; 8a3d0 (22:63d0)
	text "Where would you"
	line "like to go?"
	done

_PleaseWaitText:: ; 8a3ed (22:63ed)
	text "OK, please wait"
	line "just a moment."
	done

_LinkCanceledText:: ; 8a40d (22:640d)
	text "The link was"
	line "canceled."
	done

INCLUDE "text/oakspeech.asm"

_DoYouWantToNicknameText:: ; 0x8a605
	text "Do you want to"
	line "give a nickname"
	cont "to @"
	TX_RAM $cd6d
	text "?"
	done

_YourNameIsText:: ; 8a62f (22:662f)
	text "Right! So your"
	line "name is ", $52, "!"
	prompt

_HisNameIsText:: ; 8a64a (22:664a)
	text "That's right! I"
	line "remember now! His"
	cont "name is ", $53, "!"
	prompt

_SSAnne8AfterBattleText2:: ; 8a677 (22:6677)
	TX_RAM $cd3f
	text " and"
	line "@"
	TX_RAM $cd6d
	text " will"
	cont "be traded."
	done

_Char00Text:: ; 8a696 (22:6696)
	TX_NUM $FF8C,1,2
	text " ERROR."
	done

_Char55Text:: ; 8a6a3 (22:66a3)
	text $4B,"@@"

INCLUDE "text/maps/digletts_cave_route_2_entrance.asm"
INCLUDE "text/maps/viridian_forest_exit.asm"
INCLUDE "text/maps/route_2_house.asm"
INCLUDE "text/maps/route_2_gate.asm"
INCLUDE "text/maps/viridian_forest_entrance.asm"
INCLUDE "text/maps/mt_moon_pokecenter.asm"
INCLUDE "text/maps/saffron_gates.asm"
INCLUDE "text/maps/daycare_1.asm"


SECTION "Text 4", ROMX, BANK[TEXT_4]

INCLUDE "text/maps/daycare_2.asm"
INCLUDE "text/maps/underground_path_route_5_entrance.asm"
INCLUDE "text/maps/underground_path_route_6_entrance.asm"
INCLUDE "text/maps/underground_path_route_7_entrance.asm"
INCLUDE "text/maps/underground_path_route_7_entrance_unused.asm"
INCLUDE "text/maps/underground_path_route_8_entrance.asm"
INCLUDE "text/maps/rock_tunnel_pokecenter.asm"
INCLUDE "text/maps/rock_tunnel_b1f.asm"
INCLUDE "text/maps/power_plant.asm"
INCLUDE "text/maps/route_11_gate.asm"
INCLUDE "text/maps/route_11_gate_upstairs.asm"
INCLUDE "text/maps/digletts_cave_route_11_entrance.asm"
INCLUDE "text/maps/route_12_gate.asm"
INCLUDE "text/maps/route_12_gate_upstairs.asm"
INCLUDE "text/maps/route_12_house.asm"
INCLUDE "text/maps/route_15_gate.asm"
INCLUDE "text/maps/route_15_gate_upstairs.asm"
INCLUDE "text/maps/route_16_gate.asm"
INCLUDE "text/maps/route_16_gate_upstairs.asm"
INCLUDE "text/maps/route_16_house.asm"
INCLUDE "text/maps/route_18_gate.asm"
INCLUDE "text/maps/route_18_gate_upstairs.asm"
INCLUDE "text/maps/pokemon_league_gate.asm"
INCLUDE "text/maps/victory_road_2f.asm"
INCLUDE "text/maps/bills_house.asm"
INCLUDE "text/maps/route_1.asm"
INCLUDE "text/maps/route_2.asm"
INCLUDE "text/maps/route_3.asm"
INCLUDE "text/maps/route_4.asm"
INCLUDE "text/maps/route_5.asm"
INCLUDE "text/maps/route_6.asm"
INCLUDE "text/maps/route_7.asm"
INCLUDE "text/maps/route_8.asm"
INCLUDE "text/maps/route_9.asm"
INCLUDE "text/maps/route_10.asm"
INCLUDE "text/maps/route_11_1.asm"


SECTION "Text 5", ROMX, BANK[TEXT_5]

INCLUDE "text/maps/route_11_2.asm"
INCLUDE "text/maps/route_12.asm"
INCLUDE "text/maps/route_13.asm"
INCLUDE "text/maps/route_14.asm"
INCLUDE "text/maps/route_15.asm"
INCLUDE "text/maps/route_16.asm"
INCLUDE "text/maps/route_17.asm"
INCLUDE "text/maps/route_18.asm"
INCLUDE "text/maps/route_19.asm"
INCLUDE "text/maps/route_20.asm"
INCLUDE "text/maps/route_21.asm"
INCLUDE "text/maps/route_22.asm"
INCLUDE "text/maps/route_23.asm"
INCLUDE "text/maps/route_24_1.asm"


SECTION "Text 6", ROMX, BANK[TEXT_6]

INCLUDE "text/maps/route_24_2.asm"
INCLUDE "text/maps/route_25.asm"

_FileDataDestroyedText:: ; 945f1 (25:45f1)
	text "The file data is"
	line "destroyed!"
	prompt

_WouldYouLikeToSaveText:: ; 9460e (25:460e)
	text "Would you like to"
	line "SAVE the game?"
	done

_GameSavedText:: ; 94630 (25:4630)
	text $52, " saved"
	line "the game!"
	done

_OlderFileWillBeErasedText:: ; 94643 (25:4643)
	text "The older file"
	line "will be erased to"
	cont "save. Okay?"
	done

_WhenYouChangeBoxText:: ; 94671 (25:4671)
	text "When you change a"
	line "#MON BOX, data"
	cont "will be saved."

	para "Is that okay?"
	done

_ChooseABoxText:: ; 946b0 (25:46b0)
	text "Choose a"
	line $4a, " BOX.@@"

_EvolvedText:: ; 946c2 (25:46c2)
	TX_RAM $cf4b
	text " evolved"
	done

_IntoText:: ; 946cf (25:46cf)
	db $0
	line "into @"
	TX_RAM $cd6d
	text "!"
	done

_StoppedEvolvingText:: ; 946dd (25:46dd)
	text "Huh? @"
	TX_RAM $cf4b
	db $0
	line "stopped evolving!"
	prompt

_IsEvolvingText:: ; 946fb (25:46fb)
	text "What? @"
	TX_RAM $cf4b
	db $0
	line "is evolving!"
	done

_FellAsleepText:: ; 94715 (25:4715)
	text $59
	line "fell asleep!"
	prompt

_AlreadyAsleepText:: ; 94725 (25:4725)
	text $59, "'s"
	line "already asleep!"
	prompt

_PoisonedText:: ; 94739 (25:4739)
	text $59
	line "was poisoned!"
	prompt

_BadlyPoisonedText:: ; 9474a (25:474a)
	text $59, "'s"
	line "badly poisoned!"
	prompt

_BurnedText:: ; 9475e (25:475e)
	text $59
	line "was burned!"
	prompt

_FrozenText:: ; 9476d (25:476d)
	text $59
	line "was frozen solid!"
	prompt

_FireDefrostedText:: ; 94782 (25:4782)
	text "Fire defrosted"
	line $59, "!"
	prompt

_MonsStatsRoseText:: ; 94795 (25:4795)
	text $5a, "'s"
	line "@"
	TX_RAM $cf4b
	text "@@"

_GreatlyRoseText:: ; 947a0 (25:47a0)
	text $4c, "greatly@@"

_RoseText:: ; 947ab (25:47ab)
	text " rose!"
	prompt

_MonsStatsFellText:: ; 947b3 (25:47b3)
	text $59, "'s"
	line "@"
	TX_RAM $cf4b
	text "@@"

_GreatlyFellText:: ; 947be (25:47be)
	text $4c, "greatly@@"

_FellText:: ; 947c9 (25:47c9)
	text " fell!"
	prompt

<<<<<<< HEAD
_RanText:: ; 947d1 (25:47d1)
=======
_RanFromBattleText:: ; 947d1 (25:47d1)
>>>>>>> d218d197
	text $5a
	line "ran from battle!"
	prompt

<<<<<<< HEAD
_RanScaredText:: ; 947e5 (25:47e5)
=======
_RanAwayScaredText:: ; 947e5 (25:47e5)
>>>>>>> d218d197
	text $59
	line "ran away scared!"
	prompt

<<<<<<< HEAD
_BlownAwayText:: ; 947f9 (25:47f9)
=======
_WasBlownAwayText:: ; 947f9 (25:47f9)
>>>>>>> d218d197
	text $59
	line "was blown away!"
	prompt

<<<<<<< HEAD
_MonName2Text:: ; 9480c (25:480c)
	text $5a, "@@"

_RazorwindText:: ; 94810 (25:4810)
=======
_ChargeMoveEffectText:: ; 9480c (25:480c)
	text $5a, "@@"

_MadeWhirlwindText:: ; 94810 (25:4810)
>>>>>>> d218d197
	db $0
	line "made a whirlwind!"
	prompt

<<<<<<< HEAD
_SolarBeamText:: ; 94824 (25:4824)
=======
_TookInSunlightText:: ; 94824 (25:4824)
>>>>>>> d218d197
	db $0
	line "took in sunlight!"
	prompt

<<<<<<< HEAD
_SkullBashText:: ; 94838 (25:4838)
=======
_LoweredItsHeadText:: ; 94838 (25:4838)
>>>>>>> d218d197
	db $0
	line "lowered its head!"
	prompt

<<<<<<< HEAD
_SkyAttackText:: ; 9484c (25:484c)
=======
_SkyAttackGlowingText:: ; 9484c (25:484c)
>>>>>>> d218d197
	db $0
	line "is glowing!"
	prompt

<<<<<<< HEAD
_FlyText:: ; 9485a (25:485a)
=======
_FlewUpHighText:: ; 9485a (25:485a)
>>>>>>> d218d197
	db $0
	line "flew up high!"
	prompt

<<<<<<< HEAD
_DigText:: ; 9486a (25:486a)
=======
_DugAHoleText:: ; 9486a (25:486a)
>>>>>>> d218d197
	db $0
	line "dug a hole!"
	prompt

<<<<<<< HEAD
_ConfusedText:: ; 94878 (25:4878)
=======
_BecameConfusedText:: ; 94878 (25:4878)
>>>>>>> d218d197
	text $59
	line "became confused!"
	prompt

<<<<<<< HEAD
_LearnedMove2Text:: ; 9488c (25:488c)
=======
_MimicLearnedMoveText:: ; 9488c (25:488c)
>>>>>>> d218d197
	text $5a
	line "learned"
	cont "@"
	TX_RAM $cd6d
	text "!"
	prompt

<<<<<<< HEAD
_DisableText:: ; 9489e (25:489e)
=======
_MoveWasDisabledText:: ; 9489e (25:489e)
>>>>>>> d218d197
	text $59, "'s"
	line "@"
	TX_RAM $cd6d
	text " was"
	cont "disabled!"
	prompt

_NothingHappenedText:: ; 948b6 (25:48b6)
	text "Nothing happened!"
	prompt

_NoEffectText:: ; 948c9 (25:48c9)
	text "No effect!"
	prompt

<<<<<<< HEAD
_ItFailedText:: ; 948d5 (25:48d5)
=======
_ButItFailedText:: ; 948d5 (25:48d5)
>>>>>>> d218d197
	text "But, it failed! "
	prompt

_DidntAffectText:: ; 948e7 (25:48e7)
	text "It didn't affect"
	line $59, "!"
	prompt

_IsUnaffectedText:: ; 948fb (25:48fb)
	text $59
	line "is unaffected!"
	prompt

<<<<<<< HEAD
_MayNotAttackText:: ; 9490d (25:490d)
=======
_ParalyzedMayNotAttackText:: ; 9490d (25:490d)
>>>>>>> d218d197
	text $59, "'s"
	line "paralyzed! It may"
	cont "not attack!"
	prompt

_SubstituteText:: ; 9492f (25:492f)
	text "It created a"
	line "SUBSTITUTE!"
	prompt

_HasSubstituteText:: ; 94949 (25:4949)
	text $5a
	line "has a SUBSTITUTE!"
	prompt

_TooWeakSubstituteText:: ; 9495e (25:495e)
	text "Too weak to make"
	line "a SUBSTITUTE!"
	prompt

<<<<<<< HEAD
_PayDayText:: ; 9497e (25:497e)
=======
_CoinsScatteredText:: ; 9497e (25:497e)
>>>>>>> d218d197
	text "Coins scattered"
	line "everywhere!"
	prompt

<<<<<<< HEAD
_FocusEnergyText:: ; 9499b (25:499b)
=======
_GettingPumpedText:: ; 9499b (25:499b)
>>>>>>> d218d197
	text $5a, "'s"
	line "getting pumped!"
	prompt

<<<<<<< HEAD
_SeededText:: ; 949af (25:49af)
=======
_WasSeededText:: ; 949af (25:49af)
>>>>>>> d218d197
	text $59
	line "was seeded!"
	prompt

<<<<<<< HEAD
_EvadedText:: ; 949be (25:49be)
=======
_EvadedAttackText:: ; 949be (25:49be)
>>>>>>> d218d197
	text $59
	line "evaded attack!"
	prompt

<<<<<<< HEAD
_RecoilText:: ; 949d0 (25:49d0)
=======
_HitWithRecoilText:: ; 949d0 (25:49d0)
>>>>>>> d218d197
	text $5a, "'s"
	line "hit with recoil!"
	prompt

<<<<<<< HEAD
_ConversionText:: ; 949e5 (25:49e5)
=======
_ConvertedTypeText:: ; 949e5 (25:49e5)
>>>>>>> d218d197
	text "Converted type to"
	line $59, "'s!"
	prompt

<<<<<<< HEAD
_HazeText:: ; 949fc (25:49fc)
=======
_StatusChangesEliminatedText:: ; 949fc (25:49fc)
>>>>>>> d218d197
	text "All STATUS changes"
	line "are eliminated!"
	prompt

<<<<<<< HEAD
_RestText:: ; 94a20 (25:4a20)
=======
_StartedSleepingEffect:: ; 94a20 (25:4a20)
>>>>>>> d218d197
	text $5a
	line "started sleeping!"
	done

<<<<<<< HEAD
_RestBecameHealthyText:: ; 94a35 (25:4a35)
=======
_FellAsleepBecameHealthyText:: ; 94a35 (25:4a35)
>>>>>>> d218d197
	text $5a
	line "fell asleep and"
	cont "became healthy!"
	done

<<<<<<< HEAD
_RecoverText:: ; 94a58 (25:4a58)
=======
_RegainedHealthText:: ; 94a58 (25:4a58)
>>>>>>> d218d197
	text $5a
	line "regained health!"
	prompt

<<<<<<< HEAD
_TransformText:: ; 94a6c (25:4a6c)
=======
_TransformedText:: ; 94a6c (25:4a6c)
>>>>>>> d218d197
	text $5a
	line "transformed into"
	cont "@"
	TX_RAM $cd6d
	text "!"
	prompt

<<<<<<< HEAD
_LightscreenText:: ; 94a87 (25:4a87)
=======
_LightScreenProtectedText:: ; 94a87 (25:4a87)
>>>>>>> d218d197
	text $5a, "'s"
	line "protected against"
	cont "special attacks!"
	prompt

<<<<<<< HEAD
_AcidArmorText:: ; 94aae (25:4aae)
=======
_ReflectGainedArmorText:: ; 94aae (25:4aae)
>>>>>>> d218d197
	text $5a
	line "gained armor!"
	prompt

<<<<<<< HEAD
_MistText:: ; 94abf (25:4abf)
=======
_ShroudedInMistText:: ; 94abf (25:4abf)
>>>>>>> d218d197
	text $5a, "'s"
	line "shrouded in mist!"
	prompt

_SuckedHealthText:: ; 94ad5 (25:4ad5)
	text "Sucked health from"
	line $59, "!"
	prompt

<<<<<<< HEAD
_DreamWasEatenText:: ; 94aec (25:4aec)
=======
_DreamEatenText:: ; 94aec (25:4aec)
>>>>>>> d218d197
	text $59, "'s"
	line "dream was eaten!"
	prompt

_BattleCenterMText1:: ; 94b01 (25:4b01)
	text "!"
	done

_TradeCenterMText1:: ; 94b04 (25:4b04)
	text "!"
	done

INCLUDE "text/maps/reds_house_1f.asm"
INCLUDE "text/maps/blues_house.asm"
INCLUDE "text/maps/oaks_lab.asm"
INCLUDE "text/maps/viridian_mart.asm"
INCLUDE "text/maps/school.asm"
INCLUDE "text/maps/viridian_house.asm"
INCLUDE "text/maps/viridian_gym.asm"
INCLUDE "text/maps/museum_1f.asm"
INCLUDE "text/maps/museum_2f.asm"
INCLUDE "text/maps/pewter_gym_1.asm"


SECTION "Text 7", ROMX, BANK[TEXT_7]

INCLUDE "text/maps/pewter_gym_2.asm"
INCLUDE "text/maps/pewter_house_1.asm"
INCLUDE "text/maps/pewter_mart.asm"
INCLUDE "text/maps/pewter_house_2.asm"
INCLUDE "text/maps/pewter_pokecenter.asm"
INCLUDE "text/maps/cerulean_trashed_house.asm"
INCLUDE "text/maps/cerulean_trade_house.asm"
INCLUDE "text/maps/cerulean_pokecenter.asm"
INCLUDE "text/maps/cerulean_gym.asm"
INCLUDE "text/maps/bike_shop.asm"
INCLUDE "text/maps/cerulean_mart.asm"
INCLUDE "text/maps/cerulean_badge_house.asm"
INCLUDE "text/maps/lavender_pokecenter.asm"
INCLUDE "text/maps/pokemon_tower_1f.asm"
INCLUDE "text/maps/pokemon_tower_2f.asm"
INCLUDE "text/maps/pokemon_tower_3f.asm"
INCLUDE "text/maps/pokemon_tower_4f.asm"
INCLUDE "text/maps/pokemon_tower_5f.asm"
INCLUDE "text/maps/pokemon_tower_6f.asm"
INCLUDE "text/maps/pokemon_tower_7f.asm"
INCLUDE "text/maps/fujis_house.asm"
INCLUDE "text/maps/lavender_mart.asm"
INCLUDE "text/maps/lavender_house.asm"
INCLUDE "text/maps/name_rater.asm"
INCLUDE "text/maps/vermilion_pokecenter.asm"
INCLUDE "text/maps/fan_club.asm"
INCLUDE "text/maps/vermilion_mart.asm"
INCLUDE "text/maps/vermilion_gym_1.asm"


SECTION "Text 8", ROMX, BANK[TEXT_8]

INCLUDE "text/maps/vermilion_gym_2.asm"
INCLUDE "text/maps/vermilion_house.asm"
INCLUDE "text/maps/vermilion_dock.asm"
INCLUDE "text/maps/vermilion_fishing_house.asm"
INCLUDE "text/maps/celadon_dept_store_1f.asm"
INCLUDE "text/maps/celadon_dept_store_2f.asm"
INCLUDE "text/maps/celadon_dept_store_3f.asm"
INCLUDE "text/maps/celadon_dept_store_4f.asm"
INCLUDE "text/maps/celadon_dept_store_roof.asm"
INCLUDE "text/maps/celadon_mansion_1f.asm"
INCLUDE "text/maps/celadon_mansion_2f.asm"
INCLUDE "text/maps/celadon_mansion_3f.asm"
INCLUDE "text/maps/celadon_mansion_4f_outside.asm"
INCLUDE "text/maps/celadon_mansion_4f_inside.asm"
INCLUDE "text/maps/celadon_pokecenter.asm"
INCLUDE "text/maps/celadon_gym.asm"
INCLUDE "text/maps/celadon_game_corner.asm"
INCLUDE "text/maps/celadon_dept_store_5f.asm"
INCLUDE "text/maps/celadon_prize_room.asm"
INCLUDE "text/maps/celadon_diner.asm"
INCLUDE "text/maps/celadon_house.asm"
INCLUDE "text/maps/celadon_hotel.asm"
INCLUDE "text/maps/fuchsia_mart.asm"
INCLUDE "text/maps/fuchsia_house.asm"
INCLUDE "text/maps/fuchsia_pokecenter.asm"
INCLUDE "text/maps/wardens_house.asm"
INCLUDE "text/maps/safari_zone_entrance.asm"
INCLUDE "text/maps/fuchsia_gym_1.asm"


SECTION "Text 9", ROMX, BANK[TEXT_9]

INCLUDE "text/maps/fuchsia_gym_2.asm"
INCLUDE "text/maps/fuchsia_meeting_room.asm"
INCLUDE "text/maps/fuchsia_fishing_house.asm"
INCLUDE "text/maps/mansion_1f.asm"
INCLUDE "text/maps/cinnabar_gym.asm"
INCLUDE "text/maps/cinnabar_lab.asm"
INCLUDE "text/maps/cinnabar_lab_trade_room.asm"
INCLUDE "text/maps/cinnabar_lab_metronome_room.asm"
INCLUDE "text/maps/cinnabar_lab_fossil_room.asm"
INCLUDE "text/maps/cinnabar_pokecenter.asm"
INCLUDE "text/maps/cinnabar_mart.asm"
INCLUDE "text/maps/indigo_plateau_lobby.asm"
INCLUDE "text/maps/copycats_house_1f.asm"
INCLUDE "text/maps/copycats_house_2f.asm"
INCLUDE "text/maps/fighting_dojo.asm"
INCLUDE "text/maps/saffron_gym.asm"
INCLUDE "text/maps/saffron_house.asm"
INCLUDE "text/maps/saffron_mart.asm"
INCLUDE "text/maps/silph_co_1f.asm"
INCLUDE "text/maps/saffron_pokecenter.asm"
INCLUDE "text/maps/mr_psychics_house.asm"

_PokemartGreetingText:: ; a259c (28:659c)
	text "Hi there!"
	next "May I help you?"
	done

_PokemonFaintedText:: ; a25b7 (28:65b7)
	TX_RAM $cd6d
	db $0
	line "fainted!"
	done

_PlayerBlackedOutText:: ; a25c5 (28:65c5)
	text $52, " is out of"
	line "useable #MON!"

	para $52, " blacked"
	line "out!"
	prompt

_RepelWoreOffText:: ; a25ef (28:65ef)
	text "REPEL's effect"
	line "wore off."
	done

_PokemartBuyingGreetingText:: ; a2608 (28:6608)
	text "Take your time."
	done

_PokemartTellBuyPriceText:: ; a2619 (28:6619)
	TX_RAM $cf4b
	text "?"
	line "That will be"
	cont "¥@"
	db $2, $9f, $ff, $c3
	text ". OK?"
	done

_PokemartBoughtItemText:: ; a2639 (28:6639)
	text "Here you are!"
	line "Thank you!"
	prompt

_PokemartNotEnoughMoneyText:: ; a2653 (28:6653)
	text "You don't have"
	line "enough money."
	prompt

_PokemartItemBagFullText:: ; a2670 (28:6670)
	text "You can't carry"
	line "any more items."
	prompt

_PokemonSellingGreetingText:: ; a2690 (28:6690)
	text "What would you"
	line "like to sell?"
	done

_PokemartTellSellPriceText:: ; a26ae (28:66ae)
	text "I can pay you"
	line "¥@"
	db $2, $9f, $ff, $c3 ; XXX
	text " for that."
	done

_PokemartItemBagEmptyText:: ; a26cf (28:66cf)
	text "You don't have"
	line "anything to sell."
	prompt

_PokemartUnsellableItemText:: ; a26f0 (28:66f0)
	text "I can't put a"
	line "price on that."
	prompt

_PokemartThankYouText:: ; a270d (28:670d)
	text "Thank you!"
	done

_PokemartAnythingElseText:: ; a2719 (28:6719)
	text "Is there anything"
	line "else I can do?"
	done

_LearnedMove1Text:: ; a273b (28:673b)
	TX_RAM $d036
	text " learned"
	line "@"
	TX_RAM $cf4b
	text "!@@"

_WhichMoveToForgetText:: ; a2750 (28:6750)
	text "Which move should"
	next "be forgotten?"
	done

_AbandonLearningText:: ; a2771 (28:6771)
	text "Abandon learning"
	line "@"
	TX_RAM $cf4b
	text "?"
	done

_DidNotLearnText:: ; a278a (28:678a)
	TX_RAM $d036
	db $0
	line "did not learn"
	cont "@"
	TX_RAM $cf4b
	text "!"
	prompt

_TryingToLearnText:: ; a27a4 (28:67a4)
	TX_RAM $d036
	text " is"
	line "trying to learn"
	cont "@"
	TX_RAM $cf4b
	text "!"

	para "But, @"
	TX_RAM $d036
	db $0
	line "can't learn more"
	cont "than 4 moves!"

	para "Delete an older"
	line "move to make room"
	cont "for @"
	TX_RAM $cf4b
	text "?"
	done

_OneTwoAndText:: ; a2819 (28:6819)
	text "1, 2 and...@@"

_PoofText:: ; a2827 (28:6827)
	text " Poof!@@"

_ForgotAndText:: ; a2830 (28:6830)
	db $0
	para "@"
	TX_RAM $d036
	text " forgot"
	line "@"
	TX_RAM $cd6d
	text "!"

	para "And..."
	prompt

_HMCantDeleteText:: ; a284d (28:684d)
	text "HM techniques"
	line "can't be deleted!"
	prompt

_PokemonCenterWelcomeText:: ; a286d (28:686d)
	text "Welcome to our"
	line "#MON CENTER!"

	para "We heal your"
	line "#MON back to"
	cont "perfect health!"
	prompt

_ShallWeHealYourPokemonText:: ; a28b4 (28:68b4)
	text "Shall we heal your"
	line "#MON?"
	done

_NeedYourPokemonText:: ; a28ce (28:68ce)
	text "OK. We'll need"
	line "your #MON."
	done

_PokemonFightingFitText:: ; a28e8 (28:68e8)
	text "Thank you!"
	line "Your #MON are"
	cont "fighting fit!"
	prompt

_PokemonCenterFarewellText:: ; a2910 (28:6910)
	text "We hope to see"
	line "you again!"
	done

_CableClubNPCText7:: ; a292b (28:692b)
	text "This area is"
	line "reserved for 2"
	cont "friends who are"
	cont "linked by cable."
	done

_CableClubNPCText1:: ; a2969 (28:6969)
	text "Welcome to the"
	line "Cable Club!"
	done

_CableClubNPCText2:: ; a2985 (28:6985)
	text "Please apply here."

	para "Before opening"
	line "the link, we have"
	cont "to save the game."
	done

_CableClubNPCText3:: ; a29cc (28:69cc)
	text "Please wait.@@"

_CableClubNPCText4:: ; a29db (28:69db)
	text "The link has been"
	line "closed because of"
	cont "inactivity."

	para "Please contact"
	line "your friend and"
	cont "come again!"
	done


SECTION "Text 10", ROMX, BANK[TEXT_10]

_CableClubNPCText5:: ; a4000 (29:4000)
	text "Please come again!"
	done

_CableClubNPCText6:: ; a4014 (29:4014)
	text "We're making"
	line "preparations."
	cont "Please wait."
	done

_UsedStrengthText:: ; a403c (29:403c)
	TX_RAM $cd6d
	text " used"
	line "STRENGTH.@@"

_CanMoveBouldersText:: ; a4051 (29:4051)
	TX_RAM $cd6d
	text " can"
	line "move boulders."
	prompt

_CurrentTooFastText:: ; a4069 (29:4069)
	text "The current is"
	line "much too fast!"
	prompt

_CyclingIsFunText:: ; a4088 (29:4088)
	text "Cycling is fun!"
	line "Forget SURFing!"
	prompt

_FlashLightsAreaText:: ; a40a9 (29:40a9)
	text "A blinding FLASH"
	line "lights the area!"
	prompt

_WarpToLastPokemonCenterText:: ; a40cc (29:40cc)
	text "Warp to the last"
	line "#MON CENTER."
	done

_CannotUseTeleportNowText:: ; a40eb (29:40eb)
	TX_RAM $cd6d
	text " can't"
	line "use TELEPORT now."
	prompt

_CannotFlyHereText:: ; a4107 (29:4107)
	TX_RAM $cd6d
	text " can't"
	line "FLY here."
	prompt

_NotHealthyEnoughText:: ; a411b (29:411b)
	text "Not healthy"
	line "enough."
	prompt

_NewBadgeRequiredText:: ; a4130 (29:4130)
	text "No! A new BADGE"
	line "is required."
	prompt

_CannotUseItemsHereText:: ; a414e (29:414e)
	text "You can't use items"
	line "here."
	prompt

_CannotGetOffHereText:: ; a4168 (29:4168)
	text "You can't get off"
	line "here."
	prompt

_GotMonText:: ; a4180 (29:4180)
	text $52, " got"
	line "@"
	TX_RAM $cd6d
	text "!@@"

_SetToBoxText:: ; a418f (29:418f)
	text "There's no more"
	line "room for #MON!"
	cont "@"
	TX_RAM W_BOXMON1NAME
	text " was"
	cont "sent to #MON"
	cont "BOX @"
	TX_RAM $cf4b
	text " on PC!"
	done

_BoxIsFullText:: ; a41d6 (29:41d6)
	text "There's no more"
	line "room for #MON!"

	para "The #MON BOX"
	line "is full and can't"
	cont "accept any more!"

	para "Change the BOX at"
	line "a #MON CENTER!"
	done

INCLUDE "text/maps/pallet_town.asm"
INCLUDE "text/maps/viridian_city.asm"
INCLUDE "text/maps/pewter_city.asm"
INCLUDE "text/maps/cerulean_city.asm"
INCLUDE "text/maps/lavender_town.asm"
INCLUDE "text/maps/vermilion_city.asm"
INCLUDE "text/maps/celadon_city.asm"
INCLUDE "text/maps/fuchsia_city.asm"
INCLUDE "text/maps/cinnabar_island.asm"
INCLUDE "text/maps/saffron_city.asm"

_ItemUseBallText00:: ; a6729 (29:6729)
	text "It dodged the"
	line "thrown BALL!"

	para "This #MON"
	line "can't be caught!"
	prompt

_ItemUseBallText01:: ; a675f (29:675f)
	text "You missed the"
	line "#MON!"
	prompt

_ItemUseBallText02:: ; a6775 (29:6775)
	text "Darn! The #MON"
	line "broke free!"
	prompt

_ItemUseBallText03:: ; a6791 (29:6791)
	text "Aww! It appeared"
	line "to be caught! "
	prompt

_ItemUseBallText04:: ; a67b2 (29:67b2)
	text "Shoot! It was so"
	line "close too!"
	prompt

_ItemUseBallText05:: ; a67cf (29:67cf)
	text "All right!"
	line "@"
	TX_RAM W_ENEMYMONNAME
	text " was"
	cont "caught!@@"

_ItemUseBallText07:: ; a67ee (29:67ee)
	TX_RAM W_BOXMON1NAME
	text " was"
	line "transferred to"
	cont "BILL's PC!"
	prompt

_ItemUseBallText08:: ; a6810 (29:6810)
	TX_RAM W_BOXMON1NAME
	text " was"
	line "transferred to"
	cont "someone's PC!"
	prompt

_ItemUseBallText06:: ; a6835 (29:6835)
	text "New #DEX data"
	line "will be added for"
	cont "@"
	TX_RAM W_ENEMYMONNAME
	text "!@@"

_SurfingGotOnText:: ; a685e (29:685e)
	text $52, " got on"
	line "@"
	TX_RAM $cd6d
	text "!"
	prompt

_SurfingNoPlaceToGetOffText:: ; a686f (29:686f)
	text "There's no place"
	line "to get off!"
	prompt

_VitaminStatRoseText:: ; a688c (29:688c)
	TX_RAM $cd6d
	text "'s"
	line "@"
	TX_RAM $cf4b
	text " rose."
	prompt

_VitaminNoEffectText:: ; a689e (29:689e)
	text "It won't have any"
	line "effect."
	prompt

_ThrewBaitText:: ; a68b8 (29:68b8)
	text $52, " threw"
	line "some BAIT."
	done

_ThrewRockText:: ; a68cc (29:68cc)
	text $52, " threw a"
	line "ROCK."
	done

_PlayedFluteNoEffectText:: ; a68dd (29:68dd)
	text "Played the #"
	line "FLUTE."

	para "Now, that's a"
	line "catchy tune!"
	prompt

_FluteWokeUpText:: ; a690c (29:690c)
	text "All sleeping"
	line "#MON woke up."
	prompt

_PlayedFluteHadEffectText:: ; a6928 (29:6928)
	text $52, " played the"
	line "# FLUTE.@@"

_CoinCaseNumCoinsText:: ; a6940 (29:6940)
	text "Coins"
	line "@"
	db $2, $a4, $d5, $c2 ; print BCD number
	text " "
	prompt

_ItemfinderFoundItemText:: ; a694f (29:694f)
	text "Yes! ITEMFINDER"
	line "indicates there's"
	cont "an item nearby."
	prompt

_ItemfinderFoundNothingText:: ; a6981 (29:6981)
	text "Nope! ITEMFINDER"
	line "isn't responding."
	prompt

_RaisePPWhichTechniqueText:: ; a69a4 (29:69a4)
	text "Raise PP of which"
	line "technique?"
	done

_RestorePPWhichTechniqueText:: ; a69c2 (29:69c2)
	text "Restore PP of"
	line "which technique?"
	done

_PPMaxedOutText:: ; a69e2 (29:69e2)
	TX_RAM $cf4b
	text "'s PP"
	line "is maxed out."
	prompt

_PPIncreasedText:: ; a69f9 (29:69f9)
	TX_RAM $cf4b
	text "'s PP"
	line "increased."
	prompt

_PPRestoredText:: ; a6a0d (29:6a0d)
	text "PP was restored."
	prompt

_BootedUpTMText:: ; a6a1f (29:6a1f)
	text "Booted up a TM!"
	prompt

_BootedUpHMText:: ; a6a30 (29:6a30)
	text "Booted up an HM!"
	prompt

_TeachMachineMoveText:: ; a6a42 (29:6a42)
	text "It contained"
	line "@"
	TX_RAM $cf4b
	text "!"

	para "Teach @"
	TX_RAM $cf4b
	db $0
	line "to a #MON?"
	done

_MonCannotLearnMachineMoveText:: ; a6a6e (29:6a6e)
	TX_RAM $cd6d
	text " is not"
	line "compatible with"
	cont "@"
	TX_RAM $cf4b
	text "."

	para "It can't learn"
	line "@"
	TX_RAM $cf4b
	text "."
	prompt

_ItemUseNotTimeText:: ; a6aa6 (29:6aa6)
	text "OAK: ", $52, "!"
	line "This isn't the"
	cont "time to use that! "
	prompt

_ItemUseNotYoursToUseText:: ; a6ad0 (29:6ad0)
	text "This isn't yours"
	line "to use!"
	prompt

_ItemUseNoEffectText:: ; a6ae9 (29:6ae9)
	text "It won't have any"
	line "effect."
	prompt

_ThrowBallAtTrainerMonText1:: ; a6b03 (29:6b03)
	text "The trainer"
	line "blocked the BALL!"
	prompt

_ThrowBallAtTrainerMonText2:: ; a6b22 (29:6b22)
	text "Don't be a thief!"
	prompt

_NoCyclingAllowedHereText:: ; a6b34 (29:6b34)
	text "No cycling"
	next "allowed here."
	prompt

_NoSurfingHereText:: ; a6b4e (29:6b4e)
	text "No SURFing on"
	line "@"
	TX_RAM $cd6d
	text " here!"
	prompt

_BoxFullCannotThrowBallText:: ; a6b69 (29:6b69)
	text "The #MON BOX"
	line "is full! Can't"
	cont "use that item!"
	prompt


SECTION "Text 11", ROMX, BANK[TEXT_11]

_ItemUseText001:: ; a8000 (2a:4000)
	text $52," used@@"

_ItemUseText002:: ; a8009 (2a:4009)
	TX_RAM $cf4b
	text "!"
	done

_GotOnBicycleText1:: ; a800f (2a:400f)
	text $52, " got on the@@"

_GotOnBicycleText2:: ; a801e (2a:401e)
	TX_RAM $cf4b
	text "!"
	prompt

_GotOffBicycleText1:: ; a8024 (2a:4024)
	text $52, " got off@@"

_GotOffBicycleText2:: ; a8030 (2a:4030)
	text "the @"
	TX_RAM $cf4b
	text "."
	prompt

_ThrewAwayItemText:: ; a803c (2a:403c)
	text "Threw away"
	line "@"
	TX_RAM $cd6d
	text "."
	prompt

_IsItOKToTossItemText:: ; a804f (2a:404f)
	text "Is it OK to toss"
	line "@"
	TX_RAM $cf4b
	text "?"
	prompt

_TooImportantToTossText:: ; a8068 (2a:4068)
	text "That's too impor-"
	line "tant to toss!"
	prompt

_AlreadyKnowsText:: ; a8088 (2a:4088)
	TX_RAM $cd6d
	text " knows"
	line "@"
	TX_RAM $cf4b
	text "!"
	prompt

_ConnectCableText:: ; a809a (2a:409a)
	text "Okay, connect the"
	line "cable like so!"
	prompt

_TradedForText:: ; a80bc (2a:40bc)
	text $52, " traded"
	line "@"
	TX_RAM $cd13
	text " for"
	cont "@"
	TX_RAM $cd1e
	text "!@@"

_WannaTrade1Text:: ; a80d8 (2a:40d8)
	text "I'm looking for"
	line "@"
	TX_RAM $cd13
	text "! Wanna"

	para "trade one for"
	line "@"
	TX_RAM $cd1e
	text "? "
	done

_NoTrade1Text:: ; a810b (2a:410b)
	text "Awww!"
	line "Oh well..."
	done

_WrongMon1Text:: ; a811d (2a:411d)
	text "What? That's not"
	line "@"
	TX_RAM $cd13
	text "!"

	para "If you get one,"
	line "come back here!"
	done

_Thanks1Text:: ; a8155 (2a:4155)
	text "Hey thanks!"
	done

_AfterTrade1Text:: ; a8162 (2a:4162)
	text "Isn't my old"
	line "@"
	TX_RAM $cd1e
	text " great?"
	done

_WannaTrade2Text:: ; a817c (2a:417c)
	text "Hello there! Do"
	line "you want to trade"

	para "your @"
	TX_RAM $cd13
	db $0
	line "for @"
	TX_RAM $cd1e
	text "?"
	done

_NoTrade2Text:: ; a81b5 (2a:41b5)
	text "Well, if you"
	line "don't want to..."
	done

_WrongMon2Text:: ; a81d3 (2a:41d3)
	text "Hmmm? This isn't"
	line "@"
	TX_RAM $cd13
	text "."

	para "Think of me when"
	line "you get one."
	done

_Thanks2Text:: ; a8209 (2a:4209)
	text "Thanks!"
	done

_AfterTrade2Text:: ; a8212 (2a:4212)
	text "The @"
	TX_RAM $cd13
	text " you"
	line "traded to me"

	para "went and evolved!"
	done

_WannaTrade3Text:: ; a8240 (2a:4240)
	text "Hi! Do you have"
	line "@"
	TX_RAM $cd13
	text "?"

	para "Want to trade it"
	line "for @"
	TX_RAM $cd1e
	text "?"
	done

_NoTrade3Text:: ; a8274 (2a:4274)
	text "That's too bad."
	done

_WrongMon3Text:: ; a8284 (2a:4284)
	text "...This is no"
	line "@"
	TX_RAM $cd13
	text "."

	para "If you get one,"
	line "trade it with me!"
	done

_Thanks3Text:: ; a82bc (2a:42bc)
	text "Thanks pal!"
	done

_AfterTrade3Text:: ; a82c9 (2a:42c9)
	text "How is my old"
	line "@"
	TX_RAM $cd1e
	text "?"

	para "My @"
	TX_RAM $cd13
	text " is"
	line "doing great!"
	done

_NothingToCutText:: ; a82f8 (2a:42f8)
	text "There isn't"
	line "anything to CUT!"
	prompt

_UsedCutText:: ; a8315 (2a:4315)
	TX_RAM $cd6d
	text " hacked"
	line "away with CUT!"
	prompt


SECTION "Pokedex Text", ROMX, BANK[POKEDEX_TEXT]

INCLUDE "text/pokedex.asm"


SECTION "Move Names", ROMX, BANK[MOVE_NAMES]

INCLUDE "text/move_names.asm"
<|MERGE_RESOLUTION|>--- conflicted
+++ resolved
@@ -1340,20 +1340,12 @@
 	text "!"
 	done
 
-<<<<<<< HEAD
-_MissedText:: ; 89a76 (22:5a76)
-=======
 _AttackMissedText:: ; 89a76 (22:5a76)
->>>>>>> d218d197
 	text $5a, "'s"
 	line "attack missed!"
 	prompt
 
-<<<<<<< HEAD
-_CrashedText:: ; 89a89 (22:5a89)
-=======
 _KeptGoingAndCrashedText:: ; 89a89 (22:5a89)
->>>>>>> d218d197
 	text $5a
 	line "kept going and"
 	cont "crashed!"
@@ -1364,11 +1356,7 @@
 	line "unaffected!"
 	prompt
 
-<<<<<<< HEAD
-_DoesntAffectText:: ; 89ab4 (22:5ab4)
-=======
 _DoesntAffectMonText:: ; 89ab4 (22:5ab4)
->>>>>>> d218d197
 	text "It doesn't affect"
 	line $59, "!"
 	prompt
@@ -1432,11 +1420,7 @@
 	next "failed!"
 	prompt
 
-<<<<<<< HEAD
-_HitMultipleTimesText:: ; 89baf (22:5baf)
-=======
 _HitXTimesText:: ; 89baf (22:5baf)
->>>>>>> d218d197
 	text "Hit @"
 	TX_NUM $cd05, 1, 1
 	text " times!"
@@ -2146,107 +2130,60 @@
 	text " fell!"
 	prompt
 
-<<<<<<< HEAD
-_RanText:: ; 947d1 (25:47d1)
-=======
 _RanFromBattleText:: ; 947d1 (25:47d1)
->>>>>>> d218d197
 	text $5a
 	line "ran from battle!"
 	prompt
 
-<<<<<<< HEAD
-_RanScaredText:: ; 947e5 (25:47e5)
-=======
 _RanAwayScaredText:: ; 947e5 (25:47e5)
->>>>>>> d218d197
 	text $59
 	line "ran away scared!"
 	prompt
 
-<<<<<<< HEAD
-_BlownAwayText:: ; 947f9 (25:47f9)
-=======
 _WasBlownAwayText:: ; 947f9 (25:47f9)
->>>>>>> d218d197
 	text $59
 	line "was blown away!"
 	prompt
 
-<<<<<<< HEAD
-_MonName2Text:: ; 9480c (25:480c)
-	text $5a, "@@"
-
-_RazorwindText:: ; 94810 (25:4810)
-=======
 _ChargeMoveEffectText:: ; 9480c (25:480c)
 	text $5a, "@@"
 
 _MadeWhirlwindText:: ; 94810 (25:4810)
->>>>>>> d218d197
 	db $0
 	line "made a whirlwind!"
 	prompt
 
-<<<<<<< HEAD
-_SolarBeamText:: ; 94824 (25:4824)
-=======
 _TookInSunlightText:: ; 94824 (25:4824)
->>>>>>> d218d197
 	db $0
 	line "took in sunlight!"
 	prompt
 
-<<<<<<< HEAD
-_SkullBashText:: ; 94838 (25:4838)
-=======
 _LoweredItsHeadText:: ; 94838 (25:4838)
->>>>>>> d218d197
 	db $0
 	line "lowered its head!"
 	prompt
 
-<<<<<<< HEAD
-_SkyAttackText:: ; 9484c (25:484c)
-=======
 _SkyAttackGlowingText:: ; 9484c (25:484c)
->>>>>>> d218d197
 	db $0
 	line "is glowing!"
 	prompt
 
-<<<<<<< HEAD
-_FlyText:: ; 9485a (25:485a)
-=======
 _FlewUpHighText:: ; 9485a (25:485a)
->>>>>>> d218d197
 	db $0
 	line "flew up high!"
 	prompt
 
-<<<<<<< HEAD
-_DigText:: ; 9486a (25:486a)
-=======
 _DugAHoleText:: ; 9486a (25:486a)
->>>>>>> d218d197
 	db $0
 	line "dug a hole!"
 	prompt
 
-<<<<<<< HEAD
-_ConfusedText:: ; 94878 (25:4878)
-=======
 _BecameConfusedText:: ; 94878 (25:4878)
->>>>>>> d218d197
 	text $59
 	line "became confused!"
 	prompt
 
-<<<<<<< HEAD
-_LearnedMove2Text:: ; 9488c (25:488c)
-=======
 _MimicLearnedMoveText:: ; 9488c (25:488c)
->>>>>>> d218d197
 	text $5a
 	line "learned"
 	cont "@"
@@ -2254,11 +2191,7 @@
 	text "!"
 	prompt
 
-<<<<<<< HEAD
-_DisableText:: ; 9489e (25:489e)
-=======
 _MoveWasDisabledText:: ; 9489e (25:489e)
->>>>>>> d218d197
 	text $59, "'s"
 	line "@"
 	TX_RAM $cd6d
@@ -2274,11 +2207,7 @@
 	text "No effect!"
 	prompt
 
-<<<<<<< HEAD
-_ItFailedText:: ; 948d5 (25:48d5)
-=======
 _ButItFailedText:: ; 948d5 (25:48d5)
->>>>>>> d218d197
 	text "But, it failed! "
 	prompt
 
@@ -2292,11 +2221,7 @@
 	line "is unaffected!"
 	prompt
 
-<<<<<<< HEAD
-_MayNotAttackText:: ; 9490d (25:490d)
-=======
 _ParalyzedMayNotAttackText:: ; 9490d (25:490d)
->>>>>>> d218d197
 	text $59, "'s"
 	line "paralyzed! It may"
 	cont "not attack!"
@@ -2317,102 +2242,58 @@
 	line "a SUBSTITUTE!"
 	prompt
 
-<<<<<<< HEAD
-_PayDayText:: ; 9497e (25:497e)
-=======
 _CoinsScatteredText:: ; 9497e (25:497e)
->>>>>>> d218d197
 	text "Coins scattered"
 	line "everywhere!"
 	prompt
 
-<<<<<<< HEAD
-_FocusEnergyText:: ; 9499b (25:499b)
-=======
 _GettingPumpedText:: ; 9499b (25:499b)
->>>>>>> d218d197
 	text $5a, "'s"
 	line "getting pumped!"
 	prompt
 
-<<<<<<< HEAD
-_SeededText:: ; 949af (25:49af)
-=======
 _WasSeededText:: ; 949af (25:49af)
->>>>>>> d218d197
 	text $59
 	line "was seeded!"
 	prompt
 
-<<<<<<< HEAD
-_EvadedText:: ; 949be (25:49be)
-=======
 _EvadedAttackText:: ; 949be (25:49be)
->>>>>>> d218d197
 	text $59
 	line "evaded attack!"
 	prompt
 
-<<<<<<< HEAD
-_RecoilText:: ; 949d0 (25:49d0)
-=======
 _HitWithRecoilText:: ; 949d0 (25:49d0)
->>>>>>> d218d197
 	text $5a, "'s"
 	line "hit with recoil!"
 	prompt
 
-<<<<<<< HEAD
-_ConversionText:: ; 949e5 (25:49e5)
-=======
 _ConvertedTypeText:: ; 949e5 (25:49e5)
->>>>>>> d218d197
 	text "Converted type to"
 	line $59, "'s!"
 	prompt
 
-<<<<<<< HEAD
-_HazeText:: ; 949fc (25:49fc)
-=======
 _StatusChangesEliminatedText:: ; 949fc (25:49fc)
->>>>>>> d218d197
 	text "All STATUS changes"
 	line "are eliminated!"
 	prompt
 
-<<<<<<< HEAD
-_RestText:: ; 94a20 (25:4a20)
-=======
 _StartedSleepingEffect:: ; 94a20 (25:4a20)
->>>>>>> d218d197
 	text $5a
 	line "started sleeping!"
 	done
 
-<<<<<<< HEAD
-_RestBecameHealthyText:: ; 94a35 (25:4a35)
-=======
 _FellAsleepBecameHealthyText:: ; 94a35 (25:4a35)
->>>>>>> d218d197
 	text $5a
 	line "fell asleep and"
 	cont "became healthy!"
 	done
 
-<<<<<<< HEAD
-_RecoverText:: ; 94a58 (25:4a58)
-=======
 _RegainedHealthText:: ; 94a58 (25:4a58)
->>>>>>> d218d197
 	text $5a
 	line "regained health!"
 	prompt
 
-<<<<<<< HEAD
-_TransformText:: ; 94a6c (25:4a6c)
-=======
 _TransformedText:: ; 94a6c (25:4a6c)
->>>>>>> d218d197
 	text $5a
 	line "transformed into"
 	cont "@"
@@ -2420,30 +2301,18 @@
 	text "!"
 	prompt
 
-<<<<<<< HEAD
-_LightscreenText:: ; 94a87 (25:4a87)
-=======
 _LightScreenProtectedText:: ; 94a87 (25:4a87)
->>>>>>> d218d197
 	text $5a, "'s"
 	line "protected against"
 	cont "special attacks!"
 	prompt
 
-<<<<<<< HEAD
-_AcidArmorText:: ; 94aae (25:4aae)
-=======
 _ReflectGainedArmorText:: ; 94aae (25:4aae)
->>>>>>> d218d197
 	text $5a
 	line "gained armor!"
 	prompt
 
-<<<<<<< HEAD
-_MistText:: ; 94abf (25:4abf)
-=======
 _ShroudedInMistText:: ; 94abf (25:4abf)
->>>>>>> d218d197
 	text $5a, "'s"
 	line "shrouded in mist!"
 	prompt
@@ -2453,11 +2322,7 @@
 	line $59, "!"
 	prompt
 
-<<<<<<< HEAD
 _DreamWasEatenText:: ; 94aec (25:4aec)
-=======
-_DreamEatenText:: ; 94aec (25:4aec)
->>>>>>> d218d197
 	text $59, "'s"
 	line "dream was eaten!"
 	prompt
