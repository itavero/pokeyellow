--- conflicted
+++ resolved
@@ -97,15 +97,6 @@
 	call Bankswitch
 	ENDM
 
-<<<<<<< HEAD
-;\1 = r
-;\2 = X
-;\3 = Y
-coord: MACRO
-	ld \1, wTileMap + 20 * \3 + \2
-	ENDM
-	
-=======
 jpba: MACRO
 	ld b, BANK(\1)
 	ld hl, \1
@@ -118,7 +109,6 @@
 	jp Bankswitch
 	ENDM
 
->>>>>>> 1a987d1e
 bcd2: MACRO
 	dn ((\1) / 1000) % 10, ((\1) / 100) % 10
 	dn ((\1) / 10) % 10, (\1) % 10
@@ -346,10 +336,6 @@
 		ENDC
 	ENDC
 ENDM
-<<<<<<< HEAD
-=======
-
->>>>>>> 1a987d1e
 
 ;1_channel	EQU $00
 ;2_channels	EQU $40
