--- conflicted
+++ resolved
@@ -120,11 +120,6 @@
 H_POWEROFTEN        EQU $FF99 ; 3 bytes
 H_SAVEDNUMTOPRINT   EQU $FF9C ; 3 bytes
 
-<<<<<<< HEAD
-hMoney EQU $FF9F ; 3-byte BCD number
-hCoins EQU $FFA0 ; 2-byte BCD number
-
-=======
 ; distance in steps between NPC and player
 hNPCPlayerYDistance EQU $FF95
 hNPCPlayerXDistance EQU $FF96
@@ -161,7 +156,6 @@
 hDivideBCDDivisor  EQU $FFA2 ; 3-byte BCD number
 hDivideBCDQuotient EQU $FFA2 ; 3-byte BCD number
 
->>>>>>> 1a987d1e
 hSerialReceivedNewData EQU $FFA9
 
 ; $01 = using external clock
@@ -321,6 +315,8 @@
 
 hJoyInput EQU $FFF5
 
+hFieldMoveMonMenuTopMenuItemX EQU $FFF7
+
 hReadJoypad EQU $FFF8 ; 0 to read joypad, anything else skips joypad check
                       ; written to in palettes.asm
 
@@ -330,12 +326,4 @@
 
 hFlags_0xFFFA EQU $FFFA
 
-<<<<<<< HEAD
-hGBC EQU $FFFE ; 0 if DMG, 1 if GBC
-=======
-hFieldMoveMonMenuTopMenuItemX EQU $FFF7
-
-hDisableJoypadPolling EQU $FFF9
-
-hJoyInput EQU $FFF8
->>>>>>> 1a987d1e
+hGBC EQU $FFFE ; 0 if DMG, 1 if GBC