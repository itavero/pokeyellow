--- conflicted
+++ resolved
@@ -19,63 +19,9 @@
 
 INCLUDE "data/facing.asm"
 
-<<<<<<< HEAD
 ;MewPicFront:: INCBIN "pic/bmon/mew.pic"
 ;MewPicBack::  INCBIN "pic/monback/mewb.pic"
 ;INCLUDE "data/baseStats/mew.asm"
-=======
-ResetStatusAndHalveMoneyOnBlackout::
-; Reset player status on blackout.
-	xor a
-	ld [wBattleResult], a
-	ld [wWalkBikeSurfState], a
-	ld [W_ISINBATTLE], a
-	ld [wMapPalOffset], a
-	ld [wNPCMovementScriptFunctionNum], a
-	ld [hJoyHeld], a
-	ld [wNPCMovementScriptPointerTableNum], a
-	ld [wFlags_0xcd60], a
-
-	ld [hMoney], a
-	ld [hMoney + 1], a
-	ld [hMoney + 2], a
-	call HasEnoughMoney
-	jr c, .lostmoney ; never happens
-
-	; Halve the player's money.
-	ld a, [wPlayerMoney]
-	ld [hMoney], a
-	ld a, [wPlayerMoney + 1]
-	ld [hMoney + 1], a
-	ld a, [wPlayerMoney + 2]
-	ld [hMoney + 2], a
-	xor a
-	ld [hDivideBCDDivisor], a
-	ld [hDivideBCDDivisor + 1], a
-	ld a, 2
-	ld [hDivideBCDDivisor + 2], a
-	predef DivideBCDPredef3
-	ld a, [hDivideBCDQuotient]
-	ld [wPlayerMoney], a
-	ld a, [hDivideBCDQuotient + 1]
-	ld [wPlayerMoney + 1], a
-	ld a, [hDivideBCDQuotient + 2]
-	ld [wPlayerMoney + 2], a
-
-.lostmoney
-	ld hl, wd732
-	set 2, [hl]
-	res 3, [hl]
-	set 6, [hl]
-	ld a, %11111111
-	ld [wJoyIgnore], a
-	predef_jump HealParty
-
-
-MewPicFront:: INCBIN "pic/bmon/mew.pic"
-MewPicBack::  INCBIN "pic/monback/mewb.pic"
-INCLUDE "data/baseStats/mew.asm"
->>>>>>> 1a987d1e
 
 INCLUDE "engine/battle/safari_zone.asm"
 
@@ -2053,17 +1999,8 @@
 
 INCLUDE "engine/joypad.asm"
 
-<<<<<<< HEAD
 ClearVariablesAfterLoadingMapData: ; c07c (3:407c)
-	ld a, $90
-=======
-INCLUDE "data/map_songs.asm"
-
-INCLUDE "data/map_header_banks.asm"
-
-ClearVariablesAfterLoadingMapData: ; c335 (3:4335)
 	ld a, SCREEN_HEIGHT_PIXELS
->>>>>>> 1a987d1e
 	ld [hWY], a
 	ld [rWY], a
 	xor a
@@ -2797,161 +2734,6 @@
 	TX_FAR _CyclingIsFunText
 	db "@"
 
-<<<<<<< HEAD
-	
-=======
-; function to add an item (in varying quantities) to the player's bag or PC box
-; INPUT:
-; hl = address of inventory (either wNumBagItems or wNumBoxItems)
-; [wcf91] = item ID
-; [wItemQuantity] = item quantity
-; sets carry flag if successful, unsets carry flag if unsuccessful
-AddItemToInventory_: ; ce04 (3:4e04)
-	ld a,[wItemQuantity] ; a = item quantity
-	push af
-	push bc
-	push de
-	push hl
-	push hl
-	ld d,50 ; PC box can hold 50 items
-	ld a,wNumBagItems & $FF
-	cp l
-	jr nz,.checkIfInventoryFull
-	ld a,wNumBagItems >> 8
-	cp h
-	jr nz,.checkIfInventoryFull
-; if the destination is the bag
-	ld d,20 ; bag can hold 20 items
-.checkIfInventoryFull
-	ld a,[hl]
-	sub d
-	ld d,a
-	ld a,[hli]
-	and a
-	jr z,.addNewItem
-.loop
-	ld a,[hli]
-	ld b,a ; b = ID of current item in table
-	ld a,[wcf91] ; a = ID of item being added
-	cp b ; does the current item in the table match the item being added?
-	jp z,.increaseItemQuantity ; if so, increase the item's quantity
-	inc hl
-	ld a,[hl]
-	cp a,$ff ; is it the end of the table?
-	jr nz,.loop
-.addNewItem ; add an item not yet in the inventory
-	pop hl
-	ld a,d
-	and a ; is there room for a new item slot?
-	jr z,.done
-; if there is room
-	inc [hl] ; increment the number of items in the inventory
-	ld a,[hl] ; the number of items will be the index of the new item
-	add a
-	dec a
-	ld c,a
-	ld b,0
-	add hl,bc ; hl = address to store the item
-	ld a,[wcf91]
-	ld [hli],a ; store item ID
-	ld a,[wItemQuantity]
-	ld [hli],a ; store item quantity
-	ld [hl],$ff ; store terminator
-	jp .success
-.increaseItemQuantity ; increase the quantity of an item already in the inventory
-	ld a,[wItemQuantity]
-	ld b,a ; b = quantity to add
-	ld a,[hl] ; a = existing item quantity
-	add b ; a = new item quantity
-	cp a,100
-	jp c,.storeNewQuantity ; if the new quantity is less than 100, store it
-; if the new quantity is greater than or equal to 100,
-; try to max out the current slot and add the rest in a new slot
-	sub a,99
-	ld [wItemQuantity],a ; a = amount left over (to put in the new slot)
-	ld a,d
-	and a ; is there room for a new item slot?
-	jr z,.increaseItemQuantityFailed
-; if so, store 99 in the current slot and store the rest in a new slot
-	ld a,99
-	ld [hli],a
-	jp .loop
-.increaseItemQuantityFailed
-	pop hl
-	and a
-	jr .done
-.storeNewQuantity
-	ld [hl],a
-	pop hl
-.success
-	scf
-.done
-	pop hl
-	pop de
-	pop bc
-	pop bc
-	ld a,b
-	ld [wItemQuantity],a ; restore the initial value from when the function was called
-	ret
-
-; function to remove an item (in varying quantities) from the player's bag or PC box
-; INPUT:
-; hl = address of inventory (either wNumBagItems or wNumBoxItems)
-; [wWhichPokemon] = index (within the inventory) of the item to remove
-; [wItemQuantity] = quantity to remove
-RemoveItemFromInventory_: ; ce74 (3:4e74)
-	push hl
-	inc hl
-	ld a,[wWhichPokemon] ; index (within the inventory) of the item being removed
-	sla a
-	add l
-	ld l,a
-	jr nc,.noCarry
-	inc h
-.noCarry
-	inc hl
-	ld a,[wItemQuantity] ; quantity being removed
-	ld e,a
-	ld a,[hl] ; a = current quantity
-	sub e
-	ld [hld],a ; store new quantity
-	ld [wMaxItemQuantity],a
-	and a
-	jr nz,.skipMovingUpSlots
-; if the remaining quantity is 0,
-; remove the emptied item slot and move up all the following item slots
-.moveSlotsUp
-	ld e,l
-	ld d,h
-	inc de
-	inc de ; de = address of the slot following the emptied one
-.loop ; loop to move up the following slots
-	ld a,[de]
-	inc de
-	ld [hli],a
-	cp a,$ff
-	jr nz,.loop
-; update menu info
-	xor a
-	ld [wListScrollOffset],a
-	ld [wCurrentMenuItem],a
-	ld [wBagSavedMenuItem],a
-	ld [wSavedListScrollOffset],a
-	pop hl
-	ld a,[hl] ; a = number of items in inventory
-	dec a ; decrement the number of items
-	ld [hl],a ; store new number of items
-	ld [wListCount],a
-	cp a,2
-	jr c,.done
-	ld [wMaxMenuItem],a
-	jr .done
-.skipMovingUpSlots
-	pop hl
-.done
-	ret
-
->>>>>>> 1a987d1e
 ; wild pokemon data: from 4EB8 to 55C7
 
 LoadWildData: ; ceb8 (3:4eb8)
