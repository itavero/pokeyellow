INCLUDE "charmap.asm"
INCLUDE "constants.asm"

NPC_SPRITES_1 EQU $4
NPC_SPRITES_2 EQU $5

GFX EQU $4

PICS_1 EQU $9
PICS_2 EQU $A
PICS_3 EQU $B
PICS_4 EQU $C
PICS_5 EQU $D

INCLUDE "home.asm"


SECTION "bank01",ROMX,BANK[$01]

INCLUDE "data/facing.asm"

INCLUDE "engine/battle/safari_zone.asm"

INCLUDE "engine/titlescreen.asm"
INCLUDE "engine/load_mon_data.asm"

INCLUDE "data/item_prices.asm"
INCLUDE "text/item_names.asm"
INCLUDE "text/unused_names.asm"

INCLUDE "engine/overworld/oam.asm"

INCLUDE "engine/print_waiting_text.asm"

INCLUDE "engine/overworld/map_sprite_functions1.asm"
INCLUDE "engine/overworld/item.asm"
INCLUDE "engine/overworld/movement.asm"
INCLUDE "engine/cable_club.asm"
INCLUDE "engine/menu/main_menu.asm"
INCLUDE "engine/oak_speech.asm"
INCLUDE "engine/overworld/special_warps.asm"

INCLUDE "data/special_warps.asm"

INCLUDE "engine/debug1.asm"

INCLUDE "engine/menu/naming_screen.asm"

INCLUDE "engine/oak_speech2.asm"

INCLUDE "engine/subtract_paid_money.asm"

INCLUDE "engine/menu/swap_items.asm"

INCLUDE "engine/overworld/pokemart.asm"
INCLUDE "engine/learn_move.asm"
INCLUDE "engine/overworld/pokecenter.asm"
INCLUDE "engine/overworld/set_blackout_map.asm"

INCLUDE "engine/menu/text_ids1.asm"
INCLUDE "engine/overworld/cable_club_npc.asm"
INCLUDE "engine/menu/text_ids2.asm"

INCLUDE "engine/battle/moveEffects/drain_hp_effect.asm"
INCLUDE "engine/menu/players_pc.asm"
INCLUDE "engine/remove_pokemon.asm"
INCLUDE "engine/display_pokedex.asm"


SECTION "bank03",ROMX,BANK[$03]

INCLUDE "engine/joypad.asm"

INCLUDE "engine/overworld/clear_loadmapdata_vars.asm"
INCLUDE "engine/overworld/check_player_state.asm"
INCLUDE "engine/overworld/print_safari_steps.asm"
INCLUDE "engine/overworld/get_coords_tile_in_front_of_player.asm"
INCLUDE "engine/overworld/boulders.asm"
INCLUDE "engine/overworld/step_functions.asm"
INCLUDE "engine/overworld/load_tileset_header.asm"
INCLUDE "engine/overworld/daycare_exp.asm"

INCLUDE "data/hide_show_data.asm"

INCLUDE "engine/overworld/load_wild_data.asm"

INCLUDE "engine/items/items.asm"

INCLUDE "engine/draw_badges.asm"

INCLUDE "engine/overworld/replace_tile_block.asm"
INCLUDE "engine/overworld/cut.asm"
INCLUDE "engine/overworld/missable_objects.asm"
INCLUDE "engine/overworld/try_pushing_boulder.asm"

INCLUDE "engine/add_party_mon.asm"
INCLUDE "engine/move_mon.asm"
INCLUDE "engine/flag_action_predef.asm"
INCLUDE "engine/heal_party.asm"
INCLUDE "engine/bcd.asm"

INCLUDE "engine/init_player_data.asm"

INCLUDE "engine/get_bag_item_quantity.asm"

INCLUDE "engine/overworld/npc_pathfinding.asm"

INCLUDE "engine/hp_bar.asm"
INCLUDE "engine/hidden_object_functions3.asm"


SECTION "Graphics", ROMX, BANK[GFX]

PokemonLogoJapanGraphics:       INCBIN "gfx/pokemon_logo_japan.2bpp"
FontGraphics:                   INCBIN "gfx/font.1bpp"
FontGraphicsEnd:
ABTiles:                        INCBIN "gfx/AB.2bpp"
HpBarAndStatusGraphics:         INCBIN "gfx/hp_bar_and_status.2bpp"
HpBarAndStatusGraphicsEnd:
BattleHudTiles1:                INCBIN "gfx/battle_hud1.1bpp"
BattleHudTiles1End:
BattleHudTiles2:                INCBIN "gfx/battle_hud2.1bpp"
BattleHudTiles3:                INCBIN "gfx/battle_hud3.1bpp"
BattleHudTiles3End:
NintendoCopyrightLogoGraphics:  INCBIN "gfx/copyright.2bpp"
GamefreakLogoGraphics:          INCBIN "gfx/gamefreak.2bpp"
GamefreakLogoGraphicsEnd:
NineTile:                       INCBIN "gfx/9_tile.2bpp"
TextBoxGraphics:                INCBIN "gfx/text_box.2bpp"
TextBoxGraphicsEnd:
PokedexTileGraphics:            INCBIN "gfx/pokedex.2bpp"
PokedexTileGraphicsEnd:
WorldMapTileGraphics:           INCBIN "gfx/town_map.2bpp"
WorldMapTileGraphicsEnd:
PlayerCharacterTitleGraphics:   INCBIN "gfx/player_title.2bpp"

INCLUDE "engine/menu/status_screen.asm"
INCLUDE "engine/menu/party_menu.asm"

RedPicFront: INCBIN "pic/ytrainer/red.pic"
ShrinkPic1:  INCBIN "pic/trainer/shrink1.pic"
ShrinkPic2:  INCBIN "pic/trainer/shrink2.pic"

INCLUDE "engine/menu/start_sub_menus.asm"
INCLUDE "engine/items/tms.asm"


SECTION "NPC Sprites 1", ROMX, BANK[NPC_SPRITES_1]

OakAideSprite:         INCBIN "gfx/sprites/oak_aide.2bpp"
RockerSprite:          INCBIN "gfx/sprites/rocker.2bpp"
SwimmerSprite:         INCBIN "gfx/sprites/swimmer.2bpp"
WhitePlayerSprite:     INCBIN "gfx/sprites/white_player.2bpp"
GymHelperSprite:       INCBIN "gfx/sprites/gym_helper.2bpp"
OldPersonSprite:       INCBIN "gfx/sprites/old_person.2bpp"
MartGuySprite:         INCBIN "gfx/sprites/mart_guy.2bpp"
FisherSprite:          INCBIN "gfx/sprites/fisher.2bpp"
OldMediumWomanSprite:  INCBIN "gfx/sprites/old_medium_woman.2bpp"
NurseSprite:           INCBIN "gfx/sprites/nurse.2bpp"
CableClubWomanSprite:  INCBIN "gfx/sprites/cable_club_woman.2bpp"
MrMasterballSprite:    INCBIN "gfx/sprites/mr_masterball.2bpp"
LaprasGiverSprite:     INCBIN "gfx/sprites/lapras_giver.2bpp"
WardenSprite:          INCBIN "gfx/sprites/warden.2bpp"
SsCaptainSprite:       INCBIN "gfx/sprites/ss_captain.2bpp"
Fisher2Sprite:         INCBIN "gfx/sprites/fisher2.2bpp"
BlackbeltSprite:       INCBIN "gfx/sprites/blackbelt.2bpp"
GuardSprite:           INCBIN "gfx/sprites/guard.2bpp"
BallSprite:            INCBIN "gfx/sprites/ball.2bpp"
OmanyteSprite:         INCBIN "gfx/sprites/omanyte.2bpp"
BoulderSprite:         INCBIN "gfx/sprites/boulder.2bpp"
PaperSheetSprite:      INCBIN "gfx/sprites/paper_sheet.2bpp"
BookMapDexSprite:      INCBIN "gfx/sprites/book_map_dex.2bpp"
ClipboardSprite:       INCBIN "gfx/sprites/clipboard.2bpp"
SnorlaxSprite:         INCBIN "gfx/sprites/snorlax.2bpp"
OldAmberSprite:        INCBIN "gfx/sprites/old_amber.2bpp"
LyingOldManSprite:     INCBIN "gfx/sprites/lying_old_man.2bpp"
QuestionMarkSprite:    INCBIN "gfx/sprites/question_mark.2bpp"

INCLUDE "engine/battle/end_of_battle.asm"
INCLUDE "engine/battle/wild_encounters.asm"
INCLUDE "engine/battle/moveEffects/recoil_effect.asm"
INCLUDE "engine/battle/moveEffects/conversion_effect.asm"
INCLUDE "engine/battle/moveEffects/haze_effect.asm"


SECTION "NPC Sprites 2", ROMX, BANK[NPC_SPRITES_2]

INCLUDE "engine/load_pokedex_tiles.asm"
INCLUDE "engine/overworld/map_sprites.asm"

RedCyclingSprite:     INCBIN "gfx/sprites/cycling.2bpp"
RedSprite:            INCBIN "gfx/sprites/red.2bpp"
BlueSprite:           INCBIN "gfx/sprites/blue.2bpp"
OakSprite:            INCBIN "gfx/sprites/oak.2bpp"
BugCatcherSprite:     INCBIN "gfx/sprites/bug_catcher.2bpp"
SlowbroSprite:        INCBIN "gfx/sprites/slowbro.2bpp"
LassSprite:           INCBIN "gfx/sprites/lass.2bpp"
BlackHairBoy1Sprite:  INCBIN "gfx/sprites/black_hair_boy_1.2bpp"
LittleGirlSprite:     INCBIN "gfx/sprites/little_girl.2bpp"
BirdSprite:           INCBIN "gfx/sprites/bird.2bpp"
FatBaldGuySprite:     INCBIN "gfx/sprites/fat_bald_guy.2bpp"
GamblerSprite:        INCBIN "gfx/sprites/gambler.2bpp"
BlackHairBoy2Sprite:  INCBIN "gfx/sprites/black_hair_boy_2.2bpp"
GirlSprite:           INCBIN "gfx/sprites/girl.2bpp"
HikerSprite:          INCBIN "gfx/sprites/hiker.2bpp"
FoulardWomanSprite:   INCBIN "gfx/sprites/foulard_woman.2bpp"
GentlemanSprite:      INCBIN "gfx/sprites/gentleman.2bpp"
DaisySprite:          INCBIN "gfx/sprites/daisy.2bpp"
BikerSprite:          INCBIN "gfx/sprites/biker.2bpp"
SailorSprite:         INCBIN "gfx/sprites/sailor.2bpp"
CookSprite:           INCBIN "gfx/sprites/cook.2bpp"
BikeShopGuySprite:    INCBIN "gfx/sprites/bike_shop_guy.2bpp"
MrFujiSprite:         INCBIN "gfx/sprites/mr_fuji.2bpp"
GiovanniSprite:       INCBIN "gfx/sprites/giovanni.2bpp"
RocketSprite:         INCBIN "gfx/sprites/rocket.2bpp"
MediumSprite:         INCBIN "gfx/sprites/medium.2bpp"
WaiterSprite:         INCBIN "gfx/sprites/waiter.2bpp"
ErikaSprite:          INCBIN "gfx/sprites/erika.2bpp"
MomGeishaSprite:      INCBIN "gfx/sprites/mom_geisha.2bpp"
BrunetteGirlSprite:   INCBIN "gfx/sprites/brunette_girl.2bpp"
LanceSprite:          INCBIN "gfx/sprites/lance.2bpp"
MomSprite:            INCBIN "gfx/sprites/mom.2bpp"
BaldingGuySprite:     INCBIN "gfx/sprites/balding_guy.2bpp"
YoungBoySprite:       INCBIN "gfx/sprites/young_boy.2bpp"
GameboyKidSprite:     INCBIN "gfx/sprites/gameboy_kid.2bpp"
ClefairySprite:       INCBIN "gfx/sprites/clefairy.2bpp"
AgathaSprite:         INCBIN "gfx/sprites/agatha.2bpp"
BrunoSprite:          INCBIN "gfx/sprites/bruno.2bpp"
LoreleiSprite:        INCBIN "gfx/sprites/lorelei.2bpp"
SeelSprite:           INCBIN "gfx/sprites/seel.2bpp"

INCLUDE "engine/battle/moveEffects/substitute_effect.asm"
INCLUDE "engine/menu/pc.asm"


SECTION "bank06",ROMX,BANK[$06]

INCLUDE "data/mapHeaders/celadoncity.asm"
INCLUDE "data/mapObjects/celadoncity.asm"
CeladonCityBlocks: INCBIN "maps/celadoncity.blk"

INCLUDE "data/mapHeaders/pallettown.asm"
INCLUDE "data/mapObjects/pallettown.asm"
PalletTownBlocks: INCBIN "maps/pallettown.blk"

INCLUDE "data/mapHeaders/viridiancity.asm"
INCLUDE "data/mapObjects/viridiancity.asm"
ViridianCityBlocks: INCBIN "maps/viridiancity.blk"

INCLUDE "data/mapHeaders/pewtercity.asm"
INCLUDE "data/mapObjects/pewtercity.asm"
PewterCityBlocks: INCBIN "maps/pewtercity.blk"

INCLUDE "data/mapHeaders/ceruleancity.asm"
INCLUDE "data/mapObjects/ceruleancity.asm"
CeruleanCityBlocks: INCBIN "maps/ceruleancity.blk" ; 18836

INCLUDE "data/mapHeaders/vermilioncity.asm"
INCLUDE "data/mapObjects/vermilioncity.asm"
VermilionCityBlocks: INCBIN "maps/vermilioncity.blk"
INCLUDE "data/mapHeaders/fuchsiacity.asm"
INCLUDE "data/mapObjects/fuchsiacity.asm"
FuchsiaCityBlocks: INCBIN "maps/fuchsiacity.blk"


INCLUDE "scripts/pallettown.asm"
INCLUDE "scripts/viridiancity.asm"
INCLUDE "scripts/pewtercity.asm"
INCLUDE "scripts/ceruleancity.asm"
INCLUDE "scripts/vermilioncity.asm"
INCLUDE "scripts/celadoncity.asm"
INCLUDE "scripts/fuchsiacity.asm"

INCLUDE "data/mapHeaders/blueshouse.asm"
INCLUDE "scripts/blueshouse.asm"
INCLUDE "data/mapObjects/blueshouse.asm"
BluesHouseBlocks: INCBIN "maps/blueshouse.blk"

INCLUDE "data/mapHeaders/vermilionhouse3.asm"
INCLUDE "scripts/vermilionhouse3.asm"
INCLUDE "data/mapObjects/vermilionhouse3.asm"
VermilionHouse3Blocks: INCBIN "maps/vermilionhouse3.blk"

INCLUDE "data/mapHeaders/indigoplateaulobby.asm"
INCLUDE "scripts/indigoplateaulobby.asm"
INCLUDE "data/mapObjects/indigoplateaulobby.asm"
IndigoPlateauLobbyBlocks: INCBIN "maps/indigoplateaulobby.blk"

INCLUDE "data/mapHeaders/silphco4.asm"
INCLUDE "scripts/silphco4.asm"
INCLUDE "data/mapObjects/silphco4.asm"
SilphCo4Blocks: INCBIN "maps/silphco4.blk"

INCLUDE "data/mapHeaders/silphco5.asm"
INCLUDE "scripts/silphco5.asm"
INCLUDE "data/mapObjects/silphco5.asm"
SilphCo5Blocks: INCBIN "maps/silphco5.blk"

INCLUDE "data/mapHeaders/silphco6.asm"
INCLUDE "scripts/silphco6.asm"
INCLUDE "data/mapObjects/silphco6.asm"
SilphCo6Blocks: INCBIN "maps/silphco6.blk"

INCLUDE "engine/overworld/npc_movement.asm"
INCLUDE "engine/overworld/doors.asm"
INCLUDE "engine/overworld/ledges.asm"


SECTION "bank07",ROMX,BANK[$07]

INCLUDE "data/mapHeaders/cinnabarisland.asm"
INCLUDE "data/mapObjects/cinnabarisland.asm"
CinnabarIslandBlocks: INCBIN "maps/cinnabarisland.blk"

INCLUDE "data/mapHeaders/route1.asm"
INCLUDE "data/mapObjects/route1.asm"
Route1Blocks: INCBIN "maps/route1.blk" ; 1c0fc

UndergroundPathEntranceRoute8Blocks: INCBIN "maps/undergroundpathentranceroute8.blk"
OaksLabBlocks: INCBIN "maps/oakslab.blk"
ViridianHouseBlocks:
Route2HouseBlocks:
PewterHouse1Blocks:
PewterHouse2Blocks:
CeruleanHouse1Blocks:
VermilionHouse1Blocks:
LavenderHouse1Blocks:
LavenderHouse2Blocks:
SaffronHouse1Blocks:
SaffronHouse2Blocks:
Route16HouseBlocks:
NameRaterBlocks: INCBIN "maps/viridianhouse.blk"
SchoolBlocks:
CeladonMansion5Blocks: INCBIN "maps/school.blk"
CeruleanHouseTrashedBlocks: INCBIN "maps/ceruleanhousetrashed.blk"
DiglettsCaveRoute2Blocks:
DiglettsCaveEntranceRoute11Blocks: INCBIN "maps/diglettscaveroute2.blk"

INCLUDE "engine/clear_save.asm"
INCLUDE "engine/predefs7.asm"

INCLUDE "scripts/cinnabarisland.asm"
INCLUDE "scripts/route1.asm"

INCLUDE "data/mapHeaders/oakslab.asm"
INCLUDE "scripts/oakslab.asm"
INCLUDE "data/mapObjects/oakslab.asm"

INCLUDE "data/mapHeaders/viridianmart.asm"
INCLUDE "scripts/viridianmart.asm"
INCLUDE "data/mapObjects/viridianmart.asm"
ViridianMartBlocks:
CeladonMartBlocks: INCBIN "maps/viridianmart.blk"

INCLUDE "data/mapHeaders/school.asm"
INCLUDE "scripts/school.asm"
INCLUDE "data/mapObjects/school.asm"

INCLUDE "data/mapHeaders/viridianhouse.asm"
INCLUDE "scripts/viridianhouse.asm"
INCLUDE "data/mapObjects/viridianhouse.asm"

INCLUDE "data/mapHeaders/pewterhouse1.asm"
INCLUDE "scripts/pewterhouse1.asm"
INCLUDE "data/mapObjects/pewterhouse1.asm"

INCLUDE "data/mapHeaders/pewterhouse2.asm"
INCLUDE "scripts/pewterhouse2.asm"
INCLUDE "data/mapObjects/pewterhouse2.asm"

INCLUDE "data/mapHeaders/ceruleanhousetrashed.asm"
INCLUDE "scripts/ceruleanhousetrashed.asm"
INCLUDE "data/mapObjects/ceruleanhousetrashed.asm"

INCLUDE "data/mapHeaders/ceruleanhouse1.asm"
INCLUDE "scripts/ceruleanhouse1.asm"
INCLUDE "data/mapObjects/ceruleanhouse1.asm"

INCLUDE "data/mapHeaders/bikeshop.asm"
INCLUDE "scripts/bikeshop.asm"
INCLUDE "data/mapObjects/bikeshop.asm"
BikeShopBlocks: INCBIN "maps/bikeshop.blk"

INCLUDE "data/mapHeaders/lavenderhouse1.asm"
INCLUDE "scripts/lavenderhouse1.asm"
INCLUDE "data/mapObjects/lavenderhouse1.asm"

INCLUDE "data/mapHeaders/lavenderhouse2.asm"
INCLUDE "scripts/lavenderhouse2.asm"
INCLUDE "data/mapObjects/lavenderhouse2.asm"

INCLUDE "data/mapHeaders/namerater.asm"
INCLUDE "scripts/namerater.asm"
INCLUDE "data/mapObjects/namerater.asm"

INCLUDE "data/mapHeaders/vermilionhouse1.asm"
INCLUDE "scripts/vermilionhouse1.asm"
INCLUDE "data/mapObjects/vermilionhouse1.asm"

INCLUDE "data/mapHeaders/vermiliondock.asm"
INCLUDE "scripts/vermiliondock.asm"
INCLUDE "data/mapObjects/vermiliondock.asm"
VermilionDockBlocks: INCBIN "maps/vermiliondock.blk"

INCLUDE "data/mapHeaders/celadonmansion5.asm"
INCLUDE "scripts/celadonmansion5.asm"
INCLUDE "data/mapObjects/celadonmansion5.asm"

INCLUDE "data/mapHeaders/fuchsiamart.asm"
INCLUDE "scripts/fuchsiamart.asm"
INCLUDE "data/mapObjects/fuchsiamart.asm"
FuchsiaMartBlocks: INCBIN "maps/fuchsiamart.blk"

INCLUDE "data/mapHeaders/saffronhouse1.asm"
INCLUDE "scripts/saffronhouse1.asm"
INCLUDE "data/mapObjects/saffronhouse1.asm"

INCLUDE "data/mapHeaders/saffronhouse2.asm"
INCLUDE "scripts/saffronhouse2.asm"
INCLUDE "data/mapObjects/saffronhouse2.asm"

INCLUDE "data/mapHeaders/diglettscaveroute2.asm"
INCLUDE "scripts/diglettscaveroute2.asm"
INCLUDE "data/mapObjects/diglettscaveroute2.asm"

INCLUDE "data/mapHeaders/route2house.asm"
INCLUDE "scripts/route2house.asm"
INCLUDE "data/mapObjects/route2house.asm"

INCLUDE "data/mapHeaders/route5gate.asm"
INCLUDE "scripts/route5gate.asm"
INCLUDE "data/mapObjects/route5gate.asm"
Route5GateBlocks: INCBIN "maps/route5gate.blk" ; 1d92f

INCLUDE "data/mapHeaders/route6gate.asm"
INCLUDE "scripts/route6gate.asm"
INCLUDE "data/mapObjects/route6gate.asm"
Route6GateBlocks: INCBIN "maps/route6gate.blk" ; 1d9f2

INCLUDE "data/mapHeaders/route7gate.asm"
INCLUDE "scripts/route7gate.asm"
INCLUDE "data/mapObjects/route7gate.asm"
Route7GateBlocks: INCBIN "maps/route7gate.blk" ; 1dab9

INCLUDE "data/mapHeaders/route8gate.asm"
INCLUDE "scripts/route8gate.asm"
INCLUDE "data/mapObjects/route8gate.asm"
Route8GateBlocks: INCBIN "maps/route8gate.blk" ; 1dab9

INCLUDE "data/mapHeaders/undergroundpathentranceroute8.asm"
INCLUDE "scripts/undergroundpathentranceroute8.asm"
INCLUDE "data/mapObjects/undergroundpathentranceroute8.asm"

INCLUDE "data/mapHeaders/powerplant.asm"
INCLUDE "scripts/powerplant.asm"
INCLUDE "data/mapObjects/powerplant.asm"
PowerPlantBlocks: INCBIN "maps/powerplant.blk"

INCLUDE "data/mapHeaders/diglettscaveroute11.asm"
INCLUDE "scripts/diglettscaveroute11.asm"
INCLUDE "data/mapObjects/diglettscaveroute11.asm"

INCLUDE "data/mapHeaders/route16house.asm"
INCLUDE "scripts/route16house.asm"
INCLUDE "data/mapObjects/route16house.asm"

INCLUDE "data/mapHeaders/route22gate.asm"
INCLUDE "scripts/route22gate.asm"
INCLUDE "data/mapObjects/route22gate.asm"
Route22GateBlocks: INCBIN "maps/route22gate.blk"

INCLUDE "data/mapHeaders/billshouse.asm"
INCLUDE "scripts/billshouse.asm"
INCLUDE "data/mapObjects/billshouse.asm"
BillsHouseBlocks: INCBIN "maps/billshouse.blk"

INCLUDE "engine/menu/oaks_pc.asm"

INCLUDE "engine/hidden_object_functions7.asm"


SECTION "Pics 1", ROMX, BANK[PICS_1]

RhydonPicFront:      INCBIN "pic/ymon/rhydon.pic"
RhydonPicBack:       INCBIN "pic/monback/rhydonb.pic"
KangaskhanPicFront:  INCBIN "pic/ymon/kangaskhan.pic"
KangaskhanPicBack:   INCBIN "pic/monback/kangaskhanb.pic"
NidoranMPicFront:    INCBIN "pic/ymon/nidoranm.pic"
NidoranMPicBack:     INCBIN "pic/monback/nidoranmb.pic"
ClefairyPicFront:    INCBIN "pic/ymon/clefairy.pic"
ClefairyPicBack:     INCBIN "pic/monback/clefairyb.pic"
SpearowPicFront:     INCBIN "pic/ymon/spearow.pic"
SpearowPicBack:      INCBIN "pic/monback/spearowb.pic"
VoltorbPicFront:     INCBIN "pic/ymon/voltorb.pic"
VoltorbPicBack:      INCBIN "pic/monback/voltorbb.pic"
NidokingPicFront:    INCBIN "pic/ymon/nidoking.pic"
NidokingPicBack:     INCBIN "pic/monback/nidokingb.pic"
SlowbroPicFront:     INCBIN "pic/ymon/slowbro.pic"
SlowbroPicBack:      INCBIN "pic/monback/slowbrob.pic"
IvysaurPicFront:     INCBIN "pic/ymon/ivysaur.pic"
IvysaurPicBack:      INCBIN "pic/monback/ivysaurb.pic"
ExeggutorPicFront:   INCBIN "pic/ymon/exeggutor.pic"
ExeggutorPicBack:    INCBIN "pic/monback/exeggutorb.pic"
LickitungPicFront:   INCBIN "pic/ymon/lickitung.pic"
LickitungPicBack:    INCBIN "pic/monback/lickitungb.pic"
ExeggcutePicFront:   INCBIN "pic/ymon/exeggcute.pic"
ExeggcutePicBack:    INCBIN "pic/monback/exeggcuteb.pic"
GrimerPicFront:      INCBIN "pic/ymon/grimer.pic"
GrimerPicBack:       INCBIN "pic/monback/grimerb.pic"
GengarPicFront:      INCBIN "pic/ymon/gengar.pic"
GengarPicBack:       INCBIN "pic/monback/gengarb.pic"
NidoranFPicFront:    INCBIN "pic/ymon/nidoranf.pic"
NidoranFPicBack:     INCBIN "pic/monback/nidoranfb.pic"
NidoqueenPicFront:   INCBIN "pic/ymon/nidoqueen.pic"
NidoqueenPicBack:    INCBIN "pic/monback/nidoqueenb.pic"
CubonePicFront:      INCBIN "pic/ymon/cubone.pic"
CubonePicBack:       INCBIN "pic/monback/cuboneb.pic"
RhyhornPicFront:     INCBIN "pic/ymon/rhyhorn.pic"
RhyhornPicBack:      INCBIN "pic/monback/rhyhornb.pic"
LaprasPicFront:      INCBIN "pic/ymon/lapras.pic"
LaprasPicBack:       INCBIN "pic/monback/laprasb.pic"
ArcaninePicFront:    INCBIN "pic/ymon/arcanine.pic"
ArcaninePicBack:     INCBIN "pic/monback/arcanineb.pic"
MewPicFront:         INCBIN "pic/ymon/mew.pic"
MewPicBack:          INCBIN "pic/monback/mewb.pic"
GyaradosPicFront:    INCBIN "pic/ymon/gyarados.pic"
GyaradosPicBack:     INCBIN "pic/monback/gyaradosb.pic"
ShellderPicFront:    INCBIN "pic/ymon/shellder.pic"
ShellderPicBack:     INCBIN "pic/monback/shellderb.pic"
TentacoolPicFront:   INCBIN "pic/ymon/tentacool.pic"
TentacoolPicBack:    INCBIN "pic/monback/tentacoolb.pic"
GastlyPicFront:      INCBIN "pic/ymon/gastly.pic"
GastlyPicBack:       INCBIN "pic/monback/gastlyb.pic"
ScytherPicFront:     INCBIN "pic/ymon/scyther.pic"
ScytherPicBack:      INCBIN "pic/monback/scytherb.pic"
StaryuPicFront:      INCBIN "pic/ymon/staryu.pic"
StaryuPicBack:       INCBIN "pic/monback/staryub.pic"
BlastoisePicFront:   INCBIN "pic/ymon/blastoise.pic"
BlastoisePicBack:    INCBIN "pic/monback/blastoiseb.pic"
PinsirPicFront:      INCBIN "pic/ymon/pinsir.pic"
PinsirPicBack:       INCBIN "pic/monback/pinsirb.pic"
TangelaPicFront:     INCBIN "pic/ymon/tangela.pic"
TangelaPicBack:      INCBIN "pic/monback/tangelab.pic"

INCLUDE "engine/battle/print_type.asm"
INCLUDE "engine/battle/save_trainer_name.asm"


SECTION "Pics 2", ROMX, BANK[PICS_2]

GrowlithePicFront:   INCBIN "pic/ymon/growlithe.pic"
GrowlithePicBack:    INCBIN "pic/monback/growlitheb.pic"
OnixPicFront:        INCBIN "pic/ymon/onix.pic"
OnixPicBack:         INCBIN "pic/monback/onixb.pic"
FearowPicFront:      INCBIN "pic/ymon/fearow.pic"
FearowPicBack:       INCBIN "pic/monback/fearowb.pic"
PidgeyPicFront:      INCBIN "pic/ymon/pidgey.pic"
PidgeyPicBack:       INCBIN "pic/monback/pidgeyb.pic"
SlowpokePicFront:    INCBIN "pic/ymon/slowpoke.pic"
SlowpokePicBack:     INCBIN "pic/monback/slowpokeb.pic"
KadabraPicFront:     INCBIN "pic/ymon/kadabra.pic"
KadabraPicBack:      INCBIN "pic/monback/kadabrab.pic"
GravelerPicFront:    INCBIN "pic/ymon/graveler.pic"
GravelerPicBack:     INCBIN "pic/monback/gravelerb.pic"
ChanseyPicFront:     INCBIN "pic/ymon/chansey.pic"
ChanseyPicBack:      INCBIN "pic/monback/chanseyb.pic"
MachokePicFront:     INCBIN "pic/ymon/machoke.pic"
MachokePicBack:      INCBIN "pic/monback/machokeb.pic"
MrMimePicFront:      INCBIN "pic/ymon/mr.mime.pic"
MrMimePicBack:       INCBIN "pic/monback/mr.mimeb.pic"
HitmonleePicFront:   INCBIN "pic/ymon/hitmonlee.pic"
HitmonleePicBack:    INCBIN "pic/monback/hitmonleeb.pic"
HitmonchanPicFront:  INCBIN "pic/ymon/hitmonchan.pic"
HitmonchanPicBack:   INCBIN "pic/monback/hitmonchanb.pic"
ArbokPicFront:       INCBIN "pic/ymon/arbok.pic"
ArbokPicBack:        INCBIN "pic/monback/arbokb.pic"
ParasectPicFront:    INCBIN "pic/ymon/parasect.pic"
ParasectPicBack:     INCBIN "pic/monback/parasectb.pic"
PsyduckPicFront:     INCBIN "pic/ymon/psyduck.pic"
PsyduckPicBack:      INCBIN "pic/monback/psyduckb.pic"
DrowzeePicFront:     INCBIN "pic/ymon/drowzee.pic"
DrowzeePicBack:      INCBIN "pic/monback/drowzeeb.pic"
GolemPicFront:       INCBIN "pic/ymon/golem.pic"
GolemPicBack:        INCBIN "pic/monback/golemb.pic"
MagmarPicFront:      INCBIN "pic/ymon/magmar.pic"
MagmarPicBack:       INCBIN "pic/monback/magmarb.pic"
ElectabuzzPicFront:  INCBIN "pic/ymon/electabuzz.pic"
ElectabuzzPicBack:   INCBIN "pic/monback/electabuzzb.pic"
MagnetonPicFront:    INCBIN "pic/ymon/magneton.pic"
MagnetonPicBack:     INCBIN "pic/monback/magnetonb.pic"
KoffingPicFront:     INCBIN "pic/ymon/koffing.pic"
KoffingPicBack:      INCBIN "pic/monback/koffingb.pic"
MankeyPicFront:      INCBIN "pic/ymon/mankey.pic"
MankeyPicBack:       INCBIN "pic/monback/mankeyb.pic"
SeelPicFront:        INCBIN "pic/ymon/seel.pic"
SeelPicBack:         INCBIN "pic/monback/seelb.pic"
DiglettPicFront:     INCBIN "pic/ymon/diglett.pic"
DiglettPicBack:      INCBIN "pic/monback/diglettb.pic"
TaurosPicFront:      INCBIN "pic/ymon/tauros.pic"
TaurosPicBack:       INCBIN "pic/monback/taurosb.pic"
FarfetchdPicFront:   INCBIN "pic/ymon/farfetchd.pic"
FarfetchdPicBack:    INCBIN "pic/monback/farfetchdb.pic"
VenonatPicFront:     INCBIN "pic/ymon/venonat.pic"
VenonatPicBack:      INCBIN "pic/monback/venonatb.pic"
DragonitePicFront:   INCBIN "pic/ymon/dragonite.pic"
DragonitePicBack:    INCBIN "pic/monback/dragoniteb.pic"
DoduoPicFront:       INCBIN "pic/ymon/doduo.pic"
DoduoPicBack:        INCBIN "pic/monback/doduob.pic"
PoliwagPicFront:     INCBIN "pic/ymon/poliwag.pic"
PoliwagPicBack:      INCBIN "pic/monback/poliwagb.pic"
JynxPicFront:        INCBIN "pic/ymon/jynx.pic"
JynxPicBack:         INCBIN "pic/monback/jynxb.pic"
MoltresPicFront:     INCBIN "pic/ymon/moltres.pic"
MoltresPicBack:      INCBIN "pic/monback/moltresb.pic"

INCLUDE "engine/predefsA.asm"
INCLUDE "engine/battle/moveEffects/leech_seed_effect.asm"


SECTION "Pics 3", ROMX, BANK[PICS_3]

ArticunoPicFront:    INCBIN "pic/ymon/articuno.pic"
ArticunoPicBack:     INCBIN "pic/monback/articunob.pic"
ZapdosPicFront:      INCBIN "pic/ymon/zapdos.pic"
ZapdosPicBack:       INCBIN "pic/monback/zapdosb.pic"
DittoPicFront:       INCBIN "pic/ymon/ditto.pic"
DittoPicBack:        INCBIN "pic/monback/dittob.pic"
MeowthPicFront:      INCBIN "pic/ymon/meowth.pic"
MeowthPicBack:       INCBIN "pic/monback/meowthb.pic"
KrabbyPicFront:      INCBIN "pic/ymon/krabby.pic"
KrabbyPicBack:       INCBIN "pic/monback/krabbyb.pic"
VulpixPicFront:      INCBIN "pic/ymon/vulpix.pic"
VulpixPicBack:       INCBIN "pic/monback/vulpixb.pic"
NinetalesPicFront:   INCBIN "pic/ymon/ninetales.pic"
NinetalesPicBack:    INCBIN "pic/monback/ninetalesb.pic"
PikachuPicFront:     INCBIN "pic/ymon/pikachu.pic"
PikachuPicBack:      INCBIN "pic/monback/pikachub.pic"
RaichuPicFront:      INCBIN "pic/ymon/raichu.pic"
RaichuPicBack:       INCBIN "pic/monback/raichub.pic"
DratiniPicFront:     INCBIN "pic/ymon/dratini.pic"
DratiniPicBack:      INCBIN "pic/monback/dratinib.pic"
DragonairPicFront:   INCBIN "pic/ymon/dragonair.pic"
DragonairPicBack:    INCBIN "pic/monback/dragonairb.pic"
KabutoPicFront:      INCBIN "pic/ymon/kabuto.pic"
KabutoPicBack:       INCBIN "pic/monback/kabutob.pic"
KabutopsPicFront:    INCBIN "pic/ymon/kabutops.pic"
KabutopsPicBack:     INCBIN "pic/monback/kabutopsb.pic"
HorseaPicFront:      INCBIN "pic/ymon/horsea.pic"
HorseaPicBack:       INCBIN "pic/monback/horseab.pic"
SeadraPicFront:      INCBIN "pic/ymon/seadra.pic"
SeadraPicBack:       INCBIN "pic/monback/seadrab.pic"
SandshrewPicFront:   INCBIN "pic/ymon/sandshrew.pic"
SandshrewPicBack:    INCBIN "pic/monback/sandshrewb.pic"
SandslashPicFront:   INCBIN "pic/ymon/sandslash.pic"
SandslashPicBack:    INCBIN "pic/monback/sandslashb.pic"
OmanytePicFront:     INCBIN "pic/ymon/omanyte.pic"
OmanytePicBack:      INCBIN "pic/monback/omanyteb.pic"
OmastarPicFront:     INCBIN "pic/ymon/omastar.pic"
OmastarPicBack:      INCBIN "pic/monback/omastarb.pic"
JigglypuffPicFront:  INCBIN "pic/ymon/jigglypuff.pic"
JigglypuffPicBack:   INCBIN "pic/monback/jigglypuffb.pic"
WigglytuffPicFront:  INCBIN "pic/ymon/wigglytuff.pic"
WigglytuffPicBack:   INCBIN "pic/monback/wigglytuffb.pic"
EeveePicFront:       INCBIN "pic/ymon/eevee.pic"
EeveePicBack:        INCBIN "pic/monback/eeveeb.pic"
FlareonPicFront:     INCBIN "pic/ymon/flareon.pic"
FlareonPicBack:      INCBIN "pic/monback/flareonb.pic"
JolteonPicFront:     INCBIN "pic/ymon/jolteon.pic"
JolteonPicBack:      INCBIN "pic/monback/jolteonb.pic"
VaporeonPicFront:    INCBIN "pic/ymon/vaporeon.pic"
VaporeonPicBack:     INCBIN "pic/monback/vaporeonb.pic"
MachopPicFront:      INCBIN "pic/ymon/machop.pic"
MachopPicBack:       INCBIN "pic/monback/machopb.pic"
ZubatPicFront:       INCBIN "pic/ymon/zubat.pic"
ZubatPicBack:        INCBIN "pic/monback/zubatb.pic"
EkansPicFront:       INCBIN "pic/ymon/ekans.pic"
EkansPicBack:        INCBIN "pic/monback/ekansb.pic"
ParasPicFront:       INCBIN "pic/ymon/paras.pic"
ParasPicBack:        INCBIN "pic/monback/parasb.pic"
PoliwhirlPicFront:   INCBIN "pic/ymon/poliwhirl.pic"
PoliwhirlPicBack:    INCBIN "pic/monback/poliwhirlb.pic"
PoliwrathPicFront:   INCBIN "pic/ymon/poliwrath.pic"
PoliwrathPicBack:    INCBIN "pic/monback/poliwrathb.pic"
WeedlePicFront:      INCBIN "pic/ymon/weedle.pic"
WeedlePicBack:       INCBIN "pic/monback/weedleb.pic"
KakunaPicFront:      INCBIN "pic/ymon/kakuna.pic"
KakunaPicBack:       INCBIN "pic/monback/kakunab.pic"
BeedrillPicFront:    INCBIN "pic/ymon/beedrill.pic"
BeedrillPicBack:     INCBIN "pic/monback/beedrillb.pic"

FossilKabutopsPic:   INCBIN "pic/ymon/fossilkabutops.pic"

INCLUDE "engine/battle/display_effectiveness.asm"
INCLUDE "engine/items/tmhm.asm"

Func_2fd6a: ; 2fd6a (b:7d6a)
	callab IsThisPartymonStarterPikachu_Party
	ret nc
	ld a, $3
	ld [wPikachuSpawnState], a
	ret

INCLUDE "engine/battle/scale_sprites.asm"
INCLUDE "engine/game_corner_slots2.asm"


SECTION "Pics 4", ROMX, BANK[PICS_4]

DodrioPicFront:       INCBIN "pic/ymon/dodrio.pic"
DodrioPicBack:        INCBIN "pic/monback/dodriob.pic"
PrimeapePicFront:     INCBIN "pic/ymon/primeape.pic"
PrimeapePicBack:      INCBIN "pic/monback/primeapeb.pic"
DugtrioPicFront:      INCBIN "pic/ymon/dugtrio.pic"
DugtrioPicBack:       INCBIN "pic/monback/dugtriob.pic"
VenomothPicFront:     INCBIN "pic/ymon/venomoth.pic"
VenomothPicBack:      INCBIN "pic/monback/venomothb.pic"
DewgongPicFront:      INCBIN "pic/ymon/dewgong.pic"
DewgongPicBack:       INCBIN "pic/monback/dewgongb.pic"
CaterpiePicFront:     INCBIN "pic/ymon/caterpie.pic"
CaterpiePicBack:      INCBIN "pic/monback/caterpieb.pic"
MetapodPicFront:      INCBIN "pic/ymon/metapod.pic"
MetapodPicBack:       INCBIN "pic/monback/metapodb.pic"
ButterfreePicFront:   INCBIN "pic/ymon/butterfree.pic"
ButterfreePicBack:    INCBIN "pic/monback/butterfreeb.pic"
MachampPicFront:      INCBIN "pic/ymon/machamp.pic"
MachampPicBack:       INCBIN "pic/monback/machampb.pic"
GolduckPicFront:      INCBIN "pic/ymon/golduck.pic"
GolduckPicBack:       INCBIN "pic/monback/golduckb.pic"
HypnoPicFront:        INCBIN "pic/ymon/hypno.pic"
HypnoPicBack:         INCBIN "pic/monback/hypnob.pic"
GolbatPicFront:       INCBIN "pic/ymon/golbat.pic"
GolbatPicBack:        INCBIN "pic/monback/golbatb.pic"
MewtwoPicFront:       INCBIN "pic/ymon/mewtwo.pic"
MewtwoPicBack:        INCBIN "pic/monback/mewtwob.pic"
SnorlaxPicFront:      INCBIN "pic/ymon/snorlax.pic"
SnorlaxPicBack:       INCBIN "pic/monback/snorlaxb.pic"
MagikarpPicFront:     INCBIN "pic/ymon/magikarp.pic"
MagikarpPicBack:      INCBIN "pic/monback/magikarpb.pic"
MukPicFront:          INCBIN "pic/ymon/muk.pic"
MukPicBack:           INCBIN "pic/monback/mukb.pic"
KinglerPicFront:      INCBIN "pic/ymon/kingler.pic"
KinglerPicBack:       INCBIN "pic/monback/kinglerb.pic"
CloysterPicFront:     INCBIN "pic/ymon/cloyster.pic"
CloysterPicBack:      INCBIN "pic/monback/cloysterb.pic"
ElectrodePicFront:    INCBIN "pic/ymon/electrode.pic"
ElectrodePicBack:     INCBIN "pic/monback/electrodeb.pic"
ClefablePicFront:     INCBIN "pic/ymon/clefable.pic"
ClefablePicBack:      INCBIN "pic/monback/clefableb.pic"
WeezingPicFront:      INCBIN "pic/ymon/weezing.pic"
WeezingPicBack:       INCBIN "pic/monback/weezingb.pic"
PersianPicFront:      INCBIN "pic/ymon/persian.pic"
PersianPicBack:       INCBIN "pic/monback/persianb.pic"
MarowakPicFront:      INCBIN "pic/ymon/marowak.pic"
MarowakPicBack:       INCBIN "pic/monback/marowakb.pic"
HaunterPicFront:      INCBIN "pic/ymon/haunter.pic"
HaunterPicBack:       INCBIN "pic/monback/haunterb.pic"
AbraPicFront:         INCBIN "pic/ymon/abra.pic"
AbraPicBack:          INCBIN "pic/monback/abrab.pic"
AlakazamPicFront:     INCBIN "pic/ymon/alakazam.pic"
AlakazamPicBack:      INCBIN "pic/monback/alakazamb.pic"
PidgeottoPicFront:    INCBIN "pic/ymon/pidgeotto.pic"
PidgeottoPicBack:     INCBIN "pic/monback/pidgeottob.pic"
PidgeotPicFront:      INCBIN "pic/ymon/pidgeot.pic"
PidgeotPicBack:       INCBIN "pic/monback/pidgeotb.pic"
StarmiePicFront:      INCBIN "pic/ymon/starmie.pic"
StarmiePicBack:       INCBIN "pic/monback/starmieb.pic"


SECTION "Pics 5", ROMX, BANK[PICS_5]

BulbasaurPicFront:    INCBIN "pic/ymon/bulbasaur.pic"
BulbasaurPicBack:     INCBIN "pic/monback/bulbasaurb.pic"
VenusaurPicFront:     INCBIN "pic/ymon/venusaur.pic"
VenusaurPicBack:      INCBIN "pic/monback/venusaurb.pic"
TentacruelPicFront:   INCBIN "pic/ymon/tentacruel.pic"
TentacruelPicBack:    INCBIN "pic/monback/tentacruelb.pic"
GoldeenPicFront:      INCBIN "pic/ymon/goldeen.pic"
GoldeenPicBack:       INCBIN "pic/monback/goldeenb.pic"
SeakingPicFront:      INCBIN "pic/ymon/seaking.pic"
SeakingPicBack:       INCBIN "pic/monback/seakingb.pic"
PonytaPicFront:       INCBIN "pic/ymon/ponyta.pic"
RapidashPicFront:     INCBIN "pic/ymon/rapidash.pic"
PonytaPicBack:        INCBIN "pic/monback/ponytab.pic"
RapidashPicBack:      INCBIN "pic/monback/rapidashb.pic"
RattataPicFront:      INCBIN "pic/ymon/rattata.pic"
RattataPicBack:       INCBIN "pic/monback/rattatab.pic"
RaticatePicFront:     INCBIN "pic/ymon/raticate.pic"
RaticatePicBack:      INCBIN "pic/monback/raticateb.pic"
NidorinoPicFront:     INCBIN "pic/ymon/nidorino.pic"
NidorinoPicBack:      INCBIN "pic/monback/nidorinob.pic"
NidorinaPicFront:     INCBIN "pic/ymon/nidorina.pic"
NidorinaPicBack:      INCBIN "pic/monback/nidorinab.pic"
GeodudePicFront:      INCBIN "pic/ymon/geodude.pic"
GeodudePicBack:       INCBIN "pic/monback/geodudeb.pic"
PorygonPicFront:      INCBIN "pic/ymon/porygon.pic"
PorygonPicBack:       INCBIN "pic/monback/porygonb.pic"
AerodactylPicFront:   INCBIN "pic/ymon/aerodactyl.pic"
AerodactylPicBack:    INCBIN "pic/monback/aerodactylb.pic"
MagnemitePicFront:    INCBIN "pic/ymon/magnemite.pic"
MagnemitePicBack:     INCBIN "pic/monback/magnemiteb.pic"
CharmanderPicFront:   INCBIN "pic/ymon/charmander.pic"
CharmanderPicBack:    INCBIN "pic/monback/charmanderb.pic"
SquirtlePicFront:     INCBIN "pic/ymon/squirtle.pic"
SquirtlePicBack:      INCBIN "pic/monback/squirtleb.pic"
CharmeleonPicFront:   INCBIN "pic/ymon/charmeleon.pic"
CharmeleonPicBack:    INCBIN "pic/monback/charmeleonb.pic"
WartortlePicFront:    INCBIN "pic/ymon/wartortle.pic"
WartortlePicBack:     INCBIN "pic/monback/wartortleb.pic"
CharizardPicFront:    INCBIN "pic/ymon/charizard.pic"
CharizardPicBack:     INCBIN "pic/monback/charizardb.pic"
FossilAerodactylPic:  INCBIN "pic/ymon/fossilaerodactyl.pic"
GhostPic:             INCBIN "pic/other/ghost.pic"
OddishPicFront:       INCBIN "pic/ymon/oddish.pic"
OddishPicBack:        INCBIN "pic/monback/oddishb.pic"
GloomPicFront:        INCBIN "pic/ymon/gloom.pic"
GloomPicBack:         INCBIN "pic/monback/gloomb.pic"
VileplumePicFront:    INCBIN "pic/ymon/vileplume.pic"
VileplumePicBack:     INCBIN "pic/monback/vileplumeb.pic"
BellsproutPicFront:   INCBIN "pic/ymon/bellsprout.pic"
BellsproutPicBack:    INCBIN "pic/monback/bellsproutb.pic"
WeepinbellPicFront:   INCBIN "pic/ymon/weepinbell.pic"
WeepinbellPicBack:    INCBIN "pic/monback/weepinbellb.pic"
VictreebelPicFront:   INCBIN "pic/ymon/victreebel.pic"
VictreebelPicBack:    INCBIN "pic/monback/victreebelb.pic"

INCLUDE "engine/titlescreen2.asm"
INCLUDE "engine/slot_machine.asm"
INCLUDE "engine/game_corner_slots.asm"


SECTION "bank0E",ROMX,BANK[$0E]

INCLUDE "data/moves.asm"
BaseStats: INCLUDE "data/base_stats.asm"
INCLUDE "data/cries.asm"
INCLUDE "engine/battle/trainer_ai.asm"
INCLUDE "engine/battle/draw_hud_pokeball_gfx.asm"

TradingAnimationGraphics: INCBIN "gfx/game_boy.norepeat.2bpp"
	INCBIN "gfx/link_cable.2bpp"
TradingAnimationGraphicsEnd:

TradingAnimationGraphics2:
; Pokeball traveling through the link cable.
	INCBIN "gfx/trade2.2bpp"
TradingAnimationGraphics2End:

INCLUDE "engine/evos_moves.asm"


SECTION "bank0F",ROMX,BANK[$0F]

INCLUDE "engine/battle/core.asm"


SECTION "bank10",ROMX,BANK[$10]

INCLUDE "engine/menu/pokedex.asm"
INCLUDE "engine/overworld/emotion_bubbles.asm"
INCLUDE "engine/trade.asm"
INCLUDE "engine/intro.asm"
INCLUDE "engine/trade2.asm"
INCLUDE "engine/menu/options.asm"


SECTION "bank11",ROMX,BANK[$11]

INCLUDE "data/mapHeaders/lavendertown.asm"
INCLUDE "data/mapObjects/lavendertown.asm"
LavenderTownBlocks: INCBIN "maps/lavendertown.blk"
ViridianPokecenterBlocks: INCBIN "maps/viridianpokecenter.blk"
SafariZoneRestHouse1Blocks:
SafariZoneRestHouse2Blocks:
SafariZoneRestHouse3Blocks:
SafariZoneRestHouse4Blocks: INCBIN "maps/safarizoneresthouse1.blk"

INCLUDE "scripts/lavendertown.asm"

INCLUDE "engine/pokedex_rating.asm"

INCLUDE "data/mapHeaders/viridianpokecenter.asm"
INCLUDE "scripts/viridianpokecenter.asm"
INCLUDE "data/mapObjects/viridianpokecenter.asm"

INCLUDE "data/mapHeaders/celadonmart1.asm"
INCLUDE "scripts/celadonmart1.asm"
INCLUDE "data/mapObjects/celadonmart1.asm"
CeladonMart1Blocks: INCBIN "maps/celadonmart1.blk"

INCLUDE "data/mapHeaders/mansion1.asm"
INCLUDE "scripts/mansion1.asm"
INCLUDE "data/mapObjects/mansion1.asm"
Mansion1Blocks: INCBIN "maps/mansion1.blk"

INCLUDE "data/mapHeaders/rocktunnel1.asm"
INCLUDE "scripts/rocktunnel1.asm"
INCLUDE "data/mapObjects/rocktunnel1.asm"
RockTunnel1Blocks: INCBIN "maps/rocktunnel1.blk"

INCLUDE "data/mapHeaders/seafoamislands1.asm"
INCLUDE "scripts/seafoamislands1.asm"
INCLUDE "data/mapObjects/seafoamislands1.asm"
SeafoamIslands1Blocks: INCBIN "maps/seafoamislands1.blk"

INCLUDE "data/mapHeaders/ssanne3.asm"
INCLUDE "scripts/ssanne3.asm"
INCLUDE "data/mapObjects/ssanne3.asm"
SSAnne3Blocks: INCBIN "maps/ssanne3.blk"

INCLUDE "data/mapHeaders/victoryroad3.asm"
INCLUDE "scripts/victoryroad3.asm"
INCLUDE "data/mapObjects/victoryroad3.asm"
VictoryRoad3Blocks: INCBIN "maps/victoryroad3.blk"

INCLUDE "data/mapHeaders/rockethideout1.asm"
INCLUDE "scripts/rockethideout1.asm"
INCLUDE "data/mapObjects/rockethideout1.asm"
RocketHideout1Blocks: INCBIN "maps/rockethideout1.blk"

INCLUDE "data/mapHeaders/rockethideout2.asm"
INCLUDE "scripts/rockethideout2.asm"
INCLUDE "data/mapObjects/rockethideout2.asm"
RocketHideout2Blocks: INCBIN "maps/rockethideout2.blk"

INCLUDE "data/mapHeaders/rockethideout3.asm"
INCLUDE "scripts/rockethideout3.asm"
INCLUDE "data/mapObjects/rockethideout3.asm"
RocketHideout3Blocks: INCBIN "maps/rockethideout3.blk"

INCLUDE "data/mapHeaders/rockethideout4.asm"
INCLUDE "scripts/rockethideout4.asm"
INCLUDE "data/mapObjects/rockethideout4.asm"
RocketHideout4Blocks: INCBIN "maps/rockethideout4.blk"

INCLUDE "data/mapHeaders/rockethideoutelevator.asm"
INCLUDE "scripts/rockethideoutelevator.asm"
INCLUDE "data/mapObjects/rockethideoutelevator.asm"
RocketHideoutElevatorBlocks: INCBIN "maps/rockethideoutelevator.blk"

INCLUDE "data/mapHeaders/silphcoelevator.asm"
INCLUDE "scripts/silphcoelevator.asm"
INCLUDE "data/mapObjects/silphcoelevator.asm"
SilphCoElevatorBlocks: INCBIN "maps/silphcoelevator.blk"

INCLUDE "data/mapHeaders/safarizoneeast.asm"
INCLUDE "scripts/safarizoneeast.asm"
INCLUDE "data/mapObjects/safarizoneeast.asm"
SafariZoneEastBlocks: INCBIN "maps/safarizoneeast.blk"

INCLUDE "data/mapHeaders/safarizonenorth.asm"
INCLUDE "scripts/safarizonenorth.asm"
INCLUDE "data/mapObjects/safarizonenorth.asm"
SafariZoneNorthBlocks: INCBIN "maps/safarizonenorth.blk"

INCLUDE "data/mapHeaders/safarizonecenter.asm"
INCLUDE "scripts/safarizonecenter.asm"
INCLUDE "data/mapObjects/safarizonecenter.asm"
SafariZoneCenterBlocks: INCBIN "maps/safarizonecenter.blk"

INCLUDE "data/mapHeaders/safarizoneresthouse1.asm"
INCLUDE "scripts/safarizoneresthouse1.asm"
INCLUDE "data/mapObjects/safarizoneresthouse1.asm"

INCLUDE "data/mapHeaders/safarizoneresthouse2.asm"
INCLUDE "scripts/safarizoneresthouse2.asm"
INCLUDE "data/mapObjects/safarizoneresthouse2.asm"

INCLUDE "data/mapHeaders/safarizoneresthouse3.asm"
INCLUDE "scripts/safarizoneresthouse3.asm"
INCLUDE "data/mapObjects/safarizoneresthouse3.asm"

INCLUDE "data/mapHeaders/safarizoneresthouse4.asm"
INCLUDE "scripts/safarizoneresthouse4.asm"
INCLUDE "data/mapObjects/safarizoneresthouse4.asm"

INCLUDE "data/mapHeaders/unknowndungeon2.asm"
INCLUDE "scripts/unknowndungeon2.asm"
INCLUDE "data/mapObjects/unknowndungeon2.asm"
UnknownDungeon2Blocks: INCBIN "maps/unknowndungeon2.blk"

INCLUDE "data/mapHeaders/unknowndungeon3.asm"
INCLUDE "scripts/unknowndungeon3.asm"
INCLUDE "data/mapObjects/unknowndungeon3.asm"
UnknownDungeon3Blocks: INCBIN "maps/unknowndungeon3.blk"

INCLUDE "data/mapHeaders/rocktunnel2.asm"
INCLUDE "scripts/rocktunnel2.asm"
INCLUDE "data/mapObjects/rocktunnel2.asm"
RockTunnel2Blocks: INCBIN "maps/rocktunnel2.blk"

INCLUDE "data/mapHeaders/seafoamislands2.asm"
INCLUDE "scripts/seafoamislands2.asm"
INCLUDE "data/mapObjects/seafoamislands2.asm"
SeafoamIslands2Blocks: INCBIN "maps/seafoamislands2.blk"

INCLUDE "data/mapHeaders/seafoamislands3.asm"
INCLUDE "scripts/seafoamislands3.asm"
INCLUDE "data/mapObjects/seafoamislands3.asm"
SeafoamIslands3Blocks: INCBIN "maps/seafoamislands3.blk"

INCLUDE "data/mapHeaders/seafoamislands4.asm"
INCLUDE "scripts/seafoamislands4.asm"
INCLUDE "data/mapObjects/seafoamislands4.asm"
SeafoamIslands4Blocks: INCBIN "maps/seafoamislands4.blk"

INCLUDE "data/mapHeaders/seafoamislands5.asm"
INCLUDE "scripts/seafoamislands5.asm"
INCLUDE "data/mapObjects/seafoamislands5.asm"
SeafoamIslands5Blocks: INCBIN "maps/seafoamislands5.blk"

INCLUDE "engine/overworld/dungeon_warps.asm"


SECTION "bank12",ROMX,BANK[$12]

INCLUDE "data/mapHeaders/route7.asm"
INCLUDE "data/mapObjects/route7.asm"
Route7Blocks: INCBIN "maps/route7.blk" ; 48051
MtMoonPokecenterBlocks:
RockTunnelPokecenterBlocks:
CeladonPokecenterBlocks: INCBIN "maps/mtmoonpokecenter.blk"
Route11GateBlocks:
Route15GateBlocks:
Route18GateBlocks: INCBIN "maps/route11gate.blk"
Route11GateUpstairsBlocks:
Route12GateUpstairsBlocks:
Route15GateUpstairsBlocks:
Route16GateUpstairsBlocks:
Route18GateUpstairsBlocks: INCBIN "maps/route11gateupstairs.blk"
INCLUDE "scripts/route7.asm"

INCLUDE "data/mapHeaders/redshouse1f.asm"
INCLUDE "scripts/redshouse1f.asm"
INCLUDE "data/mapObjects/redshouse1f.asm"
RedsHouse1FBlocks: INCBIN "maps/redshouse1f.blk"

INCLUDE "data/mapHeaders/celadonmart3.asm"
INCLUDE "scripts/celadonmart3.asm"
INCLUDE "data/mapObjects/celadonmart3.asm"
CeladonMart3Blocks: INCBIN "maps/celadonmart3.blk"

INCLUDE "data/mapHeaders/celadonmart4.asm"
INCLUDE "scripts/celadonmart4.asm"
INCLUDE "data/mapObjects/celadonmart4.asm"
CeladonMart4Blocks: INCBIN "maps/celadonmart4.blk"

INCLUDE "data/mapHeaders/celadonmartroof.asm"
INCLUDE "scripts/celadonmartroof.asm"
INCLUDE "data/mapObjects/celadonmartroof.asm"
CeladonMartRoofBlocks: INCBIN "maps/celadonmartroof.blk"

INCLUDE "data/mapHeaders/celadonmartelevator.asm"
INCLUDE "scripts/celadonmartelevator.asm"
INCLUDE "data/mapObjects/celadonmartelevator.asm"
CeladonMartElevatorBlocks: INCBIN "maps/celadonmartelevator.blk"

INCLUDE "data/mapHeaders/celadonmansion1.asm"
INCLUDE "scripts/celadonmansion1.asm"
INCLUDE "data/mapObjects/celadonmansion1.asm"
CeladonMansion1Blocks: INCBIN "maps/celadonmansion1.blk"

INCLUDE "data/mapHeaders/celadonmansion2.asm"
INCLUDE "scripts/celadonmansion2.asm"
INCLUDE "data/mapObjects/celadonmansion2.asm"
CeladonMansion2Blocks: INCBIN "maps/celadonmansion2.blk"

INCLUDE "data/mapHeaders/celadonmansion3.asm"
INCLUDE "scripts/celadonmansion3.asm"
INCLUDE "data/mapObjects/celadonmansion3.asm"
CeladonMansion3Blocks: INCBIN "maps/celadonmansion3.blk"

INCLUDE "data/mapHeaders/celadonmansion4.asm"
INCLUDE "scripts/celadonmansion4.asm"
INCLUDE "data/mapObjects/celadonmansion4.asm"
CeladonMansion4Blocks: INCBIN "maps/celadonmansion4.blk"

INCLUDE "data/mapHeaders/celadonpokecenter.asm"
INCLUDE "scripts/celadonpokecenter.asm"
INCLUDE "data/mapObjects/celadonpokecenter.asm"

INCLUDE "data/mapHeaders/celadongym.asm"
INCLUDE "scripts/celadongym.asm"
INCLUDE "data/mapObjects/celadongym.asm"
CeladonGymBlocks: INCBIN "maps/celadongym.blk"

INCLUDE "data/mapHeaders/celadongamecorner.asm"
INCLUDE "scripts/celadongamecorner.asm"
INCLUDE "data/mapObjects/celadongamecorner.asm"
CeladonGameCornerBlocks: INCBIN "maps/celadongamecorner.blk"

INCLUDE "data/mapHeaders/celadonmart5.asm"
INCLUDE "scripts/celadonmart5.asm"
INCLUDE "data/mapObjects/celadonmart5.asm"
CeladonMart5Blocks: INCBIN "maps/celadonmart5.blk"

INCLUDE "data/mapHeaders/celadonprizeroom.asm"
INCLUDE "scripts/celadonprizeroom.asm"
INCLUDE "data/mapObjects/celadonprizeroom.asm"
CeladonPrizeRoomBlocks: INCBIN "maps/celadonprizeroom.blk"

INCLUDE "data/mapHeaders/celadondiner.asm"
INCLUDE "scripts/celadondiner.asm"
INCLUDE "data/mapObjects/celadondiner.asm"
CeladonDinerBlocks: INCBIN "maps/celadondiner.blk"

INCLUDE "data/mapHeaders/celadonhouse.asm"
INCLUDE "scripts/celadonhouse.asm"
INCLUDE "data/mapObjects/celadonhouse.asm"
CeladonHouseBlocks: INCBIN "maps/celadonhouse.blk"

INCLUDE "data/mapHeaders/celadonhotel.asm"
INCLUDE "scripts/celadonhotel.asm"
INCLUDE "data/mapObjects/celadonhotel.asm"
CeladonHotelBlocks: INCBIN "maps/celadonhotel.blk"

INCLUDE "data/mapHeaders/mtmoonpokecenter.asm"
INCLUDE "scripts/mtmoonpokecenter.asm"
INCLUDE "data/mapObjects/mtmoonpokecenter.asm"

INCLUDE "data/mapHeaders/rocktunnelpokecenter.asm"
INCLUDE "scripts/rocktunnelpokecenter.asm"
INCLUDE "data/mapObjects/rocktunnelpokecenter.asm"

INCLUDE "data/mapHeaders/route11gate.asm"
INCLUDE "scripts/route11gate.asm"
INCLUDE "data/mapObjects/route11gate.asm"

INCLUDE "data/mapHeaders/route11gateupstairs.asm"
INCLUDE "scripts/route11gateupstairs.asm"
INCLUDE "data/mapObjects/route11gateupstairs.asm"

INCLUDE "data/mapHeaders/route12gate.asm"
INCLUDE "scripts/route12gate.asm"
INCLUDE "data/mapObjects/route12gate.asm"
Route12GateBlocks: INCBIN "maps/route12gate.blk"

INCLUDE "data/mapHeaders/route12gateupstairs.asm"
INCLUDE "scripts/route12gateupstairs.asm"
INCLUDE "data/mapObjects/route12gateupstairs.asm"

INCLUDE "data/mapHeaders/route15gate.asm"
INCLUDE "scripts/route15gate.asm"
INCLUDE "data/mapObjects/route15gate.asm"

INCLUDE "data/mapHeaders/route15gateupstairs.asm"
INCLUDE "scripts/route15gateupstairs.asm"
INCLUDE "data/mapObjects/route15gateupstairs.asm"

INCLUDE "data/mapHeaders/route16gate.asm"
INCLUDE "scripts/route16gate.asm"
INCLUDE "data/mapObjects/route16gate.asm"
Route16GateBlocks: INCBIN "maps/route16gate.blk"

INCLUDE "data/mapHeaders/route16gateupstairs.asm"
INCLUDE "scripts/route16gateupstairs.asm"
INCLUDE "data/mapObjects/route16gateupstairs.asm"

INCLUDE "data/mapHeaders/route18gate.asm"
INCLUDE "scripts/route18gate.asm"
INCLUDE "data/mapObjects/route18gate.asm"

INCLUDE "data/mapHeaders/route18gateupstairs.asm"
INCLUDE "scripts/route18gateupstairs.asm"
INCLUDE "data/mapObjects/route18gateupstairs.asm"

INCLUDE "data/mapHeaders/mtmoon1.asm"
INCLUDE "scripts/mtmoon1.asm"
INCLUDE "data/mapObjects/mtmoon1.asm"
MtMoon1Blocks: INCBIN "maps/mtmoon1.blk"

INCLUDE "data/mapHeaders/mtmoon3.asm"
INCLUDE "scripts/mtmoon3.asm"
INCLUDE "data/mapObjects/mtmoon3.asm"
MtMoon3Blocks: INCBIN "maps/mtmoon3.blk"
<<<<<<< HEAD

MtMoon3Script_4a325: ; pikachu-related function?
	ld a, [wd472]
	bit 7, a
	ret z
	ld a, [wWalkBikeSurfState]
	and a
	ret nz

	push hl
	push bc
	callab GetPikachuFacingDirectionAndReturnToE
	pop bc
	pop hl
	ld a, b
	cp e
	ret nz

	push hl
	ld a, [wUpdateSpritesEnabled]
	push af
	ld a, $ff
	ld [wUpdateSpritesEnabled], a
	callab LoadPikachuShadowIntoVRAM
	pop af
	ld [wUpdateSpritesEnabled], a
	pop hl
	call ApplyPikachuMovementData
	ret
=======
INCLUDE "scripts/mtmoon3_2.asm"
>>>>>>> 2bb64d11

INCLUDE "data/mapHeaders/safarizonewest.asm"
INCLUDE "scripts/safarizonewest.asm"
INCLUDE "data/mapObjects/safarizonewest.asm"
SafariZoneWestBlocks: INCBIN "maps/safarizonewest.blk"

INCLUDE "data/mapHeaders/safarizonesecrethouse.asm"
INCLUDE "scripts/safarizonesecrethouse.asm"
INCLUDE "data/mapObjects/safarizonesecrethouse.asm"
SafariZoneSecretHouseBlocks: INCBIN "maps/safarizonesecrethouse.blk"


SECTION "bank13",ROMX,BANK[$13]

TrainerPics:
YoungsterPic:     INCBIN "pic/trainer/youngster.pic"
BugCatcherPic:    INCBIN "pic/trainer/bugcatcher.pic"
LassPic:          INCBIN "pic/trainer/lass.pic"
SailorPic:        INCBIN "pic/trainer/sailor.pic"
JrTrainerMPic:    INCBIN "pic/trainer/jr.trainerm.pic"
JrTrainerFPic:    INCBIN "pic/trainer/jr.trainerf.pic"
PokemaniacPic:    INCBIN "pic/trainer/pokemaniac.pic"
SuperNerdPic:     INCBIN "pic/trainer/supernerd.pic"
HikerPic:         INCBIN "pic/trainer/hiker.pic"
BikerPic:         INCBIN "pic/trainer/biker.pic"
BurglarPic:       INCBIN "pic/trainer/burglar.pic"
EngineerPic:      INCBIN "pic/trainer/engineer.pic"
FisherPic:        INCBIN "pic/trainer/fisher.pic"
SwimmerPic:       INCBIN "pic/trainer/swimmer.pic"
CueBallPic:       INCBIN "pic/trainer/cueball.pic"
GamblerPic:       INCBIN "pic/trainer/gambler.pic"
BeautyPic:        INCBIN "pic/trainer/beauty.pic"
PsychicPic:       INCBIN "pic/trainer/psychic.pic"
RockerPic:        INCBIN "pic/trainer/rocker.pic"
JugglerPic:       INCBIN "pic/trainer/juggler.pic"
TamerPic:         INCBIN "pic/trainer/tamer.pic"
BirdKeeperPic:    INCBIN "pic/trainer/birdkeeper.pic"
BlackbeltPic:     INCBIN "pic/trainer/blackbelt.pic"
Rival1Pic:        INCBIN "pic/ytrainer/rival1.pic"
ProfOakPic:       INCBIN "pic/trainer/prof.oak.pic"
ChiefPic:
ScientistPic:     INCBIN "pic/trainer/scientist.pic"
GiovanniPic:      INCBIN "pic/trainer/giovanni.pic"
RocketPic:        INCBIN "pic/trainer/rocket.pic"
CooltrainerMPic:  INCBIN "pic/trainer/cooltrainerm.pic"
CooltrainerFPic:  INCBIN "pic/trainer/cooltrainerf.pic"
BrunoPic:         INCBIN "pic/trainer/bruno.pic"
BrockPic:         INCBIN "pic/ytrainer/brock.pic"
MistyPic:         INCBIN "pic/ytrainer/misty.pic"
LtSurgePic:       INCBIN "pic/trainer/lt.surge.pic"
ErikaPic:         INCBIN "pic/ytrainer/erika.pic"
KogaPic:          INCBIN "pic/trainer/koga.pic"
BlainePic:        INCBIN "pic/trainer/blaine.pic"
SabrinaPic:       INCBIN "pic/trainer/sabrina.pic"
GentlemanPic:     INCBIN "pic/trainer/gentleman.pic"
Rival2Pic:        INCBIN "pic/ytrainer/rival2.pic"
Rival3Pic:        INCBIN "pic/ytrainer/rival3.pic"
LoreleiPic:       INCBIN "pic/trainer/lorelei.pic"
ChannelerPic:     INCBIN "pic/trainer/channeler.pic"
AgathaPic:        INCBIN "pic/trainer/agatha.pic"
LancePic:         INCBIN "pic/trainer/lance.pic"
JessieJamesPic:   INCBIN "pic/ytrainer/jessiejames.pic"

; 4fe79 (13:7e79)

INCLUDE "data/mapHeaders/tradecenter.asm"
INCLUDE "scripts/tradecenter.asm"
INCLUDE "data/mapObjects/tradecenter.asm"
TradeCenterBlocks: INCBIN "maps/tradecenter.blk"

; 4fee6 (13:7ee6)

INCLUDE "data/mapHeaders/colosseum.asm"
INCLUDE "scripts/colosseum.asm"
INCLUDE "data/mapObjects/colosseum.asm"
ColosseumBlocks: INCBIN "maps/colosseum.blk"


SECTION "bank14",ROMX,BANK[$14]

INCLUDE "data/mapHeaders/route22.asm"
INCLUDE "data/mapObjects/route22.asm"
Route22Blocks: INCBIN "maps/route22.blk"
INCLUDE "data/mapHeaders/route20.asm"
INCLUDE "data/mapObjects/route20.asm"
Route20Blocks: INCBIN "maps/route20.blk"

INCLUDE "data/mapHeaders/route23.asm"
INCLUDE "data/mapObjects/route23.asm"
Route23Blocks: INCBIN "maps/route23.blk"

INCLUDE "data/mapHeaders/route24.asm"
INCLUDE "data/mapObjects/route24.asm"
Route24Blocks: INCBIN "maps/route24.blk" ; 506ed (14:46ed)

INCLUDE "data/mapHeaders/route25.asm"
INCLUDE "data/mapObjects/route25.asm"
Route25Blocks: INCBIN "maps/route25.blk" ; 50816 (14:4816)

; indigoplateau
INCLUDE "data/mapHeaders/indigoplateau.asm"
INCLUDE "scripts/indigoplateau.asm"
INCLUDE "data/mapObjects/indigoplateau.asm"
IndigoPlateauBlocks: INCBIN "maps/indigoplateau.blk" ; 50950 (14:4950)

INCLUDE "data/mapHeaders/saffroncity.asm"
INCLUDE "data/mapObjects/saffroncity.asm"
SaffronCityBlocks: INCBIN "maps/saffroncity.blk" ; 50a98 (14:4a98)
INCLUDE "scripts/saffroncity.asm"
INCLUDE "scripts/route20.asm"
INCLUDE "scripts/route22.asm"
INCLUDE "scripts/route23.asm"
INCLUDE "scripts/route24.asm"
INCLUDE "scripts/route25.asm"

INCLUDE "data/mapHeaders/victoryroad2.asm"
INCLUDE "scripts/victoryroad2.asm"
INCLUDE "data/mapObjects/victoryroad2.asm"
VictoryRoad2Blocks: INCBIN "maps/victoryroad2.blk"

INCLUDE "data/mapHeaders/mtmoon2.asm"
INCLUDE "scripts/mtmoon2.asm"
INCLUDE "data/mapObjects/mtmoon2.asm"
MtMoon2Blocks: INCBIN "maps/mtmoon2.blk"

INCLUDE "data/mapHeaders/silphco7.asm"
INCLUDE "scripts/silphco7.asm"
INCLUDE "data/mapObjects/silphco7.asm"
SilphCo7Blocks: INCBIN "maps/silphco7.blk"

INCLUDE "data/mapHeaders/mansion2.asm"
INCLUDE "scripts/mansion2.asm"
INCLUDE "data/mapObjects/mansion2.asm"
Mansion2Blocks: INCBIN "maps/mansion2.blk"

INCLUDE "data/mapHeaders/mansion3.asm"
INCLUDE "scripts/mansion3.asm"
INCLUDE "data/mapObjects/mansion3.asm"
Mansion3Blocks: INCBIN "maps/mansion3.blk"

INCLUDE "data/mapHeaders/mansion4.asm"
INCLUDE "scripts/mansion4.asm"
INCLUDE "data/mapObjects/mansion4.asm"
Mansion4Blocks: INCBIN "maps/mansion4.blk"

INCLUDE "engine/overworld/card_key.asm"

INCLUDE "engine/menu/prize_menu.asm"

INCLUDE "engine/hidden_object_functions14.asm"


SECTION "bank15",ROMX,BANK[$15]

INCLUDE "data/mapHeaders/route2.asm"
INCLUDE "data/mapObjects/route2.asm"
Route2Blocks: INCBIN "maps/route2.blk" ; 54086

INCLUDE "data/mapHeaders/route3.asm"
INCLUDE "data/mapObjects/route3.asm"
Route3Blocks: INCBIN "maps/route3.blk" ; 5425d

INCLUDE "data/mapHeaders/route4.asm"
INCLUDE "data/mapObjects/route4.asm"
Route4Blocks: INCBIN "maps/route4.blk" ; 543f4

INCLUDE "data/mapHeaders/route5.asm"
INCLUDE "data/mapObjects/route5.asm"
Route5Blocks: INCBIN "maps/route5.blk" ; 545da

INCLUDE "data/mapHeaders/route9.asm"
INCLUDE "data/mapObjects/route9.asm"
Route9Blocks: INCBIN "maps/route9.blk" ; 54706

INCLUDE "data/mapHeaders/route13.asm"
INCLUDE "data/mapObjects/route13.asm"
Route13Blocks: INCBIN "maps/route13.blk"

INCLUDE "data/mapHeaders/route14.asm"
INCLUDE "data/mapObjects/route14.asm"
Route14Blocks: INCBIN "maps/route14.blk"

INCLUDE "data/mapHeaders/route17.asm"
INCLUDE "data/mapObjects/route17.asm"
Route17Blocks: INCBIN "maps/route17.blk"

INCLUDE "data/mapHeaders/route19.asm"
INCLUDE "data/mapObjects/route19.asm"
Route19Blocks: INCBIN "maps/route19.blk"

INCLUDE "data/mapHeaders/route21.asm"
INCLUDE "data/mapObjects/route21.asm"
Route21Blocks: INCBIN "maps/route21.blk" ; 5507d

DayCareMBlocks:
VermilionHouse2Blocks:
Route12HouseBlocks: INCBIN "maps/daycarem.blk"
FuchsiaHouse3Blocks: INCBIN "maps/fuchsiahouse3.blk"

INCLUDE "engine/battle/experience.asm"

INCLUDE "scripts/route2.asm"
INCLUDE "scripts/route3.asm"
INCLUDE "scripts/route4.asm"
INCLUDE "scripts/route5.asm"
INCLUDE "scripts/route9.asm"
INCLUDE "scripts/route13.asm"
INCLUDE "scripts/route14.asm"
INCLUDE "scripts/route17.asm"
INCLUDE "scripts/route19.asm"
INCLUDE "scripts/route21.asm"

INCLUDE "data/mapHeaders/vermilionhouse2.asm"
INCLUDE "scripts/vermilionhouse2.asm"
INCLUDE "data/mapObjects/vermilionhouse2.asm"

INCLUDE "data/mapHeaders/celadonmart2.asm"
INCLUDE "scripts/celadonmart2.asm"
INCLUDE "data/mapObjects/celadonmart2.asm"
CeladonMart2Blocks: INCBIN "maps/celadonmart2.blk"

INCLUDE "data/mapHeaders/fuchsiahouse3.asm"
INCLUDE "scripts/fuchsiahouse3.asm"
INCLUDE "data/mapObjects/fuchsiahouse3.asm"

INCLUDE "data/mapHeaders/daycarem.asm"
INCLUDE "scripts/daycarem.asm"
INCLUDE "data/mapObjects/daycarem.asm"

INCLUDE "data/mapHeaders/route12house.asm"
INCLUDE "scripts/route12house.asm"
INCLUDE "data/mapObjects/route12house.asm"

INCLUDE "data/mapHeaders/silphco8.asm"
INCLUDE "scripts/silphco8.asm"
INCLUDE "data/mapObjects/silphco8.asm"
SilphCo8Blocks: INCBIN "maps/silphco8.blk"

INCLUDE "engine/menu/diploma_1.asm"

INCLUDE "engine/overworld/trainers.asm"


SECTION "bank16",ROMX,BANK[$16]

INCLUDE "data/mapHeaders/route6.asm"
INCLUDE "data/mapObjects/route6.asm"
Route6Blocks: INCBIN "maps/route6.blk" ; 58079

INCLUDE "data/mapHeaders/route8.asm"
INCLUDE "data/mapObjects/route8.asm"
Route8Blocks: INCBIN "maps/route8.blk" ; 581c6

INCLUDE "data/mapHeaders/route10.asm"
INCLUDE "data/mapObjects/route10.asm"
Route10Blocks: INCBIN "maps/route10.blk"

INCLUDE "data/mapHeaders/route11.asm"
INCLUDE "data/mapObjects/route11.asm"
Route11Blocks: INCBIN "maps/route11.blk" ; 5855f

INCLUDE "data/mapHeaders/route12.asm"
INCLUDE "data/mapObjects/route12.asm"
Route12Blocks: INCBIN "maps/route12.blk"

INCLUDE "data/mapHeaders/route15.asm"
INCLUDE "data/mapObjects/route15.asm"
Route15Blocks: INCBIN "maps/route15.blk"

INCLUDE "data/mapHeaders/route16.asm"
INCLUDE "data/mapObjects/route16.asm"
Route16Blocks: INCBIN "maps/route16.blk" ; 58b84

INCLUDE "data/mapHeaders/route18.asm"
INCLUDE "data/mapObjects/route18.asm"
Route18Blocks: INCBIN "maps/route18.blk"

INCBIN "maps/unusedblocks58d7d.blk"

INCLUDE "engine/experience.asm"

INCLUDE "engine/status_ailments.asm"

INCLUDE "engine/overworld/oaks_aide.asm"

INCLUDE "scripts/route6.asm"
INCLUDE "scripts/route8.asm"
INCLUDE "scripts/route10.asm"
INCLUDE "scripts/route11.asm"
INCLUDE "scripts/route12.asm"
INCLUDE "scripts/route15.asm"
INCLUDE "scripts/route16.asm"
INCLUDE "scripts/route18.asm"

INCLUDE "data/mapHeaders/fanclub.asm"
INCLUDE "scripts/fanclub.asm"
INCLUDE "data/mapObjects/fanclub.asm"
FanClubBlocks: INCBIN "maps/fanclub.blk"

INCLUDE "data/mapHeaders/silphco2.asm"
INCLUDE "scripts/silphco2.asm"
INCLUDE "data/mapObjects/silphco2.asm"
SilphCo2Blocks: INCBIN "maps/silphco2.blk"

INCLUDE "data/mapHeaders/silphco3.asm"
INCLUDE "scripts/silphco3.asm"
INCLUDE "data/mapObjects/silphco3.asm"
SilphCo3Blocks: INCBIN "maps/silphco3.blk"

INCLUDE "data/mapHeaders/silphco10.asm"
INCLUDE "scripts/silphco10.asm"
INCLUDE "data/mapObjects/silphco10.asm"
SilphCo10Blocks: INCBIN "maps/silphco10.blk"

INCLUDE "data/mapHeaders/lance.asm"
INCLUDE "scripts/lance.asm"
INCLUDE "data/mapObjects/lance.asm"
LanceBlocks: INCBIN "maps/lance.blk"

INCLUDE "data/mapHeaders/halloffameroom.asm"
INCLUDE "scripts/halloffameroom.asm"
INCLUDE "data/mapObjects/halloffameroom.asm"
HallofFameRoomBlocks: INCBIN "maps/halloffameroom.blk"

INCLUDE "engine/overworld/saffron_guards.asm"


SECTION "bank17",ROMX,BANK[$17]

CeruleanMartBlocks:
VermilionMartBlocks:
LavenderMartBlocks:
SaffronMartBlocks: INCBIN "maps/ceruleanmart.blk"
RedsHouse2FBlocks:
CopycatsHouse2FBlocks: INCBIN "maps/redshouse2f.blk"
Museum1FBlocks: INCBIN "maps/museum1f.blk"
Museum2FBlocks: INCBIN "maps/museum2f.blk"
PewterPokecenterBlocks:
VermilionPokecenterBlocks:
LavenderPokecenterBlocks:
SaffronPokecenterBlocks: INCBIN "maps/pewterpokecenter.blk"
UndergroundPathEntranceRoute5Blocks:
UndergroundPathEntranceRoute6Blocks:
UndergroundPathEntranceRoute7Blocks:
UndergroundPathEntranceRoute7CopyBlocks: INCBIN "maps/undergroundpathentranceroute5.blk"
ViridianForestEntranceBlocks:
ViridianForestExitBlocks:
Route2GateBlocks: INCBIN "maps/viridianforestentrance.blk"

INCLUDE "data/mapHeaders/redshouse2f.asm"
INCLUDE "scripts/redshouse2f.asm"
INCLUDE "data/mapObjects/redshouse2f.asm"

INCLUDE "engine/predefs17.asm"

INCLUDE "data/mapHeaders/museum1f.asm"
INCLUDE "scripts/museum1f.asm"
INCLUDE "data/mapObjects/museum1f.asm"

INCLUDE "data/mapHeaders/museum2f.asm"
INCLUDE "scripts/museum2f.asm"
INCLUDE "data/mapObjects/museum2f.asm"

INCLUDE "data/mapHeaders/pewtergym.asm"
INCLUDE "scripts/pewtergym.asm"
INCLUDE "data/mapObjects/pewtergym.asm"
PewterGymBlocks: INCBIN "maps/pewtergym.blk"

INCLUDE "data/mapHeaders/pewterpokecenter.asm"
INCLUDE "scripts/pewterpokecenter.asm"
INCLUDE "data/mapObjects/pewterpokecenter.asm"

INCLUDE "data/mapHeaders/ceruleanpokecenter.asm"
INCLUDE "scripts/ceruleanpokecenter.asm"
INCLUDE "data/mapObjects/ceruleanpokecenter.asm"
CeruleanPokecenterBlocks: INCBIN "maps/ceruleanpokecenter.blk"

INCLUDE "data/mapHeaders/ceruleangym.asm"
INCLUDE "scripts/ceruleangym.asm"
INCLUDE "data/mapObjects/ceruleangym.asm"
CeruleanGymBlocks: INCBIN "maps/ceruleangym.blk"

INCLUDE "data/mapHeaders/ceruleanmart.asm"
INCLUDE "scripts/ceruleanmart.asm"
INCLUDE "data/mapObjects/ceruleanmart.asm"

INCLUDE "data/mapHeaders/lavenderpokecenter.asm"
INCLUDE "scripts/lavenderpokecenter.asm"
INCLUDE "data/mapObjects/lavenderpokecenter.asm"

INCLUDE "data/mapHeaders/lavendermart.asm"
INCLUDE "scripts/lavendermart.asm"
INCLUDE "data/mapObjects/lavendermart.asm"

INCLUDE "data/mapHeaders/vermilionpokecenter.asm"
INCLUDE "scripts/vermilionpokecenter.asm"
INCLUDE "data/mapObjects/vermilionpokecenter.asm"

INCLUDE "data/mapHeaders/vermilionmart.asm"
INCLUDE "scripts/vermilionmart.asm"
INCLUDE "data/mapObjects/vermilionmart.asm"

INCLUDE "data/mapHeaders/vermiliongym.asm"
INCLUDE "scripts/vermiliongym.asm"
INCLUDE "data/mapObjects/vermiliongym.asm"
VermilionGymBlocks: INCBIN "maps/vermiliongym.blk"

INCLUDE "data/mapHeaders/copycatshouse2f.asm"
INCLUDE "scripts/copycatshouse2f.asm"
INCLUDE "data/mapObjects/copycatshouse2f.asm"

INCLUDE "data/mapHeaders/fightingdojo.asm"
INCLUDE "scripts/fightingdojo.asm"
INCLUDE "data/mapObjects/fightingdojo.asm"
FightingDojoBlocks: INCBIN "maps/fightingdojo.blk"

INCLUDE "data/mapHeaders/saffrongym.asm"
INCLUDE "scripts/saffrongym.asm"
INCLUDE "data/mapObjects/saffrongym.asm"
SaffronGymBlocks: INCBIN "maps/saffrongym.blk"

INCLUDE "data/mapHeaders/saffronmart.asm"
INCLUDE "scripts/saffronmart.asm"
INCLUDE "data/mapObjects/saffronmart.asm"

INCLUDE "data/mapHeaders/silphco1.asm"
INCLUDE "scripts/silphco1.asm"
INCLUDE "data/mapObjects/silphco1.asm"
SilphCo1Blocks: INCBIN "maps/silphco1.blk"

INCLUDE "data/mapHeaders/saffronpokecenter.asm"
INCLUDE "scripts/saffronpokecenter.asm"
INCLUDE "data/mapObjects/saffronpokecenter.asm"

INCLUDE "data/mapHeaders/viridianforestexit.asm"
INCLUDE "scripts/viridianforestexit.asm"
INCLUDE "data/mapObjects/viridianforestexit.asm"

INCLUDE "data/mapHeaders/route2gate.asm"
INCLUDE "scripts/route2gate.asm"
INCLUDE "data/mapObjects/route2gate.asm"

INCLUDE "data/mapHeaders/viridianforestentrance.asm"
INCLUDE "scripts/viridianforestentrance.asm"
INCLUDE "data/mapObjects/viridianforestentrance.asm"

INCLUDE "data/mapHeaders/undergroundpathentranceroute5.asm"
INCLUDE "scripts/undergroundpathentranceroute5.asm"
INCLUDE "data/mapObjects/undergroundpathentranceroute5.asm"

INCLUDE "data/mapHeaders/undergroundpathentranceroute6.asm"
INCLUDE "scripts/undergroundpathentranceroute6.asm"
INCLUDE "data/mapObjects/undergroundpathentranceroute6.asm"

INCLUDE "data/mapHeaders/undergroundpathentranceroute7.asm"
INCLUDE "scripts/undergroundpathentranceroute7.asm"
INCLUDE "data/mapObjects/undergroundpathentranceroute7.asm"

INCLUDE "data/mapHeaders/undergroundpathentranceroute7copy.asm"
INCLUDE "scripts/undergroundpathentranceroute7copy.asm"
INCLUDE "data/mapObjects/undergroundpathentranceroute7copy.asm"

INCLUDE "data/mapHeaders/silphco9.asm"
INCLUDE "scripts/silphco9.asm"
INCLUDE "data/mapObjects/silphco9.asm"
SilphCo9Blocks: INCBIN "maps/silphco9.blk"

INCLUDE "data/mapHeaders/victoryroad1.asm"
INCLUDE "scripts/victoryroad1.asm"
INCLUDE "data/mapObjects/victoryroad1.asm"
VictoryRoad1Blocks: INCBIN "maps/victoryroad1.blk"

INCLUDE "engine/evolution.asm"

INCLUDE "engine/predefs17_2.asm"

INCLUDE "engine/hidden_object_functions17.asm"


SECTION "bank18",ROMX,BANK[$18]

ViridianForestBlocks: INCBIN "maps/viridianforest.blk"
UndergroundPathNSBlocks: INCBIN "maps/undergroundpathns.blk"
UndergroundPathWEBlocks: INCBIN "maps/undergroundpathwe.blk"

INCBIN "maps/unusedblocks60258.blk"

SSAnne9Blocks:
SSAnne10Blocks: INCBIN "maps/ssanne9.blk"

INCLUDE "data/mapHeaders/pokemontower1.asm"
INCLUDE "scripts/pokemontower1.asm"
INCLUDE "data/mapObjects/pokemontower1.asm"
PokemonTower1Blocks: INCBIN "maps/pokemontower1.blk"

INCLUDE "data/mapHeaders/pokemontower2.asm"
INCLUDE "scripts/pokemontower2.asm"
INCLUDE "data/mapObjects/pokemontower2.asm"
PokemonTower2Blocks: INCBIN "maps/pokemontower2.blk"

INCLUDE "data/mapHeaders/pokemontower3.asm"
INCLUDE "scripts/pokemontower3.asm"
INCLUDE "data/mapObjects/pokemontower3.asm"
PokemonTower3Blocks: INCBIN "maps/pokemontower3.blk"

INCLUDE "data/mapHeaders/pokemontower4.asm"
INCLUDE "scripts/pokemontower4.asm"
INCLUDE "data/mapObjects/pokemontower4.asm"
PokemonTower4Blocks: INCBIN "maps/pokemontower4.blk"

INCLUDE "data/mapHeaders/pokemontower5.asm"
INCLUDE "scripts/pokemontower5.asm"
INCLUDE "data/mapObjects/pokemontower5.asm"
PokemonTower5Blocks: INCBIN "maps/pokemontower5.blk"

INCLUDE "data/mapHeaders/pokemontower6.asm"
INCLUDE "scripts/pokemontower6.asm"
INCLUDE "data/mapObjects/pokemontower6.asm"
PokemonTower6Blocks: INCBIN "maps/pokemontower6.blk"

INCBIN "maps/unusedblocks60cef.blk"

INCLUDE "data/mapHeaders/pokemontower7.asm"
INCLUDE "scripts/pokemontower7.asm"
INCLUDE "data/mapObjects/pokemontower7.asm"
PokemonTower7Blocks: INCBIN "maps/pokemontower7.blk"

INCLUDE "engine/overworld/cinnabar_lab.asm"

INCLUDE "data/mapHeaders/viridianforest.asm"
INCLUDE "scripts/viridianforest.asm"
INCLUDE "data/mapObjects/viridianforest.asm"

INCLUDE "data/mapHeaders/ssanne1.asm"
INCLUDE "scripts/ssanne1.asm"
INCLUDE "data/mapObjects/ssanne1.asm"
SSAnne1Blocks: INCBIN "maps/ssanne1.blk"

INCLUDE "data/mapHeaders/ssanne2.asm"
INCLUDE "scripts/ssanne2.asm"
INCLUDE "data/mapObjects/ssanne2.asm"
SSAnne2Blocks: INCBIN "maps/ssanne2.blk"

INCLUDE "data/mapHeaders/ssanne4.asm"
INCLUDE "scripts/ssanne4.asm"
INCLUDE "data/mapObjects/ssanne4.asm"
SSAnne4Blocks: INCBIN "maps/ssanne4.blk"

INCLUDE "data/mapHeaders/ssanne5.asm"
INCLUDE "scripts/ssanne5.asm"
INCLUDE "data/mapObjects/ssanne5.asm"
SSAnne5Blocks: INCBIN "maps/ssanne5.blk"

INCLUDE "data/mapHeaders/ssanne6.asm"
INCLUDE "scripts/ssanne6.asm"
INCLUDE "data/mapObjects/ssanne6.asm"
SSAnne6Blocks: INCBIN "maps/ssanne6.blk"

INCLUDE "data/mapHeaders/ssanne7.asm"
INCLUDE "scripts/ssanne7.asm"
INCLUDE "data/mapObjects/ssanne7.asm"
SSAnne7Blocks: INCBIN "maps/ssanne7.blk"

INCLUDE "data/mapHeaders/ssanne8.asm"
INCLUDE "scripts/ssanne8.asm"
INCLUDE "data/mapObjects/ssanne8.asm"
SSAnne8Blocks: INCBIN "maps/ssanne8.blk"

INCLUDE "data/mapHeaders/ssanne9.asm"
INCLUDE "scripts/ssanne9.asm"
INCLUDE "data/mapObjects/ssanne9.asm"

INCLUDE "data/mapHeaders/ssanne10.asm"
INCLUDE "scripts/ssanne10.asm"
INCLUDE "data/mapObjects/ssanne10.asm"

INCLUDE "data/mapHeaders/undergroundpathns.asm"
INCLUDE "scripts/undergroundpathns.asm"
INCLUDE "data/mapObjects/undergroundpathns.asm"

INCLUDE "data/mapHeaders/undergroundpathwe.asm"
INCLUDE "scripts/undergroundpathwe.asm"
INCLUDE "data/mapObjects/undergroundpathwe.asm"

INCLUDE "data/mapHeaders/diglettscave.asm"
INCLUDE "scripts/diglettscave.asm"
INCLUDE "data/mapObjects/diglettscave.asm"
DiglettsCaveBlocks: INCBIN "maps/diglettscave.blk"

INCLUDE "data/mapHeaders/silphco11.asm"
INCLUDE "scripts/silphco11.asm"
INCLUDE "data/mapObjects/silphco11.asm"
SilphCo11Blocks: INCBIN "maps/silphco11.blk"

INCLUDE "engine/hidden_object_functions18.asm"


SECTION "bank19",ROMX,BANK[$19]

Overworld_GFX:     INCBIN "gfx/tilesets/overworld.2bpp"
Overworld_Block:   INCBIN "gfx/blocksets/overworld.bst"
RedsHouse1_GFX:
RedsHouse2_GFX:    INCBIN "gfx/tilesets/redshouse2.t7.2bpp"
RedsHouse1_Block:
RedsHouse2_Block:  INCBIN "gfx/blocksets/redshouse2.bst"
House_GFX:         INCBIN "gfx/tilesets/house.t2.2bpp"
House_Block:       INCBIN "gfx/blocksets/house.bst"
Mansion_GFX:       INCBIN "gfx/tilesets/mansion.t2.2bpp"
Mansion_Block:     INCBIN "gfx/blocksets/mansion.bst"
ShipPort_GFX:      INCBIN "gfx/tilesets/shipport.t2.2bpp"
ShipPort_Block:    INCBIN "gfx/blocksets/shipport.bst"
Interior_GFX:      INCBIN "gfx/tilesets/interior.t1.2bpp"
Interior_Block:    INCBIN "gfx/blocksets/interior.bst"
Plateau_GFX:       INCBIN "gfx/tilesets/plateau.t10.2bpp"
Plateau_Block:     INCBIN "gfx/blocksets/plateau.bst"


SECTION "bank1A",ROMX,BANK[$1A]

INCBIN "gfx/blueversion.1bpp" ; unused

Dojo_GFX:
Gym_GFX:           INCBIN "gfx/tilesets/gym.2bpp"
Dojo_Block:
Gym_Block:         INCBIN "gfx/blocksets/gym.bst"
Mart_GFX:
Pokecenter_GFX:    INCBIN "gfx/tilesets/pokecenter.2bpp"
Mart_Block:
Pokecenter_Block:  INCBIN "gfx/blocksets/pokecenter.bst"
ForestGate_GFX:
Gate_GFX:
Museum_GFX:        INCBIN "gfx/tilesets/museum.t1.2bpp"
ForestGate_Block:
Gate_Block:
Museum_Block:      INCBIN "gfx/blocksets/museum.bst"
Forest_GFX:        INCBIN "gfx/tilesets/forest.2bpp"
Forest_Block:      INCBIN "gfx/blocksets/forest.bst"
Facility_GFX:      INCBIN "gfx/tilesets/facility.2bpp"
Facility_Block:    INCBIN "gfx/blocksets/facility.bst"


SECTION "bank1B",ROMX,BANK[$1B]

Cemetery_GFX:      INCBIN "gfx/tilesets/cemetery.t4.2bpp"
Cemetery_Block:    INCBIN "gfx/blocksets/cemetery.bst"
Cavern_GFX:        INCBIN "gfx/tilesets/cavern.t14.2bpp"
Cavern_Block:      INCBIN "gfx/blocksets/cavern.bst"
Lobby_GFX:         INCBIN "gfx/tilesets/lobby.t2.2bpp"
Lobby_Block:       INCBIN "gfx/blocksets/lobby.bst"
Ship_GFX:          INCBIN "gfx/tilesets/ship.t6.2bpp"
Ship_Block:        INCBIN "gfx/blocksets/ship.bst"
Lab_GFX:           INCBIN "gfx/tilesets/lab.t4.2bpp"
Lab_Block:         INCBIN "gfx/blocksets/lab.bst"
Club_GFX:          INCBIN "gfx/tilesets/club.t5.2bpp"
Club_Block:        INCBIN "gfx/blocksets/club.bst"
Underground_GFX:   INCBIN "gfx/tilesets/underground.t7.2bpp"
Underground_Block: INCBIN "gfx/blocksets/underground.bst"


SECTION "bank1C",ROMX,BANK[$1C]

INCLUDE "engine/gamefreak.asm"
INCLUDE "engine/hall_of_fame.asm"
INCLUDE "engine/overworld/healing_machine.asm"
INCLUDE "engine/overworld/player_animations.asm"
INCLUDE "engine/battle/ghost_marowak_anim.asm"
INCLUDE "engine/battle/battle_transitions.asm"
INCLUDE "engine/town_map.asm"
INCLUDE "engine/mon_party_sprites.asm"
INCLUDE "engine/in_game_trades.asm"
INCLUDE "engine/palettes.asm"
INCLUDE "engine/save.asm"


SECTION "bank1D",ROMX,BANK[$1D]

CopycatsHouse1FBlocks: INCBIN "maps/copycatshouse1f.blk"
PewterMartBlocks:
CinnabarMartBlocks: INCBIN "maps/pewtermart.blk"
FuchsiaHouse1Blocks: INCBIN "maps/fuchsiahouse1.blk"
FuchsiaPokecenterBlocks:
CinnabarPokecenterBlocks: INCBIN "maps/fuchsiapokecenter.blk"
CeruleanHouse2Blocks: INCBIN "maps/ceruleanhouse2.blk"

INCLUDE "engine/items/itemfinder.asm"
INCLUDE "scripts/ceruleancity2.asm"

INCLUDE "data/mapHeaders/viridiangym.asm"
INCLUDE "scripts/viridiangym.asm"
INCLUDE "data/mapObjects/viridiangym.asm"
ViridianGymBlocks: INCBIN "maps/viridiangym.blk"

INCLUDE "data/mapHeaders/pewtermart.asm"
INCLUDE "scripts/pewtermart.asm"
INCLUDE "data/mapObjects/pewtermart.asm"

INCLUDE "data/mapHeaders/unknowndungeon1.asm"
INCLUDE "scripts/unknowndungeon1.asm"
INCLUDE "data/mapObjects/unknowndungeon1.asm"
UnknownDungeon1Blocks: INCBIN "maps/unknowndungeon1.blk"

INCLUDE "data/mapHeaders/ceruleanhouse2.asm"
INCLUDE "scripts/ceruleanhouse2.asm"
INCLUDE "data/mapObjects/ceruleanhouse2.asm"

INCLUDE "engine/menu/vending_machine.asm"

INCLUDE "data/mapHeaders/fuchsiahouse1.asm"
INCLUDE "scripts/fuchsiahouse1.asm"
INCLUDE "data/mapObjects/fuchsiahouse1.asm"

INCLUDE "data/mapHeaders/fuchsiapokecenter.asm"
INCLUDE "scripts/fuchsiapokecenter.asm"
INCLUDE "data/mapObjects/fuchsiapokecenter.asm"

INCLUDE "data/mapHeaders/fuchsiahouse2.asm"
INCLUDE "scripts/fuchsiahouse2.asm"
INCLUDE "data/mapObjects/fuchsiahouse2.asm"
FuchsiaHouse2Blocks: INCBIN "maps/fuchsiahouse2.blk"

INCLUDE "data/mapHeaders/safarizoneentrance.asm"
INCLUDE "data/mapObjects/safarizoneentrance.asm"
SafariZoneEntranceBlocks: INCBIN "maps/safarizoneentrance.blk"
INCLUDE "scripts/safarizoneentrance.asm"

INCLUDE "data/mapHeaders/fuchsiagym.asm"
INCLUDE "scripts/fuchsiagym.asm"
INCLUDE "data/mapObjects/fuchsiagym.asm"
FuchsiaGymBlocks: INCBIN "maps/fuchsiagym.blk"

INCLUDE "data/mapHeaders/fuchsiameetingroom.asm"
INCLUDE "scripts/fuchsiameetingroom.asm"
INCLUDE "data/mapObjects/fuchsiameetingroom.asm"
FuchsiaMeetingRoomBlocks: INCBIN "maps/fuchsiameetingroom.blk"

INCLUDE "data/mapHeaders/cinnabargym.asm"
INCLUDE "scripts/cinnabargym.asm"
INCLUDE "data/mapObjects/cinnabargym.asm"
CinnabarGymBlocks: INCBIN "maps/cinnabargym.blk"
INCLUDE "scripts/cinnabargym2.asm"

INCLUDE "data/mapHeaders/lab1.asm"
INCLUDE "scripts/lab1.asm"
INCLUDE "data/mapObjects/lab1.asm"
Lab1Blocks: INCBIN "maps/lab1.blk"

INCLUDE "data/mapHeaders/lab2.asm"
INCLUDE "scripts/lab2.asm"
INCLUDE "data/mapObjects/lab2.asm"
Lab2Blocks: INCBIN "maps/lab2.blk"

INCLUDE "data/mapHeaders/lab3.asm"
INCLUDE "scripts/lab3.asm"
INCLUDE "data/mapObjects/lab3.asm"
Lab3Blocks: INCBIN "maps/lab3.blk"

INCLUDE "data/mapHeaders/lab4.asm"
INCLUDE "scripts/lab4.asm"
INCLUDE "data/mapObjects/lab4.asm"
Lab4Blocks: INCBIN "maps/lab4.blk"

INCLUDE "data/mapHeaders/cinnabarpokecenter.asm"
INCLUDE "scripts/cinnabarpokecenter.asm"
INCLUDE "data/mapObjects/cinnabarpokecenter.asm"

INCLUDE "data/mapHeaders/cinnabarmart.asm"
INCLUDE "scripts/cinnabarmart.asm"
INCLUDE "data/mapObjects/cinnabarmart.asm"

INCLUDE "data/mapHeaders/copycatshouse1f.asm"
INCLUDE "scripts/copycatshouse1f.asm"
INCLUDE "data/mapObjects/copycatshouse1f.asm"

INCLUDE "data/mapHeaders/gary.asm"
INCLUDE "scripts/gary.asm"
INCLUDE "data/mapObjects/gary.asm"
GaryBlocks: INCBIN "maps/gary.blk"

INCLUDE "data/mapHeaders/lorelei.asm"
INCLUDE "scripts/lorelei.asm"
INCLUDE "data/mapObjects/lorelei.asm"
LoreleiBlocks: INCBIN "maps/lorelei.blk"

INCLUDE "data/mapHeaders/bruno.asm"
INCLUDE "scripts/bruno.asm"
INCLUDE "data/mapObjects/bruno.asm"
BrunoBlocks: INCBIN "maps/bruno.blk"

INCLUDE "data/mapHeaders/agatha.asm"
INCLUDE "scripts/agatha.asm"
INCLUDE "data/mapObjects/agatha.asm"
AgathaBlocks: INCBIN "maps/agatha.blk"

INCLUDE "engine/menu/league_pc.asm"

INCLUDE "engine/overworld/elevator.asm"

INCLUDE "engine/overworld/hidden_items.asm"


SECTION "bank1E",ROMX,BANK[$1E]

INCLUDE "engine/battle/animations.asm"

INCLUDE "engine/overworld/cut2.asm"

INCLUDE "engine/overworld/ssanne.asm"

RedFishingTilesFront: INCBIN "gfx/red_fishing_tile_front.2bpp"
RedFishingTilesBack:  INCBIN "gfx/red_fishing_tile_back.2bpp"
RedFishingTilesSide:  INCBIN "gfx/red_fishing_tile_side.2bpp"
RedFishingRodTiles:   INCBIN "gfx/red_fishingrod_tiles.2bpp"

INCLUDE "data/animations.asm"


SECTION "bank2f",ROMX[$5000],BANK[$2F]

INCLUDE "engine/bg_map_attributes.asm"


SECTION "bank30",ROMX,BANK[$30]

; This whole bank is garbage data.
INCBIN "engine/bank30.bin"


SECTION "bank39",ROMX,BANK[$39]

Pic_e4000: ; e4000
INCBIN "gfx/pikachu/unknown_e4000.pic"
GFX_e40cc: ; e40cc
INCBIN "gfx/pikachu/unknown_e40cc.2bpp"
Pic_e411c: ; e411c
INCBIN "gfx/pikachu/unknown_e411c.pic"
GFX_e41d2: ; e41d2
INCBIN "gfx/pikachu/unknown_e41d2.2bpp"
Pic_e4272: ; e4272
INCBIN "gfx/pikachu/unknown_e4272.pic"
GFX_e4323: ; e4323
INCBIN "gfx/pikachu/unknown_e4323.2bpp"
Pic_e4383: ; e4383
INCBIN "gfx/pikachu/unknown_e4383.pic"
GFX_e444b: ; e444b
INCBIN "gfx/pikachu/unknown_e444b.2bpp"
Pic_e458b: ; e458b
INCBIN "gfx/pikachu/unknown_e458b.pic"
GFX_e463b: ; e463b
INCBIN "gfx/pikachu/unknown_e463b.2bpp"
Pic_e467b: ; e467b
INCBIN "gfx/pikachu/unknown_e467b.pic"
GFX_e472e: ; e472e
INCBIN "gfx/pikachu/unknown_e472e.2bpp"
Pic_e476e: ; e476e
INCBIN "gfx/pikachu/unknown_e476e.pic"
GFX_e4841: ; e4841
INCBIN "gfx/pikachu/unknown_e4841.2bpp"
Pic_e49d1: ; e49d1
INCBIN "gfx/pikachu/unknown_e49d1.pic"
GFX_e4a99: ; e4a99
INCBIN "gfx/pikachu/unknown_e4a99.2bpp"
Pic_e4b39: ; e4b39
INCBIN "gfx/pikachu/unknown_e4b39.pic"
GFX_e4bde: ; e4bde
INCBIN "gfx/pikachu/unknown_e4bde.2bpp"
Pic_e4c3e: ; e4c3e
INCBIN "gfx/pikachu/unknown_e4c3e.pic"
GFX_e4ce0: ; e4ce0
INCBIN "gfx/pikachu/unknown_e4ce0.2bpp"
GFX_e4e70: ; e4e70
INCBIN "gfx/pikachu/unknown_e4e70.2bpp"
Pic_e5000: ; e5000
INCBIN "gfx/pikachu/unknown_e5000.pic"
GFX_e50af: ; e50af
INCBIN "gfx/pikachu/unknown_e50af.2bpp"
Pic_e523f: ; e523f
INCBIN "gfx/pikachu/unknown_e523f.pic"
GFX_e52fe: ; e52fe
INCBIN "gfx/pikachu/unknown_e52fe.2bpp"
Pic_e548e: ; e548e
INCBIN "gfx/pikachu/unknown_e548e.pic"
GFX_e5541: ; e5541
INCBIN "gfx/pikachu/unknown_e5541.2bpp"
Pic_e56d1: ; e56d1
INCBIN "gfx/pikachu/unknown_e56d1.pic"
GFX_e5794: ; e5794
INCBIN "gfx/pikachu/unknown_e5794.2bpp"
Pic_e5924: ; e5924
INCBIN "gfx/pikachu/unknown_e5924.pic"
GFX_e59ed: ; e59ed
INCBIN "gfx/pikachu/unknown_e59ed.2bpp"
Pic_e5b7d: ; e5b7d
INCBIN "gfx/pikachu/unknown_e5b7d.pic"
GFX_e5c4d: ; e5c4d
INCBIN "gfx/pikachu/unknown_e5c4d.2bpp"
Pic_e5ddd: ; e5ddd
INCBIN "gfx/pikachu/unknown_e5ddd.pic"
GFX_e5e90: ; e5e90
INCBIN "gfx/pikachu/unknown_e5e90.2bpp"
GFX_e6020: ; e6020
INCBIN "gfx/pikachu/unknown_e6020.2bpp"
GFX_e61b0: ; e61b0
INCBIN "gfx/pikachu/unknown_e61b0.2bpp"
Pic_e6340: ; e6340
INCBIN "gfx/pikachu/unknown_e6340.pic"
GFX_e63f7: ; e63f7
INCBIN "gfx/pikachu/unknown_e63f7.2bpp"
Pic_e6587: ; e6587
INCBIN "gfx/pikachu/unknown_e6587.pic"
GFX_e6646: ; e6646
INCBIN "gfx/pikachu/unknown_e6646.2bpp"
Pic_e67d6: ; e67d6
INCBIN "gfx/pikachu/unknown_e67d6.pic"
GFX_e682f: ; e682f
INCBIN "gfx/pikachu/unknown_e682f.2bpp"
GFX_e69bf: ; e69bf
INCBIN "gfx/pikachu/unknown_e69bf.2bpp"
GFX_e6b4f: ; e6b4f
INCBIN "gfx/pikachu/unknown_e6b4f.2bpp"
GFX_e6cdf: ; e6cdf
INCBIN "gfx/pikachu/unknown_e6cdf.2bpp"
GFX_e6e6f: ; e6e6f
INCBIN "gfx/pikachu/unknown_e6e6f.2bpp"
GFX_e6fff: ; e6fff
INCBIN "gfx/pikachu/unknown_e6fff.2bpp"
GFX_e718f: ; e718f
INCBIN "gfx/pikachu/unknown_e718f.2bpp"
GFX_e731f: ; e731f
INCBIN "gfx/pikachu/unknown_e731f.2bpp"
GFX_e74af: ; e74af
INCBIN "gfx/pikachu/unknown_e74af.2bpp"
GFX_e763f: ; e763f
INCBIN "gfx/pikachu/unknown_e763f.2bpp"
Pic_e77cf: ; e77cf
INCBIN "gfx/pikachu/unknown_e77cf.pic"
GFX_e7863: ; e7863
INCBIN "gfx/pikachu/unknown_e7863.2bpp"
GFX_e79f3: ; e79f3
INCBIN "gfx/pikachu/unknown_e79f3.2bpp"
GFX_e7b83: ; e7b83
INCBIN "gfx/pikachu/unknown_e7b83.2bpp"
GFX_e7d13: ; e7d13
INCBIN "gfx/pikachu/unknown_e7d13.2bpp"


SECTION "bank3A",ROMX,BANK[$3A]

INCLUDE "text/monster_names.asm"

INCLUDE "engine/overworld/is_player_just_outside_map.asm"

INCLUDE "engine/printer.asm"
INCLUDE "engine/diploma_3a.asm"

SurfingPikachu3Graphics:  INCBIN "gfx/surfing_pikachu_3.t1.2bpp"
SurfingPikachu3GraphicsEnd:

INCLUDE "engine/unknown_ea3ea.asm"

INCLUDE "engine/overworld/npc_movement_2.asm"

SECTION "bank3C",ROMX,BANK[$3C]

INCLUDE "engine/bank3c.asm"


SECTION "bank3D",ROMX,BANK[$3D]

INCLUDE "engine/bank3d.asm"


SECTION "bank3E",ROMX,BANK[$3E]

INCLUDE "engine/bank3e.asm"


SECTION "bank3F",ROMX,BANK[$3F]

INCLUDE "engine/bank3f.asm"<|MERGE_RESOLUTION|>--- conflicted
+++ resolved
@@ -1172,39 +1172,7 @@
 INCLUDE "scripts/mtmoon3.asm"
 INCLUDE "data/mapObjects/mtmoon3.asm"
 MtMoon3Blocks: INCBIN "maps/mtmoon3.blk"
-<<<<<<< HEAD
-
-MtMoon3Script_4a325: ; pikachu-related function?
-	ld a, [wd472]
-	bit 7, a
-	ret z
-	ld a, [wWalkBikeSurfState]
-	and a
-	ret nz
-
-	push hl
-	push bc
-	callab GetPikachuFacingDirectionAndReturnToE
-	pop bc
-	pop hl
-	ld a, b
-	cp e
-	ret nz
-
-	push hl
-	ld a, [wUpdateSpritesEnabled]
-	push af
-	ld a, $ff
-	ld [wUpdateSpritesEnabled], a
-	callab LoadPikachuShadowIntoVRAM
-	pop af
-	ld [wUpdateSpritesEnabled], a
-	pop hl
-	call ApplyPikachuMovementData
-	ret
-=======
 INCLUDE "scripts/mtmoon3_2.asm"
->>>>>>> 2bb64d11
 
 INCLUDE "data/mapHeaders/safarizonewest.asm"
 INCLUDE "scripts/safarizonewest.asm"
