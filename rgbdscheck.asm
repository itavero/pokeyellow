--- conflicted
+++ resolved
@@ -3,11 +3,7 @@
 PATCH EQU 2
 
 wrong_rgbds: MACRO
-<<<<<<< HEAD
-	fail "pokeyellow requires rgbds v0.5.1 or newer."
-=======
-	fail "pokered requires rgbds v0.5.2 or newer."
->>>>>>> 09e92c55
+	fail "pokeyellow requires rgbds v0.5.2 or newer."
 ENDM
 
 IF !DEF(__RGBDS_MAJOR__) || !DEF(__RGBDS_MINOR__) || !DEF(__RGBDS_PATCH__)
