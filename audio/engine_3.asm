--- conflicted
+++ resolved
@@ -1,1336 +1,4 @@
-<<<<<<< HEAD
 ; The third of four partially duplicated sound engines.
-=======
-; The third of three duplicated sound engines.
-
-Audio3_UpdateMusic::
-	ld c, CHAN1
-.loop
-	ld b, 0
-	ld hl, wChannelSoundIDs
-	add hl, bc
-	ld a, [hl]
-	and a
-	jr z, .nextChannel
-	ld a, c
-	cp CHAN5
-	jr nc, .applyAffects ; if sfx channel
-	ld a, [wMuteAudioAndPauseMusic]
-	and a
-	jr z, .applyAffects
-	bit 7, a
-	jr nz, .nextChannel
-	set 7, a
-	ld [wMuteAudioAndPauseMusic], a
-	xor a ; disable all channels' output
-	ldh [rNR51], a
-	ldh [rNR30], a
-	ld a, $80
-	ldh [rNR30], a
-	jr .nextChannel
-.applyAffects
-	call Audio3_ApplyMusicAffects
-.nextChannel
-	ld a, c
-	inc c ; inc channel number
-	cp CHAN8
-	jr nz, .loop
-	ret
-
-; this routine checks flags for music effects currently applied
-; to the channel and calls certain functions based on flags.
-Audio3_ApplyMusicAffects:
-	ld b, $0
-	ld hl, wChannelNoteDelayCounters ; delay until next note
-	add hl, bc
-	ld a, [hl]
-	cp 1 ; if the delay is 1, play next note
-	jp z, Audio3_PlayNextNote
-	dec a ; otherwise, decrease the delay timer
-	ld [hl], a
-	ld a, c
-	cp CHAN5
-	jr nc, .startChecks ; if a sfx channel
-	ld hl, wChannelSoundIDs + CHAN5
-	add hl, bc
-	ld a, [hl]
-	and a
-	jr z, .startChecks
-	ret
-.startChecks
-	ld hl, wChannelFlags1
-	add hl, bc
-	bit BIT_ROTATE_DUTY_CYCLE, [hl]
-	jr z, .checkForExecuteMusic
-	call Audio3_ApplyDutyCyclePattern
-.checkForExecuteMusic
-	ld b, 0
-	ld hl, wChannelFlags2
-	add hl, bc
-	bit BIT_EXECUTE_MUSIC, [hl]
-	jr nz, .checkForPitchSlide
-	ld hl, wChannelFlags1
-	add hl, bc
-	bit BIT_NOISE_OR_SFX, [hl]
-	jr nz, .skipPitchSlideVibrato
-.checkForPitchSlide
-	ld hl, wChannelFlags1
-	add hl, bc
-	bit BIT_PITCH_SLIDE_ON, [hl]
-	jr z, .checkVibratoDelay
-	jp Audio3_ApplyPitchSlide
-.checkVibratoDelay
-	ld hl, wChannelVibratoDelayCounters
-	add hl, bc
-	ld a, [hl]
-	and a ; check if delay is over
-	jr z, .checkForVibrato
-	dec [hl] ; otherwise, dec delay
-.skipPitchSlideVibrato
-	ret
-.checkForVibrato
-	ld hl, wChannelVibratoExtents
-	add hl, bc
-	ld a, [hl]
-	and a
-	jr nz, .vibrato
-	ret ; no vibrato
-.vibrato
-	ld d, a
-	ld hl, wChannelVibratoRates
-	add hl, bc
-	ld a, [hl]
-	and $f
-	and a
-	jr z, .applyVibrato
-	dec [hl] ; decrement counter
-	ret
-.applyVibrato
-	ld a, [hl]
-	swap [hl]
-	or [hl]
-	ld [hl], a ; reload the counter
-	ld hl, wChannelFrequencyLowBytes
-	add hl, bc
-	ld e, [hl] ; get note pitch
-	ld hl, wChannelFlags1
-	add hl, bc
-; This is the only code that sets/resets the vibrato direction bit, so it
-; continuously alternates which path it takes.
-	bit BIT_VIBRATO_DIRECTION, [hl]
-	jr z, .unset
-	res BIT_VIBRATO_DIRECTION, [hl]
-	ld a, d
-	and $f
-	ld d, a
-	ld a, e
-	sub d
-	jr nc, .noCarry
-	ld a, 0
-.noCarry
-	jr .done
-.unset
-	set BIT_VIBRATO_DIRECTION, [hl]
-	ld a, d
-	and $f0
-	swap a
-	add e
-	jr nc, .done
-	ld a, $ff
-.done
-	ld d, a
-	ld b, REG_FREQUENCY_LO
-	call Audio3_GetRegisterPointer
-	ld [hl], d
-	ret
-
-; this routine executes all music commands that take up no time,
-; like tempo changes, duty cycle changes etc. and doesn't return
-; until the first note is reached
-Audio3_PlayNextNote:
-; reload the vibrato delay counter
-	ld hl, wChannelVibratoDelayCounterReloadValues
-	add hl, bc
-	ld a, [hl]
-	ld hl, wChannelVibratoDelayCounters
-	add hl, bc
-	ld [hl], a
-
-	ld hl, wChannelFlags1
-	add hl, bc
-	res BIT_PITCH_SLIDE_ON, [hl]
-	res BIT_PITCH_SLIDE_DECREASING, [hl]
-	call Audio3_sound_ret
-	ret
-
-Audio3_sound_ret:
-	call Audio3_GetNextMusicByte
-	ld d, a
-	cp sound_ret_cmd
-	jp nz, Audio3_sound_call
-	ld b, 0
-	ld hl, wChannelFlags1
-	add hl, bc
-	bit BIT_SOUND_CALL, [hl]
-	jr nz, .returnFromCall
-	ld a, c
-	cp CHAN4
-	jr nc, .noiseOrSfxChannel
-	jr .disableChannelOutput
-.noiseOrSfxChannel
-	res BIT_NOISE_OR_SFX, [hl]
-	ld hl, wChannelFlags2
-	add hl, bc
-	res BIT_EXECUTE_MUSIC, [hl]
-	cp CHAN7
-	jr nz, .skipSfxChannel3
-; restart hardware channel 3 (wave channel) output
-	ld a, $0
-	ldh [rNR30], a
-	ld a, $80
-	ldh [rNR30], a
-.skipSfxChannel3
-	jr nz, .dontDisable
-	ld a, [wDisableChannelOutputWhenSfxEnds]
-	and a
-	jr z, .dontDisable
-	xor a
-	ld [wDisableChannelOutputWhenSfxEnds], a
-	jr .disableChannelOutput
-.dontDisable
-	jr .afterDisable
-.returnFromCall
-	res 1, [hl]
-	ld d, $0
-	ld a, c
-	add a
-	ld e, a
-	ld hl, wChannelCommandPointers
-	add hl, de
-	push hl ; store current channel address
-	ld hl, wChannelReturnAddresses
-	add hl, de
-	ld e, l
-	ld d, h
-	pop hl
-	ld a, [de]
-	ld [hli], a
-	inc de
-	ld a, [de]
-	ld [hl], a ; loads channel address to return to
-	jp Audio3_sound_ret
-.disableChannelOutput
-	ld hl, Audio3_HWChannelDisableMasks
-	add hl, bc
-	ldh a, [rNR51]
-	and [hl]
-	ldh [rNR51], a
-.afterDisable
-	ld a, [wChannelSoundIDs + CHAN5]
-	cp CRY_SFX_START
-	jr nc, .maybeCry
-	jr .skipCry
-.maybeCry
-	ld a, [wChannelSoundIDs + CHAN5]
-	cp CRY_SFX_END
-	jr z, .skipCry
-	jr c, .cry
-	jr .skipCry
-.cry
-	ld a, c
-	cp CHAN5
-	jr z, .skipRewind
-	call Audio3_GoBackOneCommandIfCry
-	ret c
-.skipRewind
-	ld a, [wSavedVolume]
-	ldh [rNR50], a
-	xor a
-	ld [wSavedVolume], a
-.skipCry
-	ld hl, wChannelSoundIDs
-	add hl, bc
-	ld [hl], b
-	ret
-
-Audio3_sound_call:
-	cp sound_call_cmd
-	jp nz, Audio3_sound_loop
-	call Audio3_GetNextMusicByte
-	push af
-	call Audio3_GetNextMusicByte
-	ld d, a
-	pop af
-	ld e, a
-	push de ; store pointer
-	ld d, $0
-	ld a, c
-	add a
-	ld e, a
-	ld hl, wChannelCommandPointers
-	add hl, de
-	push hl
-	ld hl, wChannelReturnAddresses
-	add hl, de
-	ld e, l
-	ld d, h
-	pop hl
-	ld a, [hli]
-	ld [de], a
-	inc de
-	ld a, [hld]
-	ld [de], a ; copy current channel address
-	pop de
-	ld [hl], e
-	inc hl
-	ld [hl], d ; overwrite current address with pointer
-	ld b, $0
-	ld hl, wChannelFlags1
-	add hl, bc
-	set BIT_SOUND_CALL, [hl] ; set the call flag
-	jp Audio3_sound_ret
-
-Audio3_sound_loop:
-	cp sound_loop_cmd
-	jp nz, Audio3_note_type
-	call Audio3_GetNextMusicByte
-	ld e, a
-	and a
-	jr z, .infiniteLoop
-	ld b, 0
-	ld hl, wChannelLoopCounters
-	add hl, bc
-	ld a, [hl]
-	cp e
-	jr nz, .loopAgain
-	ld a, $1 ; if no more loops to make,
-	ld [hl], a
-	call Audio3_GetNextMusicByte ; skip pointer
-	call Audio3_GetNextMusicByte
-	jp Audio3_sound_ret
-.loopAgain ; inc loop count
-	inc a
-	ld [hl], a
-	; fall through
-.infiniteLoop ; overwrite current address with pointer
-	call Audio3_GetNextMusicByte
-	push af
-	call Audio3_GetNextMusicByte
-	ld b, a
-	ld d, $0
-	ld a, c
-	add a
-	ld e, a
-	ld hl, wChannelCommandPointers
-	add hl, de
-	pop af
-	ld [hli], a
-	ld [hl], b
-	jp Audio3_sound_ret
-
-Audio3_note_type:
-	and $f0
-	cp note_type_cmd
-	jp nz, Audio3_toggle_perfect_pitch
-	ld a, d
-	and $f
-	ld b, $0
-	ld hl, wChannelNoteSpeeds
-	add hl, bc
-	ld [hl], a ; store low nibble as speed
-	ld a, c
-	cp CHAN4
-	jr z, .noiseChannel ; noise channel has 0 params
-	call Audio3_GetNextMusicByte
-	ld d, a
-	ld a, c
-	cp CHAN3
-	jr z, .musicChannel3
-	cp CHAN7
-	jr nz, .skipChannel3
-	ld hl, wSfxWaveInstrument
-	jr .channel3
-.musicChannel3
-	ld hl, wMusicWaveInstrument
-.channel3
-	ld a, d
-	and $f
-	ld [hl], a ; store low nibble of param as wave instrument
-	ld a, d
-	and $30
-	sla a
-	ld d, a
-	; fall through
-
-	; if channel 3, store high nibble as volume
-	; else, store volume (high nibble) and fade (low nibble)
-.skipChannel3
-	ld b, 0
-	ld hl, wChannelVolumes
-	add hl, bc
-	ld [hl], d
-.noiseChannel
-	jp Audio3_sound_ret
-
-Audio3_toggle_perfect_pitch:
-	ld a, d
-	cp toggle_perfect_pitch_cmd
-	jr nz, Audio3_vibrato
-	ld b, 0
-	ld hl, wChannelFlags1
-	add hl, bc
-	ld a, [hl]
-	xor $1
-	ld [hl], a ; flip bit 0 of wChannelFlags1
-	jp Audio3_sound_ret
-
-Audio3_vibrato:
-	cp vibrato_cmd
-	jr nz, Audio3_pitch_slide
-	call Audio3_GetNextMusicByte
-	ld b, 0
-	ld hl, wChannelVibratoDelayCounters
-	add hl, bc
-	ld [hl], a ; store delay
-	ld hl, wChannelVibratoDelayCounterReloadValues
-	add hl, bc
-	ld [hl], a ; store delay
-	call Audio3_GetNextMusicByte
-	ld d, a
-
-; The high nybble of the command byte is the extent of the vibrato.
-; Let n be the extent.
-; The upper nybble of the channel's byte in the wChannelVibratoExtents
-; array will store the extent above the note: (n / 2) + (n % 2).
-; The lower nybble will store the extent below the note: (n / 2).
-; These two values add to the total extent, n.
-	and $f0
-	swap a
-	ld b, 0
-	ld hl, wChannelVibratoExtents
-	add hl, bc
-	srl a
-	ld e, a
-	adc b
-	swap a
-	or e
-	ld [hl], a
-
-; The low nybble of the command byte is the rate of the vibrato.
-; The high and low nybbles of the channel's byte in the wChannelVibratoRates
-; array are both initialised to this value because the high nybble is the
-; counter reload value and the low nybble is the counter itself, which should
-; start at its value upon reload.
-	ld a, d
-	and $f
-	ld d, a
-	ld hl, wChannelVibratoRates
-	add hl, bc
-	swap a
-	or d
-	ld [hl], a
-
-	jp Audio3_sound_ret
-
-Audio3_pitch_slide:
-	cp pitch_slide_cmd
-	jr nz, Audio3_duty_cycle
-	call Audio3_GetNextMusicByte
-	ld b, 0
-	ld hl, wChannelPitchSlideLengthModifiers
-	add hl, bc
-	ld [hl], a
-	call Audio3_GetNextMusicByte
-	ld d, a
-	and $f0
-	swap a
-	ld b, a
-	ld a, d
-	and $f
-	call Audio3_CalculateFrequency
-	ld b, 0
-	ld hl, wChannelPitchSlideTargetFrequencyHighBytes
-	add hl, bc
-	ld [hl], d
-	ld hl, wChannelPitchSlideTargetFrequencyLowBytes
-	add hl, bc
-	ld [hl], e
-	ld b, 0
-	ld hl, wChannelFlags1
-	add hl, bc
-	set BIT_PITCH_SLIDE_ON, [hl]
-	call Audio3_GetNextMusicByte
-	ld d, a
-	jp Audio3_note_length
-
-Audio3_duty_cycle:
-	cp duty_cycle_cmd
-	jr nz, Audio3_tempo
-	call Audio3_GetNextMusicByte
-	rrca
-	rrca
-	and $c0
-	ld b, 0
-	ld hl, wChannelDutyCycles
-	add hl, bc
-	ld [hl], a ; store duty cycle
-	jp Audio3_sound_ret
-
-Audio3_tempo:
-	cp tempo_cmd
-	jr nz, Audio3_stereo_panning
-	ld a, c
-	cp CHAN5
-	jr nc, .sfxChannel
-	call Audio3_GetNextMusicByte
-	ld [wMusicTempo], a ; store first param
-	call Audio3_GetNextMusicByte
-	ld [wMusicTempo + 1], a ; store second param
-	xor a
-	ld [wChannelNoteDelayCountersFractionalPart], a ; clear RAM
-	ld [wChannelNoteDelayCountersFractionalPart + 1], a
-	ld [wChannelNoteDelayCountersFractionalPart + 2], a
-	ld [wChannelNoteDelayCountersFractionalPart + 3], a
-	jr .musicChannelDone
-.sfxChannel
-	call Audio3_GetNextMusicByte
-	ld [wSfxTempo], a ; store first param
-	call Audio3_GetNextMusicByte
-	ld [wSfxTempo + 1], a ; store second param
-	xor a
-	ld [wChannelNoteDelayCountersFractionalPart + 4], a ; clear RAM
-	ld [wChannelNoteDelayCountersFractionalPart + 5], a
-	ld [wChannelNoteDelayCountersFractionalPart + 6], a
-	ld [wChannelNoteDelayCountersFractionalPart + 7], a
-.musicChannelDone
-	jp Audio3_sound_ret
-
-Audio3_stereo_panning:
-	cp stereo_panning_cmd
-	jr nz, Audio3_unknownmusic0xef
-	call Audio3_GetNextMusicByte
-	ld [wStereoPanning], a ; store panning
-	jp Audio3_sound_ret
-
-; this appears to never be used
-Audio3_unknownmusic0xef:
-	cp unknownmusic0xef_cmd
-	jr nz, Audio3_duty_cycle_pattern
-	call Audio3_GetNextMusicByte
-	push bc
-	call Audio3_PlaySound
-	pop bc
-	ld a, [wDisableChannelOutputWhenSfxEnds]
-	and a
-	jr nz, .skip
-	ld a, [wChannelSoundIDs + CHAN8]
-	ld [wDisableChannelOutputWhenSfxEnds], a
-	xor a
-	ld [wChannelSoundIDs + CHAN8], a
-.skip
-	jp Audio3_sound_ret
-
-Audio3_duty_cycle_pattern:
-	cp duty_cycle_pattern_cmd
-	jr nz, Audio3_volume
-	call Audio3_GetNextMusicByte
-	ld b, 0
-	ld hl, wChannelDutyCyclePatterns
-	add hl, bc
-	ld [hl], a ; store full pattern
-	and %11000000
-	ld hl, wChannelDutyCycles
-	add hl, bc
-	ld [hl], a ; store first duty cycle
-	ld hl, wChannelFlags1
-	add hl, bc
-	set BIT_ROTATE_DUTY_CYCLE, [hl]
-	jp Audio3_sound_ret
-
-Audio3_volume:
-	cp volume_cmd
-	jr nz, Audio3_execute_music
-	call Audio3_GetNextMusicByte
-	ldh [rNR50], a ; store volume
-	jp Audio3_sound_ret
-
-Audio3_execute_music:
-	cp execute_music_cmd
-	jr nz, Audio3_octave
-	ld b, $0
-	ld hl, wChannelFlags2
-	add hl, bc
-	set BIT_EXECUTE_MUSIC, [hl]
-	jp Audio3_sound_ret
-
-Audio3_octave:
-	and $f0
-	cp octave_cmd
-	jr nz, Audio3_sfx_note
-	ld hl, wChannelOctaves
-	ld b, 0
-	add hl, bc
-	ld a, d
-	and $f
-	ld [hl], a ; store low nibble as octave
-	jp Audio3_sound_ret
-
-; sfx_note is either square_note or noise_note depending on the channel
-Audio3_sfx_note:
-	cp sfx_note_cmd
-	jr nz, Audio3_pitch_sweep
-	ld a, c
-	cp CHAN4 ; is this a noise or sfx channel?
-	jr c, Audio3_pitch_sweep ; no
-	ld b, 0
-	ld hl, wChannelFlags2
-	add hl, bc
-	bit BIT_EXECUTE_MUSIC, [hl] ; is execute_music being used?
-	jr nz, Audio3_pitch_sweep ; yes
-	call Audio3_note_length
-
-; This code seems to do the same thing as what Audio3_ApplyDutyCycleAndSoundLength
-; does below.
-	ld d, a
-	ld b, 0
-	ld hl, wChannelDutyCycles
-	add hl, bc
-	ld a, [hl]
-	or d
-	ld d, a
-	ld b, REG_DUTY_SOUND_LEN
-	call Audio3_GetRegisterPointer
-	ld [hl], d
-
-	call Audio3_GetNextMusicByte
-	ld d, a
-	ld b, REG_VOLUME_ENVELOPE
-	call Audio3_GetRegisterPointer
-	ld [hl], d
-	call Audio3_GetNextMusicByte
-	ld e, a
-	ld a, c
-	cp CHAN8
-	ld a, 0
-	jr z, .skip
-; Channels 1 through 3 have 2 registers that control frequency, but the noise
-; channel a single register (the polynomial counter) that controls frequency,
-; so this command has one less byte on the noise channel.
-	push de
-	call Audio3_GetNextMusicByte
-	pop de
-.skip
-	ld d, a
-	push de
-	call Audio3_ApplyDutyCycleAndSoundLength
-	call Audio3_EnableChannelOutput
-	pop de
-	call Audio3_ApplyWavePatternAndFrequency
-	ret
-
-Audio3_pitch_sweep:
-	ld a, c
-	cp CHAN5
-	jr c, Audio3_note ; if not a sfx
-	ld a, d
-	cp pitch_sweep_cmd
-	jr nz, Audio3_note
-	ld b, $0
-	ld hl, wChannelFlags2
-	add hl, bc
-	bit BIT_EXECUTE_MUSIC, [hl]
-	jr nz, Audio3_note ; no
-	call Audio3_GetNextMusicByte
-	ldh [rNR10], a
-	jp Audio3_sound_ret
-
-Audio3_note:
-	ld a, c
-	cp CHAN4
-	jr nz, Audio3_note_length ; if not noise channel
-	ld a, d
-	and $f0
-	cp drum_note_cmd
-	jr z, .drum_note
-	jr nc, Audio3_note_length
-
-	; this executes when on the noise channel and
-	; the command id is less than drum_note_cmd ($b0)
-	; in this case, the upper nybble is used as the noise instrument ($1-$a)
-	; and the lower nybble is the length minus 1 (0-15)
-	; however, this doesn't work for instrument #2 because the command id
-	; is captured by the noise_note command (command id $2x)
-	; this essentially acts like a drum_note command that is only 1 byte
-	; instead of 2 and can only be used with instruments 1 and 3 through 10
-	; this is unused by the game
-	swap a
-	ld b, a
-	ld a, d
-	and $f
-	ld d, a
-	ld a, b
-	push de
-	push bc
-	jr .playDnote
-
-.drum_note
-	ld a, d
-	and $f
-	push af
-	push bc
-	call Audio3_GetNextMusicByte ; get drum_note instrument
-.playDnote
-	ld d, a
-	ld a, [wDisableChannelOutputWhenSfxEnds]
-	and a
-	jr nz, .skipDnote
-	ld a, d
-	call Audio3_PlaySound
-.skipDnote
-	pop bc
-	pop de
-
-Audio3_note_length:
-	ld a, d
-	push af
-	and $f
-	inc a
-	ld b, 0
-	ld e, a  ; store note length (in 16ths)
-	ld d, b
-	ld hl, wChannelNoteSpeeds
-	add hl, bc
-	ld a, [hl]
-	ld l, b
-	call Audio3_MultiplyAdd
-	ld a, c
-	cp CHAN5
-	jr nc, .sfxChannel
-	ld a, [wMusicTempo]
-	ld d, a
-	ld a, [wMusicTempo + 1]
-	ld e, a
-	jr .skip
-.sfxChannel
-	ld d, $1
-	ld e, $0
-	cp CHAN8
-	jr z, .skip ; if noise channel
-	call Audio3_SetSfxTempo
-	ld a, [wSfxTempo]
-	ld d, a
-	ld a, [wSfxTempo + 1]
-	ld e, a
-.skip
-	ld a, l ; a = note_length * note_speed
-	ld b, 0
-	ld hl, wChannelNoteDelayCountersFractionalPart
-	add hl, bc
-	ld l, [hl]
-	call Audio3_MultiplyAdd
-	ld e, l
-	ld d, h ; de = note_delay_frac_part + (note_length * note_speed * tempo)
-	ld hl, wChannelNoteDelayCountersFractionalPart
-	add hl, bc
-	ld [hl], e
-	ld a, d
-	ld hl, wChannelNoteDelayCounters
-	add hl, bc
-	ld [hl], a
-	ld hl, wChannelFlags2
-	add hl, bc
-	bit BIT_EXECUTE_MUSIC, [hl]
-	jr nz, Audio3_note_pitch
-	ld hl, wChannelFlags1
-	add hl, bc
-	bit BIT_NOISE_OR_SFX, [hl]
-	jr z, Audio3_note_pitch
-	pop hl
-	ret
-
-Audio3_note_pitch:
-	pop af
-	and $f0
-	cp rest_cmd
-	jr nz, .notRest
-	ld a, c
-	cp CHAN5
-	jr nc, .next
-; If this isn't an SFX channel, try the corresponding SFX channel.
-	ld hl, wChannelSoundIDs + CHAN5
-	add hl, bc
-	ld a, [hl]
-	and a
-	jr nz, .done
-	; fall through
-.next
-	ld a, c
-	cp CHAN3
-	jr z, .channel3
-	cp CHAN7
-	jr nz, .notChannel3
-.channel3
-	ld b, 0
-	ld hl, Audio3_HWChannelDisableMasks
-	add hl, bc
-	ldh a, [rNR51]
-	and [hl]
-	ldh [rNR51], a ; disable hardware channel 3's output
-	jr .done
-.notChannel3
-	ld b, REG_VOLUME_ENVELOPE
-	call Audio3_GetRegisterPointer
-	ld a, $8 ; fade in sound
-	ld [hli], a
-	inc hl
-	ld a, $80 ; restart sound
-	ld [hl], a
-.done
-	ret
-.notRest
-	swap a
-	ld b, 0
-	ld hl, wChannelOctaves
-	add hl, bc
-	ld b, [hl]
-	call Audio3_CalculateFrequency
-	ld b, 0
-	ld hl, wChannelFlags1
-	add hl, bc
-	bit BIT_PITCH_SLIDE_ON, [hl]
-	jr z, .skipPitchSlide
-	call Audio3_InitPitchSlideVars
-.skipPitchSlide
-	push de
-	ld a, c
-	cp CHAN5
-	jr nc, .sfxChannel ; if sfx channel
-; If this isn't an SFX channel, try the corresponding SFX channel.
-	ld hl, wChannelSoundIDs + CHAN5
-	ld d, 0
-	ld e, a
-	add hl, de
-	ld a, [hl]
-	and a
-	jr nz, .noSfx
-	jr .sfxChannel
-.noSfx
-	pop de
-	ret
-.sfxChannel
-	ld b, 0
-	ld hl, wChannelVolumes
-	add hl, bc
-	ld d, [hl]
-	ld b, REG_VOLUME_ENVELOPE
-	call Audio3_GetRegisterPointer
-	ld [hl], d
-	call Audio3_ApplyDutyCycleAndSoundLength
-	call Audio3_EnableChannelOutput
-	pop de
-	ld b, $0
-	ld hl, wChannelFlags1
-	add hl, bc
-	bit BIT_PERFECT_PITCH, [hl] ; has toggle_perfect_pitch been used?
-	jr z, .skipFrequencyInc
-	inc e                       ; if yes, increment the frequency by 1
-	jr nc, .skipFrequencyInc
-	inc d
-.skipFrequencyInc
-	ld hl, wChannelFrequencyLowBytes
-	add hl, bc
-	ld [hl], e
-	call Audio3_ApplyWavePatternAndFrequency
-	ret
-
-Audio3_EnableChannelOutput:
-	ld b, 0
-	ld hl, Audio3_HWChannelEnableMasks
-	add hl, bc
-	ldh a, [rNR51]
-	or [hl] ; set this channel's bits
-	ld d, a
-	ld a, c
-	cp CHAN8
-	jr z, .noiseChannelOrNoSfx
-	cp CHAN5
-	jr nc, .skip ; if sfx channel
-; If this isn't an SFX channel, try the corresponding SFX channel.
-	ld hl, wChannelSoundIDs + CHAN5
-	add hl, bc
-	ld a, [hl]
-	and a
-	jr nz, .skip
-.noiseChannelOrNoSfx
-; If this is the SFX noise channel or a music channel whose corresponding
-; SFX channel is off, apply stereo panning.
-	ld a, [wStereoPanning]
-	ld hl, Audio3_HWChannelEnableMasks
-	add hl, bc
-	and [hl]
-	ld d, a
-	ldh a, [rNR51]
-	ld hl, Audio3_HWChannelDisableMasks
-	add hl, bc
-	and [hl] ; reset this channel's output bits
-	or d ; set this channel's output bits that enabled in [wStereoPanning]
-	ld d, a
-.skip
-	ld a, d
-	ldh [rNR51], a
-	ret
-
-Audio3_ApplyDutyCycleAndSoundLength:
-	ld b, 0
-	ld hl, wChannelNoteDelayCounters ; use the note delay as sound length
-	add hl, bc
-	ld d, [hl]
-	ld a, c
-	cp CHAN3
-	jr z, .skipDuty ; if music channel 3
-	cp CHAN7
-	jr z, .skipDuty ; if sfx channel 3
-; include duty cycle (except on channel 3 which doesn't have it)
-	ld a, d
-	and $3f
-	ld d, a
-	ld hl, wChannelDutyCycles
-	add hl, bc
-	ld a, [hl]
-	or d
-	ld d, a
-.skipDuty
-	ld b, REG_DUTY_SOUND_LEN
-	call Audio3_GetRegisterPointer
-	ld [hl], d
-	ret
-
-Audio3_ApplyWavePatternAndFrequency:
-	ld a, c
-	cp CHAN3
-	jr z, .channel3
-	cp CHAN7
-	jr nz, .notChannel3
-	; fall through
-.channel3
-	push de
-	ld de, wMusicWaveInstrument
-	cp CHAN3
-	jr z, .next
-	ld de, wSfxWaveInstrument
-.next
-	ld a, [de]
-	add a
-	ld d, 0
-	ld e, a
-	ld hl, Audio3_WavePointers
-	add hl, de
-	ld e, [hl]
-	inc hl
-	ld d, [hl]
-	ld hl, rWave_0
-	ld b, $f
-	ld a, $0 ; stop hardware channel 3
-	ldh [rNR30], a
-.loop
-	ld a, [de]
-	inc de
-	ld [hli], a
-	ld a, b
-	dec b
-	and a
-	jr nz, .loop
-	ld a, $80 ; start hardware channel 3
-	ldh [rNR30], a
-	pop de
-.notChannel3
-	ld a, d
-	or $80 ; use counter mode (i.e. disable output when the counter reaches 0)
-	and $c7 ; zero the unused bits in the register
-	ld d, a
-	ld b, REG_FREQUENCY_LO
-	call Audio3_GetRegisterPointer
-	ld [hl], e ; store frequency low byte
-	inc hl
-	ld [hl], d ; store frequency high byte
-	call Audio3_ApplyFrequencyModifier
-	ret
-
-Audio3_SetSfxTempo:
-	call Audio3_IsCry
-	jr nc, .notCry
-	ld d, 0
-	ld a, [wTempoModifier]
-	add $80
-	jr nc, .next
-	inc d
-.next
-	ld [wSfxTempo + 1], a
-	ld a, d
-	ld [wSfxTempo], a
-	jr .done
-.notCry
-	xor a
-	ld [wSfxTempo + 1], a
-	ld a, $1
-	ld [wSfxTempo], a
-.done
-	ret
-
-Audio3_ApplyFrequencyModifier:
-	call Audio3_IsCry
-	jr nc, .done
-; if playing a cry, add the cry's frequency modifier
-	ld a, [wFrequencyModifier]
-	add e
-	jr nc, .noCarry
-	inc d
-.noCarry
-	dec hl
-	ld e, a
-	ld [hl], e
-	inc hl
-	ld [hl], d
-.done
-	ret
-
-Audio3_GoBackOneCommandIfCry:
-	call Audio3_IsCry
-	jr nc, .done
-	ld hl, wChannelCommandPointers
-	ld e, c
-	ld d, 0
-	sla e
-	rl d
-	add hl, de
-	ld a, [hl]
-	sub 1
-	ld [hl], a
-	inc hl
-	ld a, [hl]
-	sbc 0
-	ld [hl], a
-	scf
-	ret
-.done
-	scf
-	ccf
-	ret
-
-Audio3_IsCry:
-; Returns whether the currently playing audio is a cry in carry.
-	ld a, [wChannelSoundIDs + CHAN5]
-	cp CRY_SFX_START
-	jr nc, .next
-	jr .no
-.next
-	cp CRY_SFX_END
-	jr z, .no
-	jr c, .yes
-.no
-	scf
-	ccf
-	ret
-.yes
-	scf
-	ret
-
-Audio3_ApplyPitchSlide:
-	ld hl, wChannelFlags1
-	add hl, bc
-	bit BIT_PITCH_SLIDE_DECREASING, [hl]
-	jp nz, .frequencyDecreasing
-; frequency increasing
-	ld hl, wChannelPitchSlideCurrentFrequencyLowBytes
-	add hl, bc
-	ld e, [hl]
-	ld hl, wChannelPitchSlideCurrentFrequencyHighBytes
-	add hl, bc
-	ld d, [hl]
-	ld hl, wChannelPitchSlideFrequencySteps
-	add hl, bc
-	ld l, [hl]
-	ld h, b
-	add hl, de
-	ld d, h
-	ld e, l
-	ld hl, wChannelPitchSlideCurrentFrequencyFractionalPart
-	add hl, bc
-	push hl
-	ld hl, wChannelPitchSlideFrequencyStepsFractionalPart
-	add hl, bc
-	ld a, [hl]
-	pop hl
-	add [hl]
-	ld [hl], a
-	ld a, 0
-	adc e
-	ld e, a
-	ld a, 0
-	adc d
-	ld d, a
-	ld hl, wChannelPitchSlideTargetFrequencyHighBytes
-	add hl, bc
-	ld a, [hl]
-	cp d
-	jp c, .reachedTargetFrequency
-	jr nz, .applyUpdatedFrequency
-	ld hl, wChannelPitchSlideTargetFrequencyLowBytes
-	add hl, bc
-	ld a, [hl]
-	cp e
-	jp c, .reachedTargetFrequency
-	jr .applyUpdatedFrequency
-.frequencyDecreasing
-	ld hl, wChannelPitchSlideCurrentFrequencyLowBytes
-	add hl, bc
-	ld a, [hl]
-	ld hl, wChannelPitchSlideCurrentFrequencyHighBytes
-	add hl, bc
-	ld d, [hl]
-	ld hl, wChannelPitchSlideFrequencySteps
-	add hl, bc
-	ld e, [hl]
-	sub e
-	ld e, a
-	ld a, d
-	sbc b
-	ld d, a
-	ld hl, wChannelPitchSlideFrequencyStepsFractionalPart
-	add hl, bc
-	ld a, [hl]
-	add a
-	ld [hl], a
-	ld a, e
-	sbc b
-	ld e, a
-	ld a, d
-	sbc b
-	ld d, a
-	ld hl, wChannelPitchSlideTargetFrequencyHighBytes
-	add hl, bc
-	ld a, d
-	cp [hl]
-	jr c, .reachedTargetFrequency
-	jr nz, .applyUpdatedFrequency
-	ld hl, wChannelPitchSlideTargetFrequencyLowBytes
-	add hl, bc
-	ld a, e
-	cp [hl]
-	jr c, .reachedTargetFrequency
-.applyUpdatedFrequency
-	ld hl, wChannelPitchSlideCurrentFrequencyLowBytes
-	add hl, bc
-	ld [hl], e
-	ld hl, wChannelPitchSlideCurrentFrequencyHighBytes
-	add hl, bc
-	ld [hl], d
-	ld b, REG_FREQUENCY_LO
-	call Audio3_GetRegisterPointer
-	ld a, e
-	ld [hli], a
-	ld [hl], d
-	ret
-.reachedTargetFrequency
-; Turn off pitch slide when the target frequency has been reached.
-	ld hl, wChannelFlags1
-	add hl, bc
-	res BIT_PITCH_SLIDE_ON, [hl]
-	res BIT_PITCH_SLIDE_DECREASING, [hl]
-	ret
-
-Audio3_InitPitchSlideVars:
-	ld hl, wChannelPitchSlideCurrentFrequencyHighBytes
-	add hl, bc
-	ld [hl], d
-	ld hl, wChannelPitchSlideCurrentFrequencyLowBytes
-	add hl, bc
-	ld [hl], e
-	ld hl, wChannelNoteDelayCounters
-	add hl, bc
-	ld a, [hl]
-	ld hl, wChannelPitchSlideLengthModifiers
-	add hl, bc
-	sub [hl]
-	jr nc, .next
-	ld a, 1
-.next
-	ld [hl], a
-	ld hl, wChannelPitchSlideTargetFrequencyLowBytes
-	add hl, bc
-	ld a, e
-	sub [hl]
-	ld e, a
-	ld a, d
-	sbc b
-	ld hl, wChannelPitchSlideTargetFrequencyHighBytes
-	add hl, bc
-	sub [hl]
-	jr c, .targetFrequencyGreater
-	ld d, a
-	ld b, 0
-	ld hl, wChannelFlags1
-	add hl, bc
-	set BIT_PITCH_SLIDE_DECREASING, [hl]
-	jr .next2
-.targetFrequencyGreater
-; If the target frequency is greater, subtract the current frequency from
-; the target frequency to get the absolute difference.
-	ld hl, wChannelPitchSlideCurrentFrequencyHighBytes
-	add hl, bc
-	ld d, [hl]
-	ld hl, wChannelPitchSlideCurrentFrequencyLowBytes
-	add hl, bc
-	ld e, [hl]
-	ld hl, wChannelPitchSlideTargetFrequencyLowBytes
-	add hl, bc
-	ld a, [hl]
-	sub e
-	ld e, a
-
-; Bug. Instead of borrowing from the high byte of the target frequency as it
-; should, it borrows from the high byte of the current frequency instead.
-; This means that the result will be 0x200 greater than it should be if the
-; low byte of the current frequency is greater than the low byte of the
-; target frequency.
-	ld a, d
-	sbc b
-	ld d, a
-
-	ld hl, wChannelPitchSlideTargetFrequencyHighBytes
-	add hl, bc
-	ld a, [hl]
-	sub d
-	ld d, a
-	ld b, 0
-	ld hl, wChannelFlags1
-	add hl, bc
-	res BIT_PITCH_SLIDE_DECREASING, [hl]
-
-.next2
-	ld hl, wChannelPitchSlideLengthModifiers
-	add hl, bc
-.divideLoop
-	inc b
-	ld a, e
-	sub [hl]
-	ld e, a
-	jr nc, .divideLoop
-	ld a, d
-	and a
-	jr z, .doneDividing
-	dec a
-	ld d, a
-	jr .divideLoop
-.doneDividing
-	ld a, e ; a = remainder - dividend
-	add [hl]
-	ld d, b ; d = quotient + 1
-	ld b, 0
-	ld hl, wChannelPitchSlideFrequencySteps
-	add hl, bc
-	ld [hl], d ; store quotient + 1
-	ld hl, wChannelPitchSlideFrequencyStepsFractionalPart
-	add hl, bc
-	ld [hl], a ; store remainder - dividend
-	ld hl, wChannelPitchSlideCurrentFrequencyFractionalPart
-	add hl, bc
-	ld [hl], a ; store remainder - dividend
-	ret
-
-Audio3_ApplyDutyCyclePattern:
-	ld b, 0
-	ld hl, wChannelDutyCyclePatterns
-	add hl, bc
-	ld a, [hl]
-	rlca
-	rlca
-	ld [hl], a
-	and $c0
-	ld d, a
-	ld b, REG_DUTY_SOUND_LEN
-	call Audio3_GetRegisterPointer
-	ld a, [hl]
-	and $3f
-	or d
-	ld [hl], a
-	ret
-
-Audio3_GetNextMusicByte:
-	ld d, 0
-	ld a, c
-	add a
-	ld e, a
-	ld hl, wChannelCommandPointers
-	add hl, de
-	ld a, [hli]
-	ld e, a
-	ld a, [hld]
-	ld d, a
-	ld a, [de] ; get next music command
-	inc de
-	ld [hl], e ; store address of next command
-	inc hl
-	ld [hl], d
-	ret
-
-Audio3_GetRegisterPointer:
-; hl = address of hardware sound register b for software channel c
-	ld a, c
-	ld hl, Audio3_HWChannelBaseAddresses
-	add l
-	jr nc, .noCarry
-	inc h
-.noCarry
-	ld l, a
-	ld a, [hl]
-	add b
-	ld l, a
-	ld h, $ff
-	ret
-
-Audio3_MultiplyAdd:
-; hl = l + (a * de)
-	ld h, 0
-.loop
-	srl a
-	jr nc, .skipAdd
-	add hl, de
-.skipAdd
-	sla e
-	rl d
-	and a
-	jr z, .done
-	jr .loop
-.done
-	ret
-
-Audio3_CalculateFrequency:
-; return the frequency for note a, octave b in de
-	ld h, 0
-	ld l, a
-	add hl, hl
-	ld d, h
-	ld e, l
-	ld hl, Audio3_Pitches
-	add hl, de
-	ld e, [hl]
-	inc hl
-	ld d, [hl]
-	ld a, b
-.loop
-	cp 7
-	jr z, .done
-	sra d
-	rr e
-	inc a
-	jr .loop
-.done
-	ld a, 8
-	add d
-	ld d, a
-	ret
->>>>>>> d809d3d5
 
 Audio3_PlaySound::
 	ld [wSoundID], a
@@ -1407,96 +75,7 @@
 	jr c, .playChannel
 	ret
 .playChannel
-<<<<<<< HEAD
 	call InitSFXVariables
-=======
-	xor a
-	push de
-	ld h, d
-	ld l, e
-	add hl, hl
-	ld d, h
-	ld e, l
-	ld hl, wChannelReturnAddresses
-	add hl, de
-	ld [hli], a
-	ld [hl], a
-	ld hl, wChannelCommandPointers
-	add hl, de
-	ld [hli], a
-	ld [hl], a
-	pop de
-	ld hl, wChannelSoundIDs
-	add hl, de
-	ld [hl], a
-	ld hl, wChannelFlags1
-	add hl, de
-	ld [hl], a
-	ld hl, wChannelDutyCycles
-	add hl, de
-	ld [hl], a
-	ld hl, wChannelDutyCyclePatterns
-	add hl, de
-	ld [hl], a
-	ld hl, wChannelVibratoDelayCounters
-	add hl, de
-	ld [hl], a
-	ld hl, wChannelVibratoExtents
-	add hl, de
-	ld [hl], a
-	ld hl, wChannelVibratoRates
-	add hl, de
-	ld [hl], a
-	ld hl, wChannelFrequencyLowBytes
-	add hl, de
-	ld [hl], a
-	ld hl, wChannelVibratoDelayCounterReloadValues
-	add hl, de
-	ld [hl], a
-	ld hl, wChannelPitchSlideLengthModifiers
-	add hl, de
-	ld [hl], a
-	ld hl, wChannelPitchSlideFrequencySteps
-	add hl, de
-	ld [hl], a
-	ld hl, wChannelPitchSlideFrequencyStepsFractionalPart
-	add hl, de
-	ld [hl], a
-	ld hl, wChannelPitchSlideCurrentFrequencyFractionalPart
-	add hl, de
-	ld [hl], a
-	ld hl, wChannelPitchSlideCurrentFrequencyHighBytes
-	add hl, de
-	ld [hl], a
-	ld hl, wChannelPitchSlideCurrentFrequencyLowBytes
-	add hl, de
-	ld [hl], a
-	ld hl, wChannelPitchSlideTargetFrequencyHighBytes
-	add hl, de
-	ld [hl], a
-	ld hl, wChannelPitchSlideTargetFrequencyLowBytes
-	add hl, de
-	ld [hl], a
-	ld hl, wChannelFlags2
-	add hl, de
-	ld [hl], a
-	ld a, $1
-	ld hl, wChannelLoopCounters
-	add hl, de
-	ld [hl], a
-	ld hl, wChannelNoteDelayCounters
-	add hl, de
-	ld [hl], a
-	ld hl, wChannelNoteSpeeds
-	add hl, de
-	ld [hl], a
-	ld a, e
-	cp CHAN5
-	jr nz, .skipSweepDisable
-	ld a, $8
-	ldh [rNR10], a ; sweep off
-.skipSweepDisable
->>>>>>> d809d3d5
 	ld a, c
 	and a
 	jp z, .playSoundCommon
@@ -1545,16 +124,7 @@
 	push bc
 	ld b, 0
 	ld c, a
-<<<<<<< HEAD
-	cp Ch4
-=======
-	ld hl, wChannelSoundIDs
-	add hl, bc
-	ld a, [wSoundID]
-	ld [hl], a
-	pop af
 	cp CHAN4
->>>>>>> d809d3d5
 	jr c, .skipSettingFlag
 	ld hl, wChannelFlags1
 	add hl, bc
