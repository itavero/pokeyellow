; The second of four partially duplicated sound engines.
; This copy has a few differences relating to battle sound effects
; and the low health alarm that plays in battle

<<<<<<< HEAD
Audio2_PlaySound::
	ld [wSoundID], a
	ld a, [wSoundID]
	cp SFX_STOP_ALL_MUSIC
	jp z, .stopAllAudio
	cp MAX_SFX_ID_2
	jp z, .playSfx
	jp c, .playSfx
	cp $fe
	jr z, .playMusic
	jp nc, .playSfx
=======
Audio2_UpdateMusic::
	ld c, CHAN1
.loop
	ld b, 0
	ld hl, wChannelSoundIDs
	add hl, bc
	ld a, [hl]
	and a
	jr z, .nextChannel
	ld a, c
	cp CHAN5
	jr nc, .applyAffects ; if sfx channel
	ld a, [wMuteAudioAndPauseMusic]
	and a
	jr z, .applyAffects
	bit 7, a
	jr nz, .nextChannel
	set 7, a
	ld [wMuteAudioAndPauseMusic], a
	xor a ; disable all channels' output
	ldh [rNR51], a
	ldh [rNR30], a
	ld a, $80
	ldh [rNR30], a
	jr .nextChannel
.applyAffects
	call Audio2_ApplyMusicAffects
.nextChannel
	ld a, c
	inc c ; inc channel number
	cp CHAN8
	jr nz, .loop
	ret
>>>>>>> d809d3d5

.playMusic
	call InitMusicVariables
	jp .playSoundCommon

.playSfx
	ld l, a
	ld e, a
	ld h, 0
	ld d, h
	add hl, hl
	add hl, de
	ld de, SFX_Headers_2
	add hl, de
	ld a, h
	ld [wSfxHeaderPointer], a
	ld a, l
	ld [wSfxHeaderPointer + 1], a
	ld a, [hl]
	and $c0
	rlca
	rlca
	ld c, a
.sfxChannelLoop
	ld d, c
	ld a, c
<<<<<<< HEAD
	add a
	add c
	ld c, a
	ld b, $0
	ld a, [wSfxHeaderPointer]
	ld h, a
	ld a, [wSfxHeaderPointer + 1]
	ld l, a
=======
	cp CHAN5
	jr nc, .startChecks ; if a sfx channel
	ld hl, wChannelSoundIDs + CHAN5
	add hl, bc
	ld a, [hl]
	and a
	jr z, .startChecks
	ret
.startChecks
	ld hl, wChannelFlags1
	add hl, bc
	bit BIT_ROTATE_DUTY_CYCLE, [hl]
	jr z, .checkForExecuteMusic
	call Audio2_ApplyDutyCyclePattern
.checkForExecuteMusic
	ld b, 0
	ld hl, wChannelFlags2
	add hl, bc
	bit BIT_EXECUTE_MUSIC, [hl]
	jr nz, .checkForPitchSlide
	ld hl, wChannelFlags1
	add hl, bc
	bit BIT_NOISE_OR_SFX, [hl]
	jr nz, .skipPitchSlideVibrato
.checkForPitchSlide
	ld hl, wChannelFlags1
	add hl, bc
	bit BIT_PITCH_SLIDE_ON, [hl]
	jr z, .checkVibratoDelay
	jp Audio2_ApplyPitchSlide
.checkVibratoDelay
	ld hl, wChannelVibratoDelayCounters
	add hl, bc
	ld a, [hl]
	and a ; check if delay is over
	jr z, .checkForVibrato
	dec [hl] ; otherwise, dec delay
.skipPitchSlideVibrato
	ret
.checkForVibrato
	ld hl, wChannelVibratoExtents
	add hl, bc
	ld a, [hl]
	and a
	jr nz, .vibrato
	ret ; no vibrato
.vibrato
	ld d, a
	ld hl, wChannelVibratoRates
>>>>>>> d809d3d5
	add hl, bc
	ld c, d
	ld a, [hl]
	and $f
	ld e, a ; software channel ID
	ld d, 0
	ld hl, wChannelSoundIDs
	add hl, de
	ld a, [hl]
	and a
	jr z, .playChannel
	ld a, e
	cp Ch8
	jr nz, .notNoiseChannel
	ld a, [wSoundID]
	cp NOISE_INSTRUMENTS_END
	jr nc, .notNoiseInstrument
	ret
.notNoiseInstrument
	ld a, [hl]
<<<<<<< HEAD
	cp NOISE_INSTRUMENTS_END
	jr z, .playChannel
	jr c, .playChannel
.notNoiseChannel
	ld a, [wSoundID]
	cp [hl]
	jr z, .playChannel
	jr c, .playChannel
=======
	ld hl, wChannelVibratoDelayCounters
	add hl, bc
	ld [hl], a

	ld hl, wChannelFlags1
	add hl, bc
	res BIT_PITCH_SLIDE_ON, [hl]
	res BIT_PITCH_SLIDE_DECREASING, [hl]
	; --- this section is only present in this copy of the sound engine
	ld a, c
	cp CHAN5
	jr nz, .beginChecks
	ld a, [wLowHealthAlarm] ; low health alarm enabled?
	bit 7, a
	ret nz
.beginChecks
	; ---
	call Audio2_sound_ret
>>>>>>> d809d3d5
	ret
.playChannel
	call InitSFXVariables
	ld a, c
<<<<<<< HEAD
	and a
	jp z, .playSoundCommon
	dec c
	jp .sfxChannelLoop

.stopAllAudio
	call StopAllAudio
=======
	cp CHAN4
	jr nc, .noiseOrSfxChannel
	jr .disableChannelOutput
.noiseOrSfxChannel
	res BIT_NOISE_OR_SFX, [hl]
	ld hl, wChannelFlags2
	add hl, bc
	res BIT_EXECUTE_MUSIC, [hl]
	cp CHAN7
	jr nz, .skipSfxChannel3
; restart hardware channel 3 (wave channel) output
	ld a, $0
	ldh [rNR30], a
	ld a, $80
	ldh [rNR30], a
.skipSfxChannel3
	jr nz, .dontDisable
	ld a, [wDisableChannelOutputWhenSfxEnds]
	and a
	jr z, .dontDisable
	xor a
	ld [wDisableChannelOutputWhenSfxEnds], a
	jr .disableChannelOutput
.dontDisable
	jr .afterDisable
.returnFromCall
	res 1, [hl]
	ld d, $0
	ld a, c
	add a
	ld e, a
	ld hl, wChannelCommandPointers
	add hl, de
	push hl ; store current channel address
	ld hl, wChannelReturnAddresses
	add hl, de
	ld e, l
	ld d, h
	pop hl
	ld a, [de]
	ld [hli], a
	inc de
	ld a, [de]
	ld [hl], a ; loads channel address to return to
	jp Audio2_sound_ret
.disableChannelOutput
	ld hl, Audio2_HWChannelDisableMasks
	add hl, bc
	ldh a, [rNR51]
	and [hl]
	ldh [rNR51], a
.afterDisable
	ld a, [wChannelSoundIDs + CHAN5]
	cp CRY_SFX_START
	jr nc, .maybeCry
	jr .skipCry
.maybeCry
	ld a, [wChannelSoundIDs + CHAN5]
	cp CRY_SFX_END
	jr z, .skipCry
	jr c, .cry
	jr .skipCry
.cry
	ld a, c
	cp CHAN5
	jr z, .skipRewind
	call Audio2_GoBackOneCommandIfCry
	ret c
.skipRewind
	ld a, [wSavedVolume]
	ldh [rNR50], a
	xor a
	ld [wSavedVolume], a
.skipCry
	ld hl, wChannelSoundIDs
	add hl, bc
	ld [hl], b
>>>>>>> d809d3d5
	ret

.playSoundCommon
	ld a, [wSoundID]
	ld l, a
	ld e, a
	ld h, 0
	ld d, h
	add hl, hl
	add hl, de
	ld de, SFX_Headers_2
	add hl, de
	ld e, l
	ld d, h
	ld hl, wChannelCommandPointers
	ld a, [de] ; get channel number
	ld b, a
	rlca
	rlca
	and $3
	ld c, a
	ld a, b
	and $f
	ld b, c
	inc b
	inc de
	ld c, 0
.commandPointerLoop
	cp c
	jr z, .next
	inc c
	inc hl
	inc hl
	jr .commandPointerLoop
.next
	push af
<<<<<<< HEAD
	push hl
	push bc
=======
	call Audio2_GetNextMusicByte
	ld b, a
	ld d, $0
	ld a, c
	add a
	ld e, a
	ld hl, wChannelCommandPointers
	add hl, de
	pop af
	ld [hli], a
	ld [hl], b
	jp Audio2_sound_ret

Audio2_note_type:
	and $f0
	cp note_type_cmd
	jp nz, Audio2_toggle_perfect_pitch
	ld a, d
	and $f
	ld b, $0
	ld hl, wChannelNoteSpeeds
	add hl, bc
	ld [hl], a ; store low nibble as speed
	ld a, c
	cp CHAN4
	jr z, .noiseChannel ; noise channel has 0 params
	call Audio2_GetNextMusicByte
	ld d, a
	ld a, c
	cp CHAN3
	jr z, .musicChannel3
	cp CHAN7
	jr nz, .skipChannel3
	ld hl, wSfxWaveInstrument
	jr .channel3
.musicChannel3
	ld hl, wMusicWaveInstrument
.channel3
	ld a, d
	and $f
	ld [hl], a ; store low nibble of param as wave instrument
	ld a, d
	and $30
	sla a
	ld d, a
	; fall through

	; if channel 3, store high nibble as volume
	; else, store volume (high nibble) and fade (low nibble)
.skipChannel3
	ld b, 0
	ld hl, wChannelVolumes
	add hl, bc
	ld [hl], d
.noiseChannel
	jp Audio2_sound_ret

Audio2_toggle_perfect_pitch:
	ld a, d
	cp toggle_perfect_pitch_cmd
	jr nz, Audio2_vibrato
>>>>>>> d809d3d5
	ld b, 0
	ld c, a
	cp Ch4
	jr c, .skipSettingFlag
	ld hl, wChannelFlags1
	add hl, bc
<<<<<<< HEAD
	set BIT_NOISE_OR_SFX, [hl]
.skipSettingFlag
	pop bc
	pop hl
	ld a, [de] ; get channel pointer
	ld [hli], a
=======
	ld a, [hl]
	xor $1
	ld [hl], a ; flip bit 0 of wChannelFlags1
	jp Audio2_sound_ret

Audio2_vibrato:
	cp vibrato_cmd
	jr nz, Audio2_pitch_slide
	call Audio2_GetNextMusicByte
	ld b, 0
	ld hl, wChannelVibratoDelayCounters
	add hl, bc
	ld [hl], a ; store delay
	ld hl, wChannelVibratoDelayCounterReloadValues
	add hl, bc
	ld [hl], a ; store delay
	call Audio2_GetNextMusicByte
	ld d, a

; The high nybble of the command byte is the extent of the vibrato.
; Let n be the extent.
; The upper nybble of the channel's byte in the wChannelVibratoExtents
; array will store the extent above the note: (n / 2) + (n % 2).
; The lower nybble will store the extent below the note: (n / 2).
; These two values add to the total extent, n.
	and $f0
	swap a
	ld b, 0
	ld hl, wChannelVibratoExtents
	add hl, bc
	srl a
	ld e, a
	adc b
	swap a
	or e
	ld [hl], a

; The low nybble of the command byte is the rate of the vibrato.
; The high and low nybbles of the channel's byte in the wChannelVibratoRates
; array are both initialised to this value because the high nybble is the
; counter reload value and the low nybble is the counter itself, which should
; start at its value upon reload.
	ld a, d
	and $f
	ld d, a
	ld hl, wChannelVibratoRates
	add hl, bc
	swap a
	or d
	ld [hl], a

	jp Audio2_sound_ret

Audio2_pitch_slide:
	cp pitch_slide_cmd
	jr nz, Audio2_duty_cycle
	call Audio2_GetNextMusicByte
	ld b, 0
	ld hl, wChannelPitchSlideLengthModifiers
	add hl, bc
	ld [hl], a
	call Audio2_GetNextMusicByte
	ld d, a
	and $f0
	swap a
	ld b, a
	ld a, d
	and $f
	call Audio2_CalculateFrequency
	ld b, 0
	ld hl, wChannelPitchSlideTargetFrequencyHighBytes
	add hl, bc
	ld [hl], d
	ld hl, wChannelPitchSlideTargetFrequencyLowBytes
	add hl, bc
	ld [hl], e
	ld b, 0
	ld hl, wChannelFlags1
	add hl, bc
	set BIT_PITCH_SLIDE_ON, [hl]
	call Audio2_GetNextMusicByte
	ld d, a
	jp Audio2_note_length

Audio2_duty_cycle:
	cp duty_cycle_cmd
	jr nz, Audio2_tempo
	call Audio2_GetNextMusicByte
	rrca
	rrca
	and $c0
	ld b, 0
	ld hl, wChannelDutyCycles
	add hl, bc
	ld [hl], a ; store duty cycle
	jp Audio2_sound_ret

Audio2_tempo:
	cp tempo_cmd
	jr nz, Audio2_stereo_panning
	ld a, c
	cp CHAN5
	jr nc, .sfxChannel
	call Audio2_GetNextMusicByte
	ld [wMusicTempo], a ; store first param
	call Audio2_GetNextMusicByte
	ld [wMusicTempo + 1], a ; store second param
	xor a
	ld [wChannelNoteDelayCountersFractionalPart], a ; clear RAM
	ld [wChannelNoteDelayCountersFractionalPart + 1], a
	ld [wChannelNoteDelayCountersFractionalPart + 2], a
	ld [wChannelNoteDelayCountersFractionalPart + 3], a
	jr .musicChannelDone
.sfxChannel
	call Audio2_GetNextMusicByte
	ld [wSfxTempo], a ; store first param
	call Audio2_GetNextMusicByte
	ld [wSfxTempo + 1], a ; store second param
	xor a
	ld [wChannelNoteDelayCountersFractionalPart + 4], a ; clear RAM
	ld [wChannelNoteDelayCountersFractionalPart + 5], a
	ld [wChannelNoteDelayCountersFractionalPart + 6], a
	ld [wChannelNoteDelayCountersFractionalPart + 7], a
.musicChannelDone
	jp Audio2_sound_ret

Audio2_stereo_panning:
	cp stereo_panning_cmd
	jr nz, Audio2_unknownmusic0xef
	call Audio2_GetNextMusicByte
	ld [wStereoPanning], a ; store panning
	jp Audio2_sound_ret

; this appears to never be used
Audio2_unknownmusic0xef:
	cp unknownmusic0xef_cmd
	jr nz, Audio2_duty_cycle_pattern
	call Audio2_GetNextMusicByte
	push bc
	call Audio2_PlaySound
	pop bc
	ld a, [wDisableChannelOutputWhenSfxEnds]
	and a
	jr nz, .skip
	ld a, [wChannelSoundIDs + CHAN8]
	ld [wDisableChannelOutputWhenSfxEnds], a
	xor a
	ld [wChannelSoundIDs + CHAN8], a
.skip
	jp Audio2_sound_ret

Audio2_duty_cycle_pattern:
	cp duty_cycle_pattern_cmd
	jr nz, Audio2_volume
	call Audio2_GetNextMusicByte
	ld b, 0
	ld hl, wChannelDutyCyclePatterns
	add hl, bc
	ld [hl], a ; store full pattern
	and %11000000
	ld hl, wChannelDutyCycles
	add hl, bc
	ld [hl], a ; store first duty cycle
	ld hl, wChannelFlags1
	add hl, bc
	set BIT_ROTATE_DUTY_CYCLE, [hl]
	jp Audio2_sound_ret

Audio2_volume:
	cp volume_cmd
	jr nz, Audio2_execute_music
	call Audio2_GetNextMusicByte
	ldh [rNR50], a ; store volume
	jp Audio2_sound_ret

Audio2_execute_music:
	cp execute_music_cmd
	jr nz, Audio2_octave
	ld b, $0
	ld hl, wChannelFlags2
	add hl, bc
	set BIT_EXECUTE_MUSIC, [hl]
	jp Audio2_sound_ret

Audio2_octave:
	and $f0
	cp octave_cmd
	jr nz, Audio2_sfx_note
	ld hl, wChannelOctaves
	ld b, 0
	add hl, bc
	ld a, d
	and $f
	ld [hl], a ; store low nibble as octave
	jp Audio2_sound_ret

; sfx_note is either square_note or noise_note depending on the channel
Audio2_sfx_note:
	cp sfx_note_cmd
	jr nz, Audio2_pitch_sweep
	ld a, c
	cp CHAN4 ; is this a noise or sfx channel?
	jr c, Audio2_pitch_sweep ; no
	ld b, 0
	ld hl, wChannelFlags2
	add hl, bc
	bit BIT_EXECUTE_MUSIC, [hl] ; is execute_music being used?
	jr nz, Audio2_pitch_sweep ; yes
	call Audio2_note_length

; This code seems to do the same thing as what Audio2_ApplyDutyCycleAndSoundLength
; does below.
	ld d, a
	ld b, 0
	ld hl, wChannelDutyCycles
	add hl, bc
	ld a, [hl]
	or d
	ld d, a
	ld b, REG_DUTY_SOUND_LEN
	call Audio2_GetRegisterPointer
	ld [hl], d

	call Audio2_GetNextMusicByte
	ld d, a
	ld b, REG_VOLUME_ENVELOPE
	call Audio2_GetRegisterPointer
	ld [hl], d
	call Audio2_GetNextMusicByte
	ld e, a
	ld a, c
	cp CHAN8
	ld a, 0
	jr z, .skip
; Channels 1 through 3 have 2 registers that control frequency, but the noise
; channel a single register (the polynomial counter) that controls frequency,
; so this command has one less byte on the noise channel.
	push de
	call Audio2_GetNextMusicByte
	pop de
.skip
	ld d, a
	push de
	call Audio2_ApplyDutyCycleAndSoundLength
	call Audio2_EnableChannelOutput
	pop de
	call Audio2_ApplyWavePatternAndFrequency
	ret

Audio2_pitch_sweep:
	ld a, c
	cp CHAN5
	jr c, Audio2_note ; if not a sfx
	ld a, d
	cp pitch_sweep_cmd
	jr nz, Audio2_note
	ld b, $0
	ld hl, wChannelFlags2
	add hl, bc
	bit BIT_EXECUTE_MUSIC, [hl]
	jr nz, Audio2_note ; no
	call Audio2_GetNextMusicByte
	ldh [rNR10], a
	jp Audio2_sound_ret

Audio2_note:
	ld a, c
	cp CHAN4
	jr nz, Audio2_note_length ; if not noise channel
	ld a, d
	and $f0
	cp drum_note_cmd
	jr z, .drum_note
	jr nc, Audio2_note_length

	; this executes when on the noise channel and
	; the command id is less than drum_note_cmd ($b0)
	; in this case, the upper nybble is used as the noise instrument ($1-$a)
	; and the lower nybble is the length minus 1 (0-15)
	; however, this doesn't work for instrument #2 because the command id
	; is captured by the noise_note command (command id $2x)
	; this essentially acts like a drum_note command that is only 1 byte
	; instead of 2 and can only be used with instruments 1 and 3 through 10
	; this is unused by the game
	swap a
	ld b, a
	ld a, d
	and $f
	ld d, a
	ld a, b
	push de
	push bc
	jr .playDnote

.drum_note
	ld a, d
	and $f
	push af
	push bc
	call Audio2_GetNextMusicByte ; get drum_note instrument
.playDnote
	ld d, a
	ld a, [wDisableChannelOutputWhenSfxEnds]
	and a
	jr nz, .skipDnote
	ld a, d
	call Audio2_PlaySound
.skipDnote
	pop bc
	pop de

Audio2_note_length:
	ld a, d
	push af
	and $f
	inc a
	ld b, 0
	ld e, a  ; store note length (in 16ths)
	ld d, b
	ld hl, wChannelNoteSpeeds
	add hl, bc
	ld a, [hl]
	ld l, b
	call Audio2_MultiplyAdd
	ld a, c
	cp CHAN5
	jr nc, .sfxChannel
	ld a, [wMusicTempo]
	ld d, a
	ld a, [wMusicTempo + 1]
	ld e, a
	jr .skip
.sfxChannel
	ld d, $1
	ld e, $0
	cp CHAN8
	jr z, .skip ; if noise channel
	call Audio2_SetSfxTempo
	ld a, [wSfxTempo]
	ld d, a
	ld a, [wSfxTempo + 1]
	ld e, a
.skip
	ld a, l ; a = note_length * note_speed
	ld b, 0
	ld hl, wChannelNoteDelayCountersFractionalPart
	add hl, bc
	ld l, [hl]
	call Audio2_MultiplyAdd
	ld e, l
	ld d, h ; de = note_delay_frac_part + (note_length * note_speed * tempo)
	ld hl, wChannelNoteDelayCountersFractionalPart
	add hl, bc
	ld [hl], e
	ld a, d
	ld hl, wChannelNoteDelayCounters
	add hl, bc
	ld [hl], a
	ld hl, wChannelFlags2
	add hl, bc
	bit BIT_EXECUTE_MUSIC, [hl]
	jr nz, Audio2_note_pitch
	ld hl, wChannelFlags1
	add hl, bc
	bit BIT_NOISE_OR_SFX, [hl]
	jr z, Audio2_note_pitch
	pop hl
	ret

Audio2_note_pitch:
	pop af
	and $f0
	cp rest_cmd
	jr nz, .notRest
	ld a, c
	cp CHAN5
	jr nc, .next
; If this isn't an SFX channel, try the corresponding SFX channel.
	ld hl, wChannelSoundIDs + CHAN5
	add hl, bc
	ld a, [hl]
	and a
	jr nz, .done
	; fall through
.next
	ld a, c
	cp CHAN3
	jr z, .channel3
	cp CHAN7
	jr nz, .notChannel3
.channel3
	ld b, 0
	ld hl, Audio2_HWChannelDisableMasks
	add hl, bc
	ldh a, [rNR51]
	and [hl]
	ldh [rNR51], a ; disable hardware channel 3's output
	jr .done
.notChannel3
	ld b, REG_VOLUME_ENVELOPE
	call Audio2_GetRegisterPointer
	ld a, $8 ; fade in sound
	ld [hli], a
	inc hl
	ld a, $80 ; restart sound
	ld [hl], a
.done
	ret
.notRest
	swap a
	ld b, 0
	ld hl, wChannelOctaves
	add hl, bc
	ld b, [hl]
	call Audio2_CalculateFrequency
	ld b, 0
	ld hl, wChannelFlags1
	add hl, bc
	bit BIT_PITCH_SLIDE_ON, [hl]
	jr z, .skipPitchSlide
	call Audio2_InitPitchSlideVars
.skipPitchSlide
	push de
	ld a, c
	cp CHAN5
	jr nc, .sfxChannel ; if sfx channel
; If this isn't an SFX channel, try the corresponding SFX channel.
	ld hl, wChannelSoundIDs + CHAN5
	ld d, 0
	ld e, a
	add hl, de
	ld a, [hl]
	and a
	jr nz, .noSfx
	jr .sfxChannel
.noSfx
	pop de
	ret
.sfxChannel
	ld b, 0
	ld hl, wChannelVolumes
	add hl, bc
	ld d, [hl]
	ld b, REG_VOLUME_ENVELOPE
	call Audio2_GetRegisterPointer
	ld [hl], d
	call Audio2_ApplyDutyCycleAndSoundLength
	call Audio2_EnableChannelOutput
	pop de
	ld b, $0
	ld hl, wChannelFlags1
	add hl, bc
	bit BIT_PERFECT_PITCH, [hl] ; has toggle_perfect_pitch been used?
	jr z, .skipFrequencyInc
	inc e                       ; if yes, increment the frequency by 1
	jr nc, .skipFrequencyInc
	inc d
.skipFrequencyInc
	ld hl, wChannelFrequencyLowBytes
	add hl, bc
	ld [hl], e
	call Audio2_ApplyWavePatternAndFrequency
	ret

Audio2_EnableChannelOutput:
	ld b, 0
	ld hl, Audio2_HWChannelEnableMasks
	add hl, bc
	ldh a, [rNR51]
	or [hl] ; set this channel's bits
	ld d, a
	ld a, c
	cp CHAN8
	jr z, .noiseChannelOrNoSfx
	cp CHAN5
	jr nc, .skip ; if sfx channel
; If this isn't an SFX channel, try the corresponding SFX channel.
	ld hl, wChannelSoundIDs + CHAN5
	add hl, bc
	ld a, [hl]
	and a
	jr nz, .skip
.noiseChannelOrNoSfx
; If this is the SFX noise channel or a music channel whose corresponding
; SFX channel is off, apply stereo panning.
	ld a, [wStereoPanning]
	ld hl, Audio2_HWChannelEnableMasks
	add hl, bc
	and [hl]
	ld d, a
	ldh a, [rNR51]
	ld hl, Audio2_HWChannelDisableMasks
	add hl, bc
	and [hl] ; reset this channel's output bits
	or d ; set this channel's output bits that enabled in [wStereoPanning]
	ld d, a
.skip
	ld a, d
	ldh [rNR51], a
	ret

Audio2_ApplyDutyCycleAndSoundLength:
	ld b, 0
	ld hl, wChannelNoteDelayCounters ; use the note delay as sound length
	add hl, bc
	ld d, [hl]
	ld a, c
	cp CHAN3
	jr z, .skipDuty ; if music channel 3
	cp CHAN7
	jr z, .skipDuty ; if sfx channel 3
; include duty cycle (except on channel 3 which doesn't have it)
	ld a, d
	and $3f
	ld d, a
	ld hl, wChannelDutyCycles
	add hl, bc
	ld a, [hl]
	or d
	ld d, a
.skipDuty
	ld b, REG_DUTY_SOUND_LEN
	call Audio2_GetRegisterPointer
	ld [hl], d
	ret

Audio2_ApplyWavePatternAndFrequency:
	ld a, c
	cp CHAN3
	jr z, .channel3
	cp CHAN7
	jr nz, .notChannel3
	; fall through
.channel3
	push de
	ld de, wMusicWaveInstrument
	cp CHAN3
	jr z, .next
	ld de, wSfxWaveInstrument
.next
	ld a, [de]
	add a
	ld d, 0
	ld e, a
	ld hl, Audio2_WavePointers
	add hl, de
	ld e, [hl]
	inc hl
	ld d, [hl]
	ld hl, rWave_0
	ld b, $f
	ld a, $0 ; stop hardware channel 3
	ldh [rNR30], a
.loop
	ld a, [de]
>>>>>>> d809d3d5
	inc de
	ld a, [de]
	ld [hli], a
<<<<<<< HEAD
	inc de
	pop af
=======
	ld a, b
	dec b
	and a
	jr nz, .loop
	ld a, $80 ; start hardware channel 3
	ldh [rNR30], a
	pop de
.notChannel3
	ld a, d
	or $80 ; use counter mode (i.e. disable output when the counter reaches 0)
	and $c7 ; zero the unused bits in the register
	ld d, a
	ld b, REG_FREQUENCY_LO
	call Audio2_GetRegisterPointer
	ld [hl], e ; store frequency low byte
	inc hl
	ld [hl], d ; store frequency high byte
	; --- this section is only present in this copy of the sound engine
	ld a, c
	cp CHAN5
	jr c, .musicChannel
	call Audio2_ApplyFrequencyModifier
.musicChannel
	; ---
	ret

; --- this section is only present in this copy of the sound engine
; unused
Audio2_ResetCryModifiers:
	ld a, c
	cp CHAN5
	jr nz, .skip
	ld a, [wLowHealthAlarm]
	bit 7, a
	jr z, .skip
	xor a
	ld [wFrequencyModifier], a
	ld a, $80
	ld [wTempoModifier], a
.skip
	ret
; ---

Audio2_SetSfxTempo:
	call Audio2_IsCry
	jr c, .skipCryCheck
	call Audio2_IsBattleSFX
	jr nc, .notCry
.skipCryCheck
	ld d, 0
	ld a, [wTempoModifier]
	add $80
	jr nc, .next
	inc d
.next
	ld [wSfxTempo + 1], a
	ld a, d
	ld [wSfxTempo], a
	jr .done
.notCry
	xor a
	ld [wSfxTempo + 1], a
	ld a, $1
	ld [wSfxTempo], a
.done
	ret

Audio2_ApplyFrequencyModifier:
	call Audio2_IsCry
	jr c, .skipCryCheck
	call Audio2_IsBattleSFX
	jr nc, .done
.skipCryCheck
; if playing a cry, add the cry's frequency modifier
	ld a, [wFrequencyModifier]
	add e
	jr nc, .noCarry
	inc d
.noCarry
	dec hl
	ld e, a
	ld [hl], e
	inc hl
	ld [hl], d
.done
	ret

Audio2_GoBackOneCommandIfCry:
	call Audio2_IsCry
	jr nc, .done
	ld hl, wChannelCommandPointers
	ld e, c
	ld d, 0
	sla e
	rl d
	add hl, de
	ld a, [hl]
	sub 1
	ld [hl], a
	inc hl
	ld a, [hl]
	sbc 0
	ld [hl], a
	scf
	ret
.done
	scf
	ccf
	ret

Audio2_IsCry:
; Returns whether the currently playing audio is a cry in carry.
	ld a, [wChannelSoundIDs + CHAN5]
	cp CRY_SFX_START
	jr nc, .next
	jr .no
.next
	cp CRY_SFX_END
	jr z, .no
	jr c, .yes
.no
	scf
	ccf
	ret
.yes
	scf
	ret

; --- this section is only present in this copy of the sound engine
Audio2_IsBattleSFX:
; Returns whether the currently playing audio is a battle sfx in carry.
	ld a, [wChannelSoundIDs + CHAN8]
	ld b, a
	ld a, [wChannelSoundIDs + CHAN5]
	or b
	cp BATTLE_SFX_START
	jr nc, .next
	jr .no
.next
	cp BATTLE_SFX_END
	jr z, .no
	jr c, .yes
.no
	scf
	ccf
	ret
.yes
	scf
	ret
; ---

Audio2_ApplyPitchSlide:
	ld hl, wChannelFlags1
	add hl, bc
	bit BIT_PITCH_SLIDE_DECREASING, [hl]
	jp nz, .frequencyDecreasing
; frequency increasing
	ld hl, wChannelPitchSlideCurrentFrequencyLowBytes
	add hl, bc
	ld e, [hl]
	ld hl, wChannelPitchSlideCurrentFrequencyHighBytes
	add hl, bc
	ld d, [hl]
	ld hl, wChannelPitchSlideFrequencySteps
	add hl, bc
	ld l, [hl]
	ld h, b
	add hl, de
	ld d, h
	ld e, l
	ld hl, wChannelPitchSlideCurrentFrequencyFractionalPart
	add hl, bc
>>>>>>> d809d3d5
	push hl
	push bc
	ld b, 0
	ld c, a
	ld hl, wChannelSoundIDs
	add hl, bc
	ld a, [wSoundID]
	ld [hl], a
	pop bc
	pop hl
	inc c
	dec b
	ld a, b
	and a
	ld a, [de]
	inc de
	jr nz, .commandPointerLoop
	ld a, [wSoundID]
	cp CRY_SFX_START
	jr nc, .maybeCry
	jr .done
.maybeCry
	ld a, [wSoundID]
	cp CRY_SFX_END
	jr z, .done
	jr c, .cry
	jr .done
.cry
	ld hl, wChannelSoundIDs + Ch5
	ld [hli], a
	ld [hli], a
	ld [hli], a
	ld [hl], a
	ld hl, wChannelCommandPointers + Ch7 * 2 ; sfx wave channel pointer
	ld de, Audio2_CryRet
	ld [hl], e
	inc hl
	ld [hl], d ; overwrite pointer to point to sound_ret
	ld a, [wSavedVolume]
	and a
	jr nz, .done
	ldh a, [rNR50]
	ld [wSavedVolume], a
	ld a, $77
	ldh [rNR50], a
.done
	ret

Audio2_CryRet:
	sound_ret

INCLUDE "audio/poke_flute.asm"

INCLUDE "audio/sfx/pokeflute_ch5_ch6.asm"

Audio2_InitMusicVariables::
	xor a
	ld [wUnusedC000], a
	ld [wDisableChannelOutputWhenSfxEnds], a
	ld [wMusicTempo + 1], a
	ld [wMusicWaveInstrument], a
	ld [wSfxWaveInstrument], a
	ld d, NUM_CHANNELS
	ld hl, wChannelReturnAddresses
	call Audio2_FillMem
	ld hl, wChannelCommandPointers
	call Audio2_FillMem
	ld d, NUM_MUSIC_CHANS
	ld hl, wChannelSoundIDs
	call Audio2_FillMem
	ld hl, wChannelFlags1
	call Audio2_FillMem
	ld hl, wChannelDutyCycles
	call Audio2_FillMem
	ld hl, wChannelDutyCyclePatterns
	call Audio2_FillMem
	ld hl, wChannelVibratoDelayCounters
	call Audio2_FillMem
	ld hl, wChannelVibratoExtents
	call Audio2_FillMem
	ld hl, wChannelVibratoRates
	call Audio2_FillMem
	ld hl, wChannelFrequencyLowBytes
	call Audio2_FillMem
	ld hl, wChannelVibratoDelayCounterReloadValues
	call Audio2_FillMem
	ld hl, wChannelFlags2
	call Audio2_FillMem
	ld hl, wChannelPitchSlideLengthModifiers
	call Audio2_FillMem
	ld hl, wChannelPitchSlideFrequencySteps
	call Audio2_FillMem
	ld hl, wChannelPitchSlideFrequencyStepsFractionalPart
	call Audio2_FillMem
	ld hl, wChannelPitchSlideCurrentFrequencyFractionalPart
	call Audio2_FillMem
	ld hl, wChannelPitchSlideCurrentFrequencyHighBytes
	call Audio2_FillMem
	ld hl, wChannelPitchSlideCurrentFrequencyLowBytes
	call Audio2_FillMem
	ld hl, wChannelPitchSlideTargetFrequencyHighBytes
	call Audio2_FillMem
	ld hl, wChannelPitchSlideTargetFrequencyLowBytes
	call Audio2_FillMem
	ld a, $1
	ld hl, wChannelLoopCounters
	call Audio2_FillMem
	ld hl, wChannelNoteDelayCounters
	call Audio2_FillMem
	ld hl, wChannelNoteSpeeds
	call Audio2_FillMem
	ld [wMusicTempo], a
	ld a, $ff
	ld [wStereoPanning], a
	xor a
	ldh [rNR50], a
	ld a, $8
	ldh [rNR10], a
	ld a, 0
	ldh [rNR51], a
	xor a
	ldh [rNR30], a
	ld a, $80
	ldh [rNR30], a
	ld a, $77
	ldh [rNR50], a
<<<<<<< HEAD
=======
	jp .playSoundCommon

.playSfx
	ld l, a
	ld e, a
	ld h, 0
	ld d, h
	add hl, hl
	add hl, de
	ld de, SFX_Headers_2
	add hl, de
	ld a, h
	ld [wSfxHeaderPointer], a
	ld a, l
	ld [wSfxHeaderPointer + 1], a
	ld a, [hl]
	and $c0
	rlca
	rlca
	ld c, a
.sfxChannelLoop
	ld d, c
	ld a, c
	add a
	add c
	ld c, a
	ld b, 0
	ld a, [wSfxHeaderPointer]
	ld h, a
	ld a, [wSfxHeaderPointer + 1]
	ld l, a
	add hl, bc
	ld c, d
	ld a, [hl]
	and $f
	ld e, a ; software channel ID
	ld d, 0
	ld hl, wChannelSoundIDs
	add hl, de
	ld a, [hl]
	and a
	jr z, .playChannel
	ld a, e
	cp CHAN8
	jr nz, .notNoiseChannel
	ld a, [wSoundID]
	cp NOISE_INSTRUMENTS_END
	jr nc, .notNoiseInstrument
	ret
.notNoiseInstrument
	ld a, [hl]
	cp NOISE_INSTRUMENTS_END
	jr z, .playChannel
	jr c, .playChannel
.notNoiseChannel
	ld a, [wSoundID]
	cp [hl]
	jr z, .playChannel
	jr c, .playChannel
>>>>>>> d809d3d5
	ret

Audio2_InitSFXVariables::
	xor a
	push de
	ld h, d
	ld l, e
	add hl, hl
	ld d, h
	ld e, l
	ld hl, wChannelReturnAddresses
	add hl, de
	ld [hli], a
	ld [hl], a
	ld hl, wChannelCommandPointers
	add hl, de
	ld [hli], a
	ld [hl], a
	pop de
	ld hl, wChannelSoundIDs
	add hl, de
	ld [hl], a
	ld hl, wChannelFlags1
	add hl, de
	ld [hl], a
	ld hl, wChannelDutyCycles
	add hl, de
	ld [hl], a
	ld hl, wChannelDutyCyclePatterns
	add hl, de
	ld [hl], a
	ld hl, wChannelVibratoDelayCounters
	add hl, de
	ld [hl], a
	ld hl, wChannelVibratoExtents
	add hl, de
	ld [hl], a
	ld hl, wChannelVibratoRates
	add hl, de
	ld [hl], a
	ld hl, wChannelFrequencyLowBytes
	add hl, de
	ld [hl], a
	ld hl, wChannelVibratoDelayCounterReloadValues
	add hl, de
	ld [hl], a
	ld hl, wChannelPitchSlideLengthModifiers
	add hl, de
	ld [hl], a
	ld hl, wChannelPitchSlideFrequencySteps
	add hl, de
	ld [hl], a
	ld hl, wChannelPitchSlideFrequencyStepsFractionalPart
	add hl, de
	ld [hl], a
	ld hl, wChannelPitchSlideCurrentFrequencyFractionalPart
	add hl, de
	ld [hl], a
	ld hl, wChannelPitchSlideCurrentFrequencyHighBytes
	add hl, de
	ld [hl], a
	ld hl, wChannelPitchSlideCurrentFrequencyLowBytes
	add hl, de
	ld [hl], a
	ld hl, wChannelPitchSlideTargetFrequencyHighBytes
	add hl, de
	ld [hl], a
	ld hl, wChannelPitchSlideTargetFrequencyLowBytes
	add hl, de
	ld [hl], a
	ld hl, wChannelFlags2
	add hl, de
	ld [hl], a
	ld a, $1
	ld hl, wChannelLoopCounters
	add hl, de
	ld [hl], a
	ld hl, wChannelNoteDelayCounters
	add hl, de
	ld [hl], a
	ld hl, wChannelNoteSpeeds
	add hl, de
	ld [hl], a
	ld a, e
<<<<<<< HEAD
	cp Ch5
	ret nz
=======
	cp CHAN5
	jr nz, .skipSweepDisable
>>>>>>> d809d3d5
	ld a, $8
	ldh [rNR10], a ; sweep off
	ret

Audio2_StopAllAudio::
	ld a, $80
	ldh [rNR52], a ; sound hardware on
	ldh [rNR30], a ; wave playback on
	xor a
	ldh [rNR51], a ; no sound output
	ldh [rNR32], a ; mute channel 3 (wave channel)
	ld a, $8
	ldh [rNR10], a ; sweep off
	ldh [rNR12], a ; mute channel 1 (pulse channel 1)
	ldh [rNR22], a ; mute channel 2 (pulse channel 2)
	ldh [rNR42], a ; mute channel 4 (noise channel)
	ld a, $40
	ldh [rNR14], a ; counter mode
	ldh [rNR24], a
	ldh [rNR44], a
	ld a, $77
	ldh [rNR50], a ; full volume
	xor a
	ld [wUnusedC000], a
	ld [wDisableChannelOutputWhenSfxEnds], a
	ld [wMuteAudioAndPauseMusic], a
	ld [wMusicTempo + 1], a
	ld [wSfxTempo + 1], a
	ld [wMusicWaveInstrument], a
	ld [wSfxWaveInstrument], a
	ld d, $b0
	ld hl, wChannelCommandPointers
	call Audio2_FillMem
	ld a, $1
	ld d, $18
	ld hl, wChannelNoteDelayCounters
	call Audio2_FillMem
	ld [wMusicTempo], a
	ld [wSfxTempo], a
	ld a, $ff
	ld [wStereoPanning], a
	ret

; fills d bytes at hl with a
Audio2_FillMem:
	ld b, d
.loop
	ld [hli], a
	dec b
	jr nz, .loop
<<<<<<< HEAD
	ret
=======
	ret

.playSoundCommon
	ld a, [wSoundID]
	ld l, a
	ld e, a
	ld h, 0
	ld d, h
	add hl, hl
	add hl, de
	ld de, SFX_Headers_2
	add hl, de
	ld e, l
	ld d, h
	ld hl, wChannelCommandPointers
	ld a, [de] ; get channel number
	ld b, a
	rlca
	rlca
	and $3
	ld c, a
	ld a, b
	and $f
	ld b, c
	inc b
	inc de
	ld c, 0
.commandPointerLoop
	cp c
	jr z, .next
	inc c
	inc hl
	inc hl
	jr .commandPointerLoop
.next
	push hl
	push bc
	push af
	ld b, 0
	ld c, a
	ld hl, wChannelSoundIDs
	add hl, bc
	ld a, [wSoundID]
	ld [hl], a
	pop af
	cp CHAN4
	jr c, .skipSettingFlag
	ld hl, wChannelFlags1
	add hl, bc
	set BIT_NOISE_OR_SFX, [hl]
.skipSettingFlag
	pop bc
	pop hl
	ld a, [de] ; get channel pointer
	ld [hli], a
	inc de
	ld a, [de]
	ld [hli], a
	inc de
	inc c
	dec b
	ld a, b
	and a
	ld a, [de]
	inc de
	jr nz, .commandPointerLoop
	ld a, [wSoundID]
	cp CRY_SFX_START
	jr nc, .maybeCry
	jr .done
.maybeCry
	ld a, [wSoundID]
	cp CRY_SFX_END
	jr z, .done
	jr c, .cry
	jr .done
.cry
	ld hl, wChannelSoundIDs + CHAN5
	ld [hli], a
	ld [hli], a
	ld [hli], a
	ld [hl], a
	ld hl, wChannelCommandPointers + CHAN7 * 2 ; sfx wave channel pointer
	ld de, Audio2_CryRet
	ld [hl], e
	inc hl
	ld [hl], d ; overwrite pointer to point to sound_ret
	ld a, [wSavedVolume]
	and a
	jr nz, .done
	ldh a, [rNR50]
	ld [wSavedVolume], a
	ld a, $77
	ldh [rNR50], a ; full volume
.done
	ret

Audio2_CryRet:
	sound_ret

Audio2_HWChannelBaseAddresses:
; the low bytes of each HW channel's base address
	db HW_CH1_BASE, HW_CH2_BASE, HW_CH3_BASE, HW_CH4_BASE ; channels 0-3
	db HW_CH1_BASE, HW_CH2_BASE, HW_CH3_BASE, HW_CH4_BASE ; channels 4-7

Audio2_HWChannelDisableMasks:
	db HW_CH1_DISABLE_MASK, HW_CH2_DISABLE_MASK, HW_CH3_DISABLE_MASK, HW_CH4_DISABLE_MASK ; channels 0-3
	db HW_CH1_DISABLE_MASK, HW_CH2_DISABLE_MASK, HW_CH3_DISABLE_MASK, HW_CH4_DISABLE_MASK ; channels 4-7

Audio2_HWChannelEnableMasks:
	db HW_CH1_ENABLE_MASK, HW_CH2_ENABLE_MASK, HW_CH3_ENABLE_MASK, HW_CH4_ENABLE_MASK ; channels 0-3
	db HW_CH1_ENABLE_MASK, HW_CH2_ENABLE_MASK, HW_CH3_ENABLE_MASK, HW_CH4_ENABLE_MASK ; channels 4-7

Audio2_Pitches:
INCLUDE "audio/notes.asm"
>>>>>>> d809d3d5
<|MERGE_RESOLUTION|>--- conflicted
+++ resolved
@@ -2,7 +2,6 @@
 ; This copy has a few differences relating to battle sound effects
 ; and the low health alarm that plays in battle
 
-<<<<<<< HEAD
 Audio2_PlaySound::
 	ld [wSoundID], a
 	ld a, [wSoundID]
@@ -14,41 +13,6 @@
 	cp $fe
 	jr z, .playMusic
 	jp nc, .playSfx
-=======
-Audio2_UpdateMusic::
-	ld c, CHAN1
-.loop
-	ld b, 0
-	ld hl, wChannelSoundIDs
-	add hl, bc
-	ld a, [hl]
-	and a
-	jr z, .nextChannel
-	ld a, c
-	cp CHAN5
-	jr nc, .applyAffects ; if sfx channel
-	ld a, [wMuteAudioAndPauseMusic]
-	and a
-	jr z, .applyAffects
-	bit 7, a
-	jr nz, .nextChannel
-	set 7, a
-	ld [wMuteAudioAndPauseMusic], a
-	xor a ; disable all channels' output
-	ldh [rNR51], a
-	ldh [rNR30], a
-	ld a, $80
-	ldh [rNR30], a
-	jr .nextChannel
-.applyAffects
-	call Audio2_ApplyMusicAffects
-.nextChannel
-	ld a, c
-	inc c ; inc channel number
-	cp CHAN8
-	jr nz, .loop
-	ret
->>>>>>> d809d3d5
 
 .playMusic
 	call InitMusicVariables
@@ -75,7 +39,6 @@
 .sfxChannelLoop
 	ld d, c
 	ld a, c
-<<<<<<< HEAD
 	add a
 	add c
 	ld c, a
@@ -84,57 +47,6 @@
 	ld h, a
 	ld a, [wSfxHeaderPointer + 1]
 	ld l, a
-=======
-	cp CHAN5
-	jr nc, .startChecks ; if a sfx channel
-	ld hl, wChannelSoundIDs + CHAN5
-	add hl, bc
-	ld a, [hl]
-	and a
-	jr z, .startChecks
-	ret
-.startChecks
-	ld hl, wChannelFlags1
-	add hl, bc
-	bit BIT_ROTATE_DUTY_CYCLE, [hl]
-	jr z, .checkForExecuteMusic
-	call Audio2_ApplyDutyCyclePattern
-.checkForExecuteMusic
-	ld b, 0
-	ld hl, wChannelFlags2
-	add hl, bc
-	bit BIT_EXECUTE_MUSIC, [hl]
-	jr nz, .checkForPitchSlide
-	ld hl, wChannelFlags1
-	add hl, bc
-	bit BIT_NOISE_OR_SFX, [hl]
-	jr nz, .skipPitchSlideVibrato
-.checkForPitchSlide
-	ld hl, wChannelFlags1
-	add hl, bc
-	bit BIT_PITCH_SLIDE_ON, [hl]
-	jr z, .checkVibratoDelay
-	jp Audio2_ApplyPitchSlide
-.checkVibratoDelay
-	ld hl, wChannelVibratoDelayCounters
-	add hl, bc
-	ld a, [hl]
-	and a ; check if delay is over
-	jr z, .checkForVibrato
-	dec [hl] ; otherwise, dec delay
-.skipPitchSlideVibrato
-	ret
-.checkForVibrato
-	ld hl, wChannelVibratoExtents
-	add hl, bc
-	ld a, [hl]
-	and a
-	jr nz, .vibrato
-	ret ; no vibrato
-.vibrato
-	ld d, a
-	ld hl, wChannelVibratoRates
->>>>>>> d809d3d5
 	add hl, bc
 	ld c, d
 	ld a, [hl]
@@ -147,7 +59,7 @@
 	and a
 	jr z, .playChannel
 	ld a, e
-	cp Ch8
+	cp CHAN8
 	jr nz, .notNoiseChannel
 	ld a, [wSoundID]
 	cp NOISE_INSTRUMENTS_END
@@ -155,7 +67,6 @@
 	ret
 .notNoiseInstrument
 	ld a, [hl]
-<<<<<<< HEAD
 	cp NOISE_INSTRUMENTS_END
 	jr z, .playChannel
 	jr c, .playChannel
@@ -164,31 +75,10 @@
 	cp [hl]
 	jr z, .playChannel
 	jr c, .playChannel
-=======
-	ld hl, wChannelVibratoDelayCounters
-	add hl, bc
-	ld [hl], a
-
-	ld hl, wChannelFlags1
-	add hl, bc
-	res BIT_PITCH_SLIDE_ON, [hl]
-	res BIT_PITCH_SLIDE_DECREASING, [hl]
-	; --- this section is only present in this copy of the sound engine
-	ld a, c
-	cp CHAN5
-	jr nz, .beginChecks
-	ld a, [wLowHealthAlarm] ; low health alarm enabled?
-	bit 7, a
-	ret nz
-.beginChecks
-	; ---
-	call Audio2_sound_ret
->>>>>>> d809d3d5
 	ret
 .playChannel
 	call InitSFXVariables
 	ld a, c
-<<<<<<< HEAD
 	and a
 	jp z, .playSoundCommon
 	dec c
@@ -196,85 +86,6 @@
 
 .stopAllAudio
 	call StopAllAudio
-=======
-	cp CHAN4
-	jr nc, .noiseOrSfxChannel
-	jr .disableChannelOutput
-.noiseOrSfxChannel
-	res BIT_NOISE_OR_SFX, [hl]
-	ld hl, wChannelFlags2
-	add hl, bc
-	res BIT_EXECUTE_MUSIC, [hl]
-	cp CHAN7
-	jr nz, .skipSfxChannel3
-; restart hardware channel 3 (wave channel) output
-	ld a, $0
-	ldh [rNR30], a
-	ld a, $80
-	ldh [rNR30], a
-.skipSfxChannel3
-	jr nz, .dontDisable
-	ld a, [wDisableChannelOutputWhenSfxEnds]
-	and a
-	jr z, .dontDisable
-	xor a
-	ld [wDisableChannelOutputWhenSfxEnds], a
-	jr .disableChannelOutput
-.dontDisable
-	jr .afterDisable
-.returnFromCall
-	res 1, [hl]
-	ld d, $0
-	ld a, c
-	add a
-	ld e, a
-	ld hl, wChannelCommandPointers
-	add hl, de
-	push hl ; store current channel address
-	ld hl, wChannelReturnAddresses
-	add hl, de
-	ld e, l
-	ld d, h
-	pop hl
-	ld a, [de]
-	ld [hli], a
-	inc de
-	ld a, [de]
-	ld [hl], a ; loads channel address to return to
-	jp Audio2_sound_ret
-.disableChannelOutput
-	ld hl, Audio2_HWChannelDisableMasks
-	add hl, bc
-	ldh a, [rNR51]
-	and [hl]
-	ldh [rNR51], a
-.afterDisable
-	ld a, [wChannelSoundIDs + CHAN5]
-	cp CRY_SFX_START
-	jr nc, .maybeCry
-	jr .skipCry
-.maybeCry
-	ld a, [wChannelSoundIDs + CHAN5]
-	cp CRY_SFX_END
-	jr z, .skipCry
-	jr c, .cry
-	jr .skipCry
-.cry
-	ld a, c
-	cp CHAN5
-	jr z, .skipRewind
-	call Audio2_GoBackOneCommandIfCry
-	ret c
-.skipRewind
-	ld a, [wSavedVolume]
-	ldh [rNR50], a
-	xor a
-	ld [wSavedVolume], a
-.skipCry
-	ld hl, wChannelSoundIDs
-	add hl, bc
-	ld [hl], b
->>>>>>> d809d3d5
 	ret
 
 .playSoundCommon
@@ -311,822 +122,25 @@
 	jr .commandPointerLoop
 .next
 	push af
-<<<<<<< HEAD
 	push hl
 	push bc
-=======
-	call Audio2_GetNextMusicByte
-	ld b, a
-	ld d, $0
-	ld a, c
-	add a
-	ld e, a
-	ld hl, wChannelCommandPointers
-	add hl, de
-	pop af
-	ld [hli], a
-	ld [hl], b
-	jp Audio2_sound_ret
-
-Audio2_note_type:
-	and $f0
-	cp note_type_cmd
-	jp nz, Audio2_toggle_perfect_pitch
-	ld a, d
-	and $f
-	ld b, $0
-	ld hl, wChannelNoteSpeeds
-	add hl, bc
-	ld [hl], a ; store low nibble as speed
-	ld a, c
-	cp CHAN4
-	jr z, .noiseChannel ; noise channel has 0 params
-	call Audio2_GetNextMusicByte
-	ld d, a
-	ld a, c
-	cp CHAN3
-	jr z, .musicChannel3
-	cp CHAN7
-	jr nz, .skipChannel3
-	ld hl, wSfxWaveInstrument
-	jr .channel3
-.musicChannel3
-	ld hl, wMusicWaveInstrument
-.channel3
-	ld a, d
-	and $f
-	ld [hl], a ; store low nibble of param as wave instrument
-	ld a, d
-	and $30
-	sla a
-	ld d, a
-	; fall through
-
-	; if channel 3, store high nibble as volume
-	; else, store volume (high nibble) and fade (low nibble)
-.skipChannel3
-	ld b, 0
-	ld hl, wChannelVolumes
-	add hl, bc
-	ld [hl], d
-.noiseChannel
-	jp Audio2_sound_ret
-
-Audio2_toggle_perfect_pitch:
-	ld a, d
-	cp toggle_perfect_pitch_cmd
-	jr nz, Audio2_vibrato
->>>>>>> d809d3d5
 	ld b, 0
 	ld c, a
-	cp Ch4
+	cp CHAN4
 	jr c, .skipSettingFlag
 	ld hl, wChannelFlags1
 	add hl, bc
-<<<<<<< HEAD
 	set BIT_NOISE_OR_SFX, [hl]
 .skipSettingFlag
 	pop bc
 	pop hl
 	ld a, [de] ; get channel pointer
 	ld [hli], a
-=======
-	ld a, [hl]
-	xor $1
-	ld [hl], a ; flip bit 0 of wChannelFlags1
-	jp Audio2_sound_ret
-
-Audio2_vibrato:
-	cp vibrato_cmd
-	jr nz, Audio2_pitch_slide
-	call Audio2_GetNextMusicByte
-	ld b, 0
-	ld hl, wChannelVibratoDelayCounters
-	add hl, bc
-	ld [hl], a ; store delay
-	ld hl, wChannelVibratoDelayCounterReloadValues
-	add hl, bc
-	ld [hl], a ; store delay
-	call Audio2_GetNextMusicByte
-	ld d, a
-
-; The high nybble of the command byte is the extent of the vibrato.
-; Let n be the extent.
-; The upper nybble of the channel's byte in the wChannelVibratoExtents
-; array will store the extent above the note: (n / 2) + (n % 2).
-; The lower nybble will store the extent below the note: (n / 2).
-; These two values add to the total extent, n.
-	and $f0
-	swap a
-	ld b, 0
-	ld hl, wChannelVibratoExtents
-	add hl, bc
-	srl a
-	ld e, a
-	adc b
-	swap a
-	or e
-	ld [hl], a
-
-; The low nybble of the command byte is the rate of the vibrato.
-; The high and low nybbles of the channel's byte in the wChannelVibratoRates
-; array are both initialised to this value because the high nybble is the
-; counter reload value and the low nybble is the counter itself, which should
-; start at its value upon reload.
-	ld a, d
-	and $f
-	ld d, a
-	ld hl, wChannelVibratoRates
-	add hl, bc
-	swap a
-	or d
-	ld [hl], a
-
-	jp Audio2_sound_ret
-
-Audio2_pitch_slide:
-	cp pitch_slide_cmd
-	jr nz, Audio2_duty_cycle
-	call Audio2_GetNextMusicByte
-	ld b, 0
-	ld hl, wChannelPitchSlideLengthModifiers
-	add hl, bc
-	ld [hl], a
-	call Audio2_GetNextMusicByte
-	ld d, a
-	and $f0
-	swap a
-	ld b, a
-	ld a, d
-	and $f
-	call Audio2_CalculateFrequency
-	ld b, 0
-	ld hl, wChannelPitchSlideTargetFrequencyHighBytes
-	add hl, bc
-	ld [hl], d
-	ld hl, wChannelPitchSlideTargetFrequencyLowBytes
-	add hl, bc
-	ld [hl], e
-	ld b, 0
-	ld hl, wChannelFlags1
-	add hl, bc
-	set BIT_PITCH_SLIDE_ON, [hl]
-	call Audio2_GetNextMusicByte
-	ld d, a
-	jp Audio2_note_length
-
-Audio2_duty_cycle:
-	cp duty_cycle_cmd
-	jr nz, Audio2_tempo
-	call Audio2_GetNextMusicByte
-	rrca
-	rrca
-	and $c0
-	ld b, 0
-	ld hl, wChannelDutyCycles
-	add hl, bc
-	ld [hl], a ; store duty cycle
-	jp Audio2_sound_ret
-
-Audio2_tempo:
-	cp tempo_cmd
-	jr nz, Audio2_stereo_panning
-	ld a, c
-	cp CHAN5
-	jr nc, .sfxChannel
-	call Audio2_GetNextMusicByte
-	ld [wMusicTempo], a ; store first param
-	call Audio2_GetNextMusicByte
-	ld [wMusicTempo + 1], a ; store second param
-	xor a
-	ld [wChannelNoteDelayCountersFractionalPart], a ; clear RAM
-	ld [wChannelNoteDelayCountersFractionalPart + 1], a
-	ld [wChannelNoteDelayCountersFractionalPart + 2], a
-	ld [wChannelNoteDelayCountersFractionalPart + 3], a
-	jr .musicChannelDone
-.sfxChannel
-	call Audio2_GetNextMusicByte
-	ld [wSfxTempo], a ; store first param
-	call Audio2_GetNextMusicByte
-	ld [wSfxTempo + 1], a ; store second param
-	xor a
-	ld [wChannelNoteDelayCountersFractionalPart + 4], a ; clear RAM
-	ld [wChannelNoteDelayCountersFractionalPart + 5], a
-	ld [wChannelNoteDelayCountersFractionalPart + 6], a
-	ld [wChannelNoteDelayCountersFractionalPart + 7], a
-.musicChannelDone
-	jp Audio2_sound_ret
-
-Audio2_stereo_panning:
-	cp stereo_panning_cmd
-	jr nz, Audio2_unknownmusic0xef
-	call Audio2_GetNextMusicByte
-	ld [wStereoPanning], a ; store panning
-	jp Audio2_sound_ret
-
-; this appears to never be used
-Audio2_unknownmusic0xef:
-	cp unknownmusic0xef_cmd
-	jr nz, Audio2_duty_cycle_pattern
-	call Audio2_GetNextMusicByte
-	push bc
-	call Audio2_PlaySound
-	pop bc
-	ld a, [wDisableChannelOutputWhenSfxEnds]
-	and a
-	jr nz, .skip
-	ld a, [wChannelSoundIDs + CHAN8]
-	ld [wDisableChannelOutputWhenSfxEnds], a
-	xor a
-	ld [wChannelSoundIDs + CHAN8], a
-.skip
-	jp Audio2_sound_ret
-
-Audio2_duty_cycle_pattern:
-	cp duty_cycle_pattern_cmd
-	jr nz, Audio2_volume
-	call Audio2_GetNextMusicByte
-	ld b, 0
-	ld hl, wChannelDutyCyclePatterns
-	add hl, bc
-	ld [hl], a ; store full pattern
-	and %11000000
-	ld hl, wChannelDutyCycles
-	add hl, bc
-	ld [hl], a ; store first duty cycle
-	ld hl, wChannelFlags1
-	add hl, bc
-	set BIT_ROTATE_DUTY_CYCLE, [hl]
-	jp Audio2_sound_ret
-
-Audio2_volume:
-	cp volume_cmd
-	jr nz, Audio2_execute_music
-	call Audio2_GetNextMusicByte
-	ldh [rNR50], a ; store volume
-	jp Audio2_sound_ret
-
-Audio2_execute_music:
-	cp execute_music_cmd
-	jr nz, Audio2_octave
-	ld b, $0
-	ld hl, wChannelFlags2
-	add hl, bc
-	set BIT_EXECUTE_MUSIC, [hl]
-	jp Audio2_sound_ret
-
-Audio2_octave:
-	and $f0
-	cp octave_cmd
-	jr nz, Audio2_sfx_note
-	ld hl, wChannelOctaves
-	ld b, 0
-	add hl, bc
-	ld a, d
-	and $f
-	ld [hl], a ; store low nibble as octave
-	jp Audio2_sound_ret
-
-; sfx_note is either square_note or noise_note depending on the channel
-Audio2_sfx_note:
-	cp sfx_note_cmd
-	jr nz, Audio2_pitch_sweep
-	ld a, c
-	cp CHAN4 ; is this a noise or sfx channel?
-	jr c, Audio2_pitch_sweep ; no
-	ld b, 0
-	ld hl, wChannelFlags2
-	add hl, bc
-	bit BIT_EXECUTE_MUSIC, [hl] ; is execute_music being used?
-	jr nz, Audio2_pitch_sweep ; yes
-	call Audio2_note_length
-
-; This code seems to do the same thing as what Audio2_ApplyDutyCycleAndSoundLength
-; does below.
-	ld d, a
-	ld b, 0
-	ld hl, wChannelDutyCycles
-	add hl, bc
-	ld a, [hl]
-	or d
-	ld d, a
-	ld b, REG_DUTY_SOUND_LEN
-	call Audio2_GetRegisterPointer
-	ld [hl], d
-
-	call Audio2_GetNextMusicByte
-	ld d, a
-	ld b, REG_VOLUME_ENVELOPE
-	call Audio2_GetRegisterPointer
-	ld [hl], d
-	call Audio2_GetNextMusicByte
-	ld e, a
-	ld a, c
-	cp CHAN8
-	ld a, 0
-	jr z, .skip
-; Channels 1 through 3 have 2 registers that control frequency, but the noise
-; channel a single register (the polynomial counter) that controls frequency,
-; so this command has one less byte on the noise channel.
-	push de
-	call Audio2_GetNextMusicByte
-	pop de
-.skip
-	ld d, a
-	push de
-	call Audio2_ApplyDutyCycleAndSoundLength
-	call Audio2_EnableChannelOutput
-	pop de
-	call Audio2_ApplyWavePatternAndFrequency
-	ret
-
-Audio2_pitch_sweep:
-	ld a, c
-	cp CHAN5
-	jr c, Audio2_note ; if not a sfx
-	ld a, d
-	cp pitch_sweep_cmd
-	jr nz, Audio2_note
-	ld b, $0
-	ld hl, wChannelFlags2
-	add hl, bc
-	bit BIT_EXECUTE_MUSIC, [hl]
-	jr nz, Audio2_note ; no
-	call Audio2_GetNextMusicByte
-	ldh [rNR10], a
-	jp Audio2_sound_ret
-
-Audio2_note:
-	ld a, c
-	cp CHAN4
-	jr nz, Audio2_note_length ; if not noise channel
-	ld a, d
-	and $f0
-	cp drum_note_cmd
-	jr z, .drum_note
-	jr nc, Audio2_note_length
-
-	; this executes when on the noise channel and
-	; the command id is less than drum_note_cmd ($b0)
-	; in this case, the upper nybble is used as the noise instrument ($1-$a)
-	; and the lower nybble is the length minus 1 (0-15)
-	; however, this doesn't work for instrument #2 because the command id
-	; is captured by the noise_note command (command id $2x)
-	; this essentially acts like a drum_note command that is only 1 byte
-	; instead of 2 and can only be used with instruments 1 and 3 through 10
-	; this is unused by the game
-	swap a
-	ld b, a
-	ld a, d
-	and $f
-	ld d, a
-	ld a, b
-	push de
-	push bc
-	jr .playDnote
-
-.drum_note
-	ld a, d
-	and $f
-	push af
-	push bc
-	call Audio2_GetNextMusicByte ; get drum_note instrument
-.playDnote
-	ld d, a
-	ld a, [wDisableChannelOutputWhenSfxEnds]
-	and a
-	jr nz, .skipDnote
-	ld a, d
-	call Audio2_PlaySound
-.skipDnote
-	pop bc
-	pop de
-
-Audio2_note_length:
-	ld a, d
-	push af
-	and $f
-	inc a
-	ld b, 0
-	ld e, a  ; store note length (in 16ths)
-	ld d, b
-	ld hl, wChannelNoteSpeeds
-	add hl, bc
-	ld a, [hl]
-	ld l, b
-	call Audio2_MultiplyAdd
-	ld a, c
-	cp CHAN5
-	jr nc, .sfxChannel
-	ld a, [wMusicTempo]
-	ld d, a
-	ld a, [wMusicTempo + 1]
-	ld e, a
-	jr .skip
-.sfxChannel
-	ld d, $1
-	ld e, $0
-	cp CHAN8
-	jr z, .skip ; if noise channel
-	call Audio2_SetSfxTempo
-	ld a, [wSfxTempo]
-	ld d, a
-	ld a, [wSfxTempo + 1]
-	ld e, a
-.skip
-	ld a, l ; a = note_length * note_speed
-	ld b, 0
-	ld hl, wChannelNoteDelayCountersFractionalPart
-	add hl, bc
-	ld l, [hl]
-	call Audio2_MultiplyAdd
-	ld e, l
-	ld d, h ; de = note_delay_frac_part + (note_length * note_speed * tempo)
-	ld hl, wChannelNoteDelayCountersFractionalPart
-	add hl, bc
-	ld [hl], e
-	ld a, d
-	ld hl, wChannelNoteDelayCounters
-	add hl, bc
-	ld [hl], a
-	ld hl, wChannelFlags2
-	add hl, bc
-	bit BIT_EXECUTE_MUSIC, [hl]
-	jr nz, Audio2_note_pitch
-	ld hl, wChannelFlags1
-	add hl, bc
-	bit BIT_NOISE_OR_SFX, [hl]
-	jr z, Audio2_note_pitch
-	pop hl
-	ret
-
-Audio2_note_pitch:
-	pop af
-	and $f0
-	cp rest_cmd
-	jr nz, .notRest
-	ld a, c
-	cp CHAN5
-	jr nc, .next
-; If this isn't an SFX channel, try the corresponding SFX channel.
-	ld hl, wChannelSoundIDs + CHAN5
-	add hl, bc
-	ld a, [hl]
-	and a
-	jr nz, .done
-	; fall through
-.next
-	ld a, c
-	cp CHAN3
-	jr z, .channel3
-	cp CHAN7
-	jr nz, .notChannel3
-.channel3
-	ld b, 0
-	ld hl, Audio2_HWChannelDisableMasks
-	add hl, bc
-	ldh a, [rNR51]
-	and [hl]
-	ldh [rNR51], a ; disable hardware channel 3's output
-	jr .done
-.notChannel3
-	ld b, REG_VOLUME_ENVELOPE
-	call Audio2_GetRegisterPointer
-	ld a, $8 ; fade in sound
-	ld [hli], a
-	inc hl
-	ld a, $80 ; restart sound
-	ld [hl], a
-.done
-	ret
-.notRest
-	swap a
-	ld b, 0
-	ld hl, wChannelOctaves
-	add hl, bc
-	ld b, [hl]
-	call Audio2_CalculateFrequency
-	ld b, 0
-	ld hl, wChannelFlags1
-	add hl, bc
-	bit BIT_PITCH_SLIDE_ON, [hl]
-	jr z, .skipPitchSlide
-	call Audio2_InitPitchSlideVars
-.skipPitchSlide
-	push de
-	ld a, c
-	cp CHAN5
-	jr nc, .sfxChannel ; if sfx channel
-; If this isn't an SFX channel, try the corresponding SFX channel.
-	ld hl, wChannelSoundIDs + CHAN5
-	ld d, 0
-	ld e, a
-	add hl, de
-	ld a, [hl]
-	and a
-	jr nz, .noSfx
-	jr .sfxChannel
-.noSfx
-	pop de
-	ret
-.sfxChannel
-	ld b, 0
-	ld hl, wChannelVolumes
-	add hl, bc
-	ld d, [hl]
-	ld b, REG_VOLUME_ENVELOPE
-	call Audio2_GetRegisterPointer
-	ld [hl], d
-	call Audio2_ApplyDutyCycleAndSoundLength
-	call Audio2_EnableChannelOutput
-	pop de
-	ld b, $0
-	ld hl, wChannelFlags1
-	add hl, bc
-	bit BIT_PERFECT_PITCH, [hl] ; has toggle_perfect_pitch been used?
-	jr z, .skipFrequencyInc
-	inc e                       ; if yes, increment the frequency by 1
-	jr nc, .skipFrequencyInc
-	inc d
-.skipFrequencyInc
-	ld hl, wChannelFrequencyLowBytes
-	add hl, bc
-	ld [hl], e
-	call Audio2_ApplyWavePatternAndFrequency
-	ret
-
-Audio2_EnableChannelOutput:
-	ld b, 0
-	ld hl, Audio2_HWChannelEnableMasks
-	add hl, bc
-	ldh a, [rNR51]
-	or [hl] ; set this channel's bits
-	ld d, a
-	ld a, c
-	cp CHAN8
-	jr z, .noiseChannelOrNoSfx
-	cp CHAN5
-	jr nc, .skip ; if sfx channel
-; If this isn't an SFX channel, try the corresponding SFX channel.
-	ld hl, wChannelSoundIDs + CHAN5
-	add hl, bc
-	ld a, [hl]
-	and a
-	jr nz, .skip
-.noiseChannelOrNoSfx
-; If this is the SFX noise channel or a music channel whose corresponding
-; SFX channel is off, apply stereo panning.
-	ld a, [wStereoPanning]
-	ld hl, Audio2_HWChannelEnableMasks
-	add hl, bc
-	and [hl]
-	ld d, a
-	ldh a, [rNR51]
-	ld hl, Audio2_HWChannelDisableMasks
-	add hl, bc
-	and [hl] ; reset this channel's output bits
-	or d ; set this channel's output bits that enabled in [wStereoPanning]
-	ld d, a
-.skip
-	ld a, d
-	ldh [rNR51], a
-	ret
-
-Audio2_ApplyDutyCycleAndSoundLength:
-	ld b, 0
-	ld hl, wChannelNoteDelayCounters ; use the note delay as sound length
-	add hl, bc
-	ld d, [hl]
-	ld a, c
-	cp CHAN3
-	jr z, .skipDuty ; if music channel 3
-	cp CHAN7
-	jr z, .skipDuty ; if sfx channel 3
-; include duty cycle (except on channel 3 which doesn't have it)
-	ld a, d
-	and $3f
-	ld d, a
-	ld hl, wChannelDutyCycles
-	add hl, bc
-	ld a, [hl]
-	or d
-	ld d, a
-.skipDuty
-	ld b, REG_DUTY_SOUND_LEN
-	call Audio2_GetRegisterPointer
-	ld [hl], d
-	ret
-
-Audio2_ApplyWavePatternAndFrequency:
-	ld a, c
-	cp CHAN3
-	jr z, .channel3
-	cp CHAN7
-	jr nz, .notChannel3
-	; fall through
-.channel3
-	push de
-	ld de, wMusicWaveInstrument
-	cp CHAN3
-	jr z, .next
-	ld de, wSfxWaveInstrument
-.next
-	ld a, [de]
-	add a
-	ld d, 0
-	ld e, a
-	ld hl, Audio2_WavePointers
-	add hl, de
-	ld e, [hl]
-	inc hl
-	ld d, [hl]
-	ld hl, rWave_0
-	ld b, $f
-	ld a, $0 ; stop hardware channel 3
-	ldh [rNR30], a
-.loop
-	ld a, [de]
->>>>>>> d809d3d5
 	inc de
 	ld a, [de]
 	ld [hli], a
-<<<<<<< HEAD
 	inc de
 	pop af
-=======
-	ld a, b
-	dec b
-	and a
-	jr nz, .loop
-	ld a, $80 ; start hardware channel 3
-	ldh [rNR30], a
-	pop de
-.notChannel3
-	ld a, d
-	or $80 ; use counter mode (i.e. disable output when the counter reaches 0)
-	and $c7 ; zero the unused bits in the register
-	ld d, a
-	ld b, REG_FREQUENCY_LO
-	call Audio2_GetRegisterPointer
-	ld [hl], e ; store frequency low byte
-	inc hl
-	ld [hl], d ; store frequency high byte
-	; --- this section is only present in this copy of the sound engine
-	ld a, c
-	cp CHAN5
-	jr c, .musicChannel
-	call Audio2_ApplyFrequencyModifier
-.musicChannel
-	; ---
-	ret
-
-; --- this section is only present in this copy of the sound engine
-; unused
-Audio2_ResetCryModifiers:
-	ld a, c
-	cp CHAN5
-	jr nz, .skip
-	ld a, [wLowHealthAlarm]
-	bit 7, a
-	jr z, .skip
-	xor a
-	ld [wFrequencyModifier], a
-	ld a, $80
-	ld [wTempoModifier], a
-.skip
-	ret
-; ---
-
-Audio2_SetSfxTempo:
-	call Audio2_IsCry
-	jr c, .skipCryCheck
-	call Audio2_IsBattleSFX
-	jr nc, .notCry
-.skipCryCheck
-	ld d, 0
-	ld a, [wTempoModifier]
-	add $80
-	jr nc, .next
-	inc d
-.next
-	ld [wSfxTempo + 1], a
-	ld a, d
-	ld [wSfxTempo], a
-	jr .done
-.notCry
-	xor a
-	ld [wSfxTempo + 1], a
-	ld a, $1
-	ld [wSfxTempo], a
-.done
-	ret
-
-Audio2_ApplyFrequencyModifier:
-	call Audio2_IsCry
-	jr c, .skipCryCheck
-	call Audio2_IsBattleSFX
-	jr nc, .done
-.skipCryCheck
-; if playing a cry, add the cry's frequency modifier
-	ld a, [wFrequencyModifier]
-	add e
-	jr nc, .noCarry
-	inc d
-.noCarry
-	dec hl
-	ld e, a
-	ld [hl], e
-	inc hl
-	ld [hl], d
-.done
-	ret
-
-Audio2_GoBackOneCommandIfCry:
-	call Audio2_IsCry
-	jr nc, .done
-	ld hl, wChannelCommandPointers
-	ld e, c
-	ld d, 0
-	sla e
-	rl d
-	add hl, de
-	ld a, [hl]
-	sub 1
-	ld [hl], a
-	inc hl
-	ld a, [hl]
-	sbc 0
-	ld [hl], a
-	scf
-	ret
-.done
-	scf
-	ccf
-	ret
-
-Audio2_IsCry:
-; Returns whether the currently playing audio is a cry in carry.
-	ld a, [wChannelSoundIDs + CHAN5]
-	cp CRY_SFX_START
-	jr nc, .next
-	jr .no
-.next
-	cp CRY_SFX_END
-	jr z, .no
-	jr c, .yes
-.no
-	scf
-	ccf
-	ret
-.yes
-	scf
-	ret
-
-; --- this section is only present in this copy of the sound engine
-Audio2_IsBattleSFX:
-; Returns whether the currently playing audio is a battle sfx in carry.
-	ld a, [wChannelSoundIDs + CHAN8]
-	ld b, a
-	ld a, [wChannelSoundIDs + CHAN5]
-	or b
-	cp BATTLE_SFX_START
-	jr nc, .next
-	jr .no
-.next
-	cp BATTLE_SFX_END
-	jr z, .no
-	jr c, .yes
-.no
-	scf
-	ccf
-	ret
-.yes
-	scf
-	ret
-; ---
-
-Audio2_ApplyPitchSlide:
-	ld hl, wChannelFlags1
-	add hl, bc
-	bit BIT_PITCH_SLIDE_DECREASING, [hl]
-	jp nz, .frequencyDecreasing
-; frequency increasing
-	ld hl, wChannelPitchSlideCurrentFrequencyLowBytes
-	add hl, bc
-	ld e, [hl]
-	ld hl, wChannelPitchSlideCurrentFrequencyHighBytes
-	add hl, bc
-	ld d, [hl]
-	ld hl, wChannelPitchSlideFrequencySteps
-	add hl, bc
-	ld l, [hl]
-	ld h, b
-	add hl, de
-	ld d, h
-	ld e, l
-	ld hl, wChannelPitchSlideCurrentFrequencyFractionalPart
-	add hl, bc
->>>>>>> d809d3d5
 	push hl
 	push bc
 	ld b, 0
@@ -1155,12 +169,12 @@
 	jr c, .cry
 	jr .done
 .cry
-	ld hl, wChannelSoundIDs + Ch5
-	ld [hli], a
-	ld [hli], a
-	ld [hli], a
-	ld [hl], a
-	ld hl, wChannelCommandPointers + Ch7 * 2 ; sfx wave channel pointer
+	ld hl, wChannelSoundIDs + CHAN5
+	ld [hli], a
+	ld [hli], a
+	ld [hli], a
+	ld [hl], a
+	ld hl, wChannelCommandPointers + CHAN7 * 2 ; sfx wave channel pointer
 	ld de, Audio2_CryRet
 	ld [hl], e
 	inc hl
@@ -1253,68 +267,6 @@
 	ldh [rNR30], a
 	ld a, $77
 	ldh [rNR50], a
-<<<<<<< HEAD
-=======
-	jp .playSoundCommon
-
-.playSfx
-	ld l, a
-	ld e, a
-	ld h, 0
-	ld d, h
-	add hl, hl
-	add hl, de
-	ld de, SFX_Headers_2
-	add hl, de
-	ld a, h
-	ld [wSfxHeaderPointer], a
-	ld a, l
-	ld [wSfxHeaderPointer + 1], a
-	ld a, [hl]
-	and $c0
-	rlca
-	rlca
-	ld c, a
-.sfxChannelLoop
-	ld d, c
-	ld a, c
-	add a
-	add c
-	ld c, a
-	ld b, 0
-	ld a, [wSfxHeaderPointer]
-	ld h, a
-	ld a, [wSfxHeaderPointer + 1]
-	ld l, a
-	add hl, bc
-	ld c, d
-	ld a, [hl]
-	and $f
-	ld e, a ; software channel ID
-	ld d, 0
-	ld hl, wChannelSoundIDs
-	add hl, de
-	ld a, [hl]
-	and a
-	jr z, .playChannel
-	ld a, e
-	cp CHAN8
-	jr nz, .notNoiseChannel
-	ld a, [wSoundID]
-	cp NOISE_INSTRUMENTS_END
-	jr nc, .notNoiseInstrument
-	ret
-.notNoiseInstrument
-	ld a, [hl]
-	cp NOISE_INSTRUMENTS_END
-	jr z, .playChannel
-	jr c, .playChannel
-.notNoiseChannel
-	ld a, [wSoundID]
-	cp [hl]
-	jr z, .playChannel
-	jr c, .playChannel
->>>>>>> d809d3d5
 	ret
 
 Audio2_InitSFXVariables::
@@ -1399,13 +351,8 @@
 	add hl, de
 	ld [hl], a
 	ld a, e
-<<<<<<< HEAD
-	cp Ch5
+	cp CHAN5
 	ret nz
-=======
-	cp CHAN5
-	jr nz, .skipSweepDisable
->>>>>>> d809d3d5
 	ld a, $8
 	ldh [rNR10], a ; sweep off
 	ret
@@ -1456,122 +403,4 @@
 	ld [hli], a
 	dec b
 	jr nz, .loop
-<<<<<<< HEAD
-	ret
-=======
-	ret
-
-.playSoundCommon
-	ld a, [wSoundID]
-	ld l, a
-	ld e, a
-	ld h, 0
-	ld d, h
-	add hl, hl
-	add hl, de
-	ld de, SFX_Headers_2
-	add hl, de
-	ld e, l
-	ld d, h
-	ld hl, wChannelCommandPointers
-	ld a, [de] ; get channel number
-	ld b, a
-	rlca
-	rlca
-	and $3
-	ld c, a
-	ld a, b
-	and $f
-	ld b, c
-	inc b
-	inc de
-	ld c, 0
-.commandPointerLoop
-	cp c
-	jr z, .next
-	inc c
-	inc hl
-	inc hl
-	jr .commandPointerLoop
-.next
-	push hl
-	push bc
-	push af
-	ld b, 0
-	ld c, a
-	ld hl, wChannelSoundIDs
-	add hl, bc
-	ld a, [wSoundID]
-	ld [hl], a
-	pop af
-	cp CHAN4
-	jr c, .skipSettingFlag
-	ld hl, wChannelFlags1
-	add hl, bc
-	set BIT_NOISE_OR_SFX, [hl]
-.skipSettingFlag
-	pop bc
-	pop hl
-	ld a, [de] ; get channel pointer
-	ld [hli], a
-	inc de
-	ld a, [de]
-	ld [hli], a
-	inc de
-	inc c
-	dec b
-	ld a, b
-	and a
-	ld a, [de]
-	inc de
-	jr nz, .commandPointerLoop
-	ld a, [wSoundID]
-	cp CRY_SFX_START
-	jr nc, .maybeCry
-	jr .done
-.maybeCry
-	ld a, [wSoundID]
-	cp CRY_SFX_END
-	jr z, .done
-	jr c, .cry
-	jr .done
-.cry
-	ld hl, wChannelSoundIDs + CHAN5
-	ld [hli], a
-	ld [hli], a
-	ld [hli], a
-	ld [hl], a
-	ld hl, wChannelCommandPointers + CHAN7 * 2 ; sfx wave channel pointer
-	ld de, Audio2_CryRet
-	ld [hl], e
-	inc hl
-	ld [hl], d ; overwrite pointer to point to sound_ret
-	ld a, [wSavedVolume]
-	and a
-	jr nz, .done
-	ldh a, [rNR50]
-	ld [wSavedVolume], a
-	ld a, $77
-	ldh [rNR50], a ; full volume
-.done
-	ret
-
-Audio2_CryRet:
-	sound_ret
-
-Audio2_HWChannelBaseAddresses:
-; the low bytes of each HW channel's base address
-	db HW_CH1_BASE, HW_CH2_BASE, HW_CH3_BASE, HW_CH4_BASE ; channels 0-3
-	db HW_CH1_BASE, HW_CH2_BASE, HW_CH3_BASE, HW_CH4_BASE ; channels 4-7
-
-Audio2_HWChannelDisableMasks:
-	db HW_CH1_DISABLE_MASK, HW_CH2_DISABLE_MASK, HW_CH3_DISABLE_MASK, HW_CH4_DISABLE_MASK ; channels 0-3
-	db HW_CH1_DISABLE_MASK, HW_CH2_DISABLE_MASK, HW_CH3_DISABLE_MASK, HW_CH4_DISABLE_MASK ; channels 4-7
-
-Audio2_HWChannelEnableMasks:
-	db HW_CH1_ENABLE_MASK, HW_CH2_ENABLE_MASK, HW_CH3_ENABLE_MASK, HW_CH4_ENABLE_MASK ; channels 0-3
-	db HW_CH1_ENABLE_MASK, HW_CH2_ENABLE_MASK, HW_CH3_ENABLE_MASK, HW_CH4_ENABLE_MASK ; channels 4-7
-
-Audio2_Pitches:
-INCLUDE "audio/notes.asm"
->>>>>>> d809d3d5
+	ret