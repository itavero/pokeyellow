--- conflicted
+++ resolved
@@ -47,17 +47,11 @@
 	channel 2, Music_GameCorner_Ch2
 	channel 3, Music_GameCorner_Ch3
 
-<<<<<<< HEAD
 Music_YellowIntro::
-	audio_header Music_YellowIntro, Ch1, Ch2, Ch3
-=======
-Music_IntroBattle::
-	channel_count 4
-	channel 1, Music_IntroBattle_Ch1
-	channel 2, Music_IntroBattle_Ch2
-	channel 3, Music_IntroBattle_Ch3
-	channel 4, Music_IntroBattle_Ch4
->>>>>>> d809d3d5
+	channel_count 3
+	channel 1, Music_YellowIntro_Ch1
+	channel 2, Music_YellowIntro_Ch2
+	channel 3, Music_YellowIntro_Ch3
 
 ; Power Plant, Cerulean Cave, Rocket HQ
 Music_Dungeon1::
