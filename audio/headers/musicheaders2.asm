Music_GymLeaderBattle::
	dbw ( $80 | CH0 ), Music_GymLeaderBattle_Ch1
	dbw CH1, Music_GymLeaderBattle_Ch2
	dbw CH2, Music_GymLeaderBattle_Ch3

Music_TrainerBattle::
	dbw ( $80 | CH0 ), Music_TrainerBattle_Ch1
	dbw CH1, Music_TrainerBattle_Ch2
	dbw CH2, Music_TrainerBattle_Ch3

Music_WildBattle::
	dbw ( $80 | CH0 ), Music_WildBattle_Ch1
	dbw CH1, Music_WildBattle_Ch2
	dbw CH2, Music_WildBattle_Ch3

Music_FinalBattle::
	dbw ( $80 | CH0 ), Music_FinalBattle_Ch1
	dbw CH1, Music_FinalBattle_Ch2
	dbw CH2, Music_FinalBattle_Ch3

Music_DefeatedTrainer::
	dbw ( $80 | CH0 ), Music_DefeatedTrainer_Ch1
	dbw CH1, Music_DefeatedTrainer_Ch2
	dbw CH2, Music_DefeatedTrainer_Ch3

Music_DefeatedWildMon::
	dbw ( $80 | CH0 ), Music_DefeatedWildMon_Ch1
	dbw CH1, Music_DefeatedWildMon_Ch2
	dbw CH2, Music_DefeatedWildMon_Ch3

Music_DefeatedGymLeader::
<<<<<<< HEAD
	dbw ( $80 | CH0 ), Music_DefeatedGymLeader_Ch1
	dbw CH1, Music_DefeatedGymLeader_Ch2
	dbw CH2, Music_DefeatedGymLeader_Ch3

; 202fd
=======
	db ( $80 | CH0 )
	dw Music_DefeatedGymLeader_Ch1
	db CH1
	dw Music_DefeatedGymLeader_Ch2
	db CH2
	dw Music_DefeatedGymLeader_Ch3
>>>>>>> a51037ee
<|MERGE_RESOLUTION|>--- conflicted
+++ resolved
@@ -29,17 +29,6 @@
 	dbw CH2, Music_DefeatedWildMon_Ch3
 
 Music_DefeatedGymLeader::
-<<<<<<< HEAD
 	dbw ( $80 | CH0 ), Music_DefeatedGymLeader_Ch1
 	dbw CH1, Music_DefeatedGymLeader_Ch2
-	dbw CH2, Music_DefeatedGymLeader_Ch3
-
-; 202fd
-=======
-	db ( $80 | CH0 )
-	dw Music_DefeatedGymLeader_Ch1
-	db CH1
-	dw Music_DefeatedGymLeader_Ch2
-	db CH2
-	dw Music_DefeatedGymLeader_Ch3
->>>>>>> a51037ee
+	dbw CH2, Music_DefeatedGymLeader_Ch3