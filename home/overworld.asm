EnterMap:: ; 01d7 (0:01d7)
; Load a new map.
	ld a, $ff
	ld [wJoyIgnore], a
	call LoadMapData
	callba ClearVariablesAfterLoadingMapData ; 3:407c
	ld hl, wd72c
	bit 0, [hl] ; has the player already made 3 steps since the last battle?
	jr z, .skipGivingThreeStepsOfNoRandomBattles
	ld a, 3 ; minimum number of steps between battles
	ld [wNumberOfNoRandomBattleStepsLeft], a
.skipGivingThreeStepsOfNoRandomBattles
	ld hl, wd72e
	bit 5, [hl] ; did a battle happen immediately before this?
	res 5, [hl] ; unset the "battle just happened" flag
	call z, ResetUsingStrengthOutOfBattleBit
	call nz, MapEntryAfterBattle
	ld hl, wd732
	ld a, [hl]
	and 1 << 4 | 1 << 3 ; fly warp or dungeon warp
	jr z, .didNotEnterUsingFlyWarpOrDungeonWarp
	callba EnterMapAnim
	call UpdateSprites
	ld hl, wd732
	res 3, [hl]
	ld hl, wd72e
	res 4, [hl]
.didNotEnterUsingFlyWarpOrDungeonWarp
	call IsSurfingPikachuInParty
	callba CheckForceBikeOrSurf ; handle currents in SF islands and forced bike riding in cycling road
	ld hl, wd732
	bit 4, [hl]
	res 4, [hl]
	ld hl, wd72d
	res 5, [hl]
	call UpdateSprites
	ld hl, wd126
	set 5, [hl]
	set 6, [hl]
	xor a
	ld [wJoyIgnore], a

OverworldLoop:: ; 0242 (0:0242)
	call DelayFrame
OverworldLoopLessDelay:: ; 0245 (0:0245)
	call DelayFrame
	call IsSurfingPikachuInParty
	call LoadGBPal
	call HandleMidJump
	ld a, [wWalkCounter]
	and a
	jp nz, .moveAhead ; if the player sprite has not yet completed the walking animation
	call JoypadOverworld ; get joypad state (which is possibly simulated)
	callba SafariZoneCheck ; 7:6321
	ld a, [wSafariZoneGameOver]
	and a
	jp nz, WarpFound2
	ld hl, wd72d
	bit 3, [hl]
	res 3, [hl]
	jp nz, WarpFound2
	ld a, [wd732]
	and 1 << 4 | 1 << 3 ; fly warp or dungeon warp
	jp nz, HandleFlyWarpOrDungeonWarp
	ld a, [wCurOpponent]
	and a
	jp nz, .newBattle
	ld a, [wd730]
	bit 7, a ; are we simulating button presses?
	jr z, .notSimulating
	ld a, [hJoyHeld]
	jr .checkIfStartIsPressed

.notSimulating
	ld a, [hJoyPressed]
.checkIfStartIsPressed
	bit 3, a ; start button
	jr z, .startButtonNotPressed
; if START is pressed
	xor a
	ld [hSpriteIndexOrTextID], a ; start menu text ID
	jp .displayDialogue

.startButtonNotPressed
	bit 0, a ; A button
	jp z, .checkIfDownButtonIsPressed
; if A is pressed
	ld a, [wd730]
	bit 2, a
	jp nz, .noDirectionButtonsPressed
	call IsPlayerCharacterBeingControlledByGame
	jr nz, .checkForOpponent
	call CheckForHiddenObjectOrBookshelfOrCardKeyDoor
	ld a, [$ffeb]
	and a
	jp z, OverworldLoop ; jump if a hidden object or bookshelf was found, but not if a card key door was found
	xor a
	ld [wd436], a ; new yellow address
	call IsSpriteOrSignInFrontOfPlayer
	call Func_0ffe
	ld a, [hSpriteIndexOrTextID]
	and a
	jp z, OverworldLoop
.displayDialogue
	predef GetTileAndCoordsInFrontOfPlayer
	call UpdateSprites
	ld a, [wFlags_0xcd60]
	bit 2, a
	jr nz, .checkForOpponent
	bit 0, a
	jr nz, .checkForOpponent
	aCoord 8, 9
	ld [wTilePlayerStandingOn], a ; unused?
	call DisplayTextID ; display either the start menu or the NPC/sign text
	ld a, [wEnteringCableClub]
	and a
	jr z, .checkForOpponent
	xor a
	ld [wLinkTimeoutCounter], a
	jp EnterMap

;	predef LoadSAV
;	ld a, [wCurMap]
;	ld [wDestinationMap], a
;	call SpecialWarpIn
;	ld a, [wCurMap]
;	call SwitchToMapRomBank ; switch to the ROM bank of the current map
;	ld hl, wCurMapTileset
;	set 7, [hl]
.checkForOpponent
	ld a, [wCurOpponent]
	and a
	jp nz, .newBattle
	jp OverworldLoop

.noDirectionButtonsPressed
	call UpdateSprites ; 231c
	ld hl, wFlags_0xcd60
	res 2, [hl]
	xor a
	ld [wd435], a
	ld a, $1
	ld [wCheckFor180DegreeTurn], a
	ld a, [wPlayerMovingDirection] ; the direction that was pressed last time
	and a
	jr z, .overworldloop
; if a direction was pressed last time
	ld [wPlayerLastStopDirection], a ; save the last direction
	xor a
	ld [wPlayerMovingDirection], a ; zero the direction
.overworldloop
	jp OverworldLoop

.checkIfDownButtonIsPressed
	ld a, [hJoyHeld] ; current joypad state
	bit 7, a ; down button
	jr z, .checkIfUpButtonIsPressed
	ld a, 1
	ld [wSpriteStateData1 + 3], a ; delta Y
	ld a, PLAYER_DIR_DOWN
	jr .handleDirectionButtonPress

.checkIfUpButtonIsPressed
	bit 6, a ; up button
	jr z, .checkIfLeftButtonIsPressed
	ld a, -1
	ld [wSpriteStateData1 + 3], a ; delta Y
	ld a, PLAYER_DIR_UP
	jr .handleDirectionButtonPress

.checkIfLeftButtonIsPressed
	bit 5, a ; left button
	jr z, .checkIfRightButtonIsPressed
	ld a, -1
	ld [wSpriteStateData1 + 5], a ; delta X
	ld a, PLAYER_DIR_LEFT
	jr .handleDirectionButtonPress

.checkIfRightButtonIsPressed
	bit 4, a ; right button
	jr z, .noDirectionButtonsPressed
	ld a, $1
	ld [wSpriteStateData1 + 5], a
	ld a, $1
.handleDirectionButtonPress
	ld [wPlayerDirection], a ; new direction
	ld a, [wd730]
	bit 7, a ; are we simulating button presses?
	jr nz, .noDirectionChange ; ignore direction changes if we are
	ld a, [wCheckFor180DegreeTurn]
	and a
	jr z, .noDirectionChange
	ld a, [wPlayerDirection] ; new direction
	ld b, a
	ld a, [wPlayerLastStopDirection] ; old direction
	cp b
	jr z, .noDirectionChange
	ld a, $8
	ld [wd435], a
; unlike in red/blue, yellow does not have the 180 degrees odd code
	ld hl, wFlags_0xcd60
	set 2, [hl]
	xor a
	ld [wCheckFor180DegreeTurn], a
	ld a, [wPlayerDirection]
	ld [wPlayerMovingDirection], a
	call NewBattle
	jp c, .battleOccurred
	jp OverworldLoop

.noDirectionChange
	ld a, [wPlayerDirection] ; current direction
	ld [wPlayerMovingDirection], a ; save direction
	call UpdateSprites
	ld a, [wWalkBikeSurfState]
	cp $02 ; surfing
	jr z, .surfing
; not surfing
	call CollisionCheckOnLand
	jr nc, .noCollision
; collision occurred
	push hl
	ld hl, wd736
	bit 2, [hl] ; standing on warp flag
	pop hl
	jp z, OverworldLoop
; collision occurred while standing on a warp
	push hl
	call ExtraWarpCheck ; sets carry if there is a potential to warp
	pop hl
	jp c, CheckWarpsCollision
	jp OverworldLoop

.surfing
	call CollisionCheckOnWater
	jp c, OverworldLoop
.noCollision
	ld a, $08
	ld [wWalkCounter], a
	callab Func_fcc08
	jr .moveAhead2

.moveAhead
	call IsSpinning
	call UpdateSprites ; move sprites
.moveAhead2
	ld hl, wFlags_0xcd60
	res 2, [hl]
	xor a
	ld [wd435], a
	call DoBikeSpeedup
	call AdvancePlayerSprite
	ld a, [wWalkCounter]
	and a
	jp nz, CheckMapConnections ; it seems like this check will never succeed (the other place where CheckMapConnections is run works)
; walking animation finished
	call StepCountCheck
	ld a, [wd790]
	bit 7, a ; in the safari zone?
	jr z, .notSafariZone
	callba SafariZoneCheckSteps
	ld a, [wSafariZoneGameOver]
	and a
	jp nz, WarpFound2
.notSafariZone
	ld a, [wIsInBattle]
	and a
	jp nz, CheckWarpsNoCollision
	predef ApplyOutOfBattlePoisonDamage ; also increment daycare mon exp
	ld a, [wOutOfBattleBlackout]
	and a
	jp nz, HandleBlackOut ; if all pokemon fainted
.newBattle
	call NewBattle
	ld hl, wd736
	res 2, [hl] ; standing on warp flag
	jp nc, CheckWarpsNoCollision ; check for warps if there was no battle
.battleOccurred
	ld hl, wd72d
	res 6, [hl]
	ld hl, wFlags_D733
	res 3, [hl]
	ld hl, wd126
	set 5, [hl]
	set 6, [hl]
	xor a
	ld [hJoyHeld], a
	ld a, [wCurMap]
	cp CINNABAR_GYM
	jr nz, .notCinnabarGym
	ld hl, wd79b
	set 7, [hl]
.notCinnabarGym
	ld hl, wd72e
	set 5, [hl]
	ld a, [wCurMap]
	cp OAKS_LAB
	jp z, .noFaintCheck ; no blacking out if the player lost to the rival in Oak's lab
	callab AnyPartyAlive
	ld a, d
	and a
	jr z, AllPokemonFainted
.noFaintCheck
	ld c, 10
	call DelayFrames
	jp EnterMap

StepCountCheck:: ; 0457 (0:0457)
	ld a, [wd730]
	bit 7, a
	jr nz, .doneStepCounting ; if button presses are being simulated, don't count steps
; step counting
	ld hl, wStepCounter
	dec [hl]
	ld a, [wd72c]
	bit 0, a
	jr z, .doneStepCounting
	ld hl, wNumberOfNoRandomBattleStepsLeft
	dec [hl]
	jr nz, .doneStepCounting
	ld hl, wd72c
	res 0, [hl] ; indicate that the player has stepped thrice since the last battle
.doneStepCounting
	ret

AllPokemonFainted:: ; 0475 (0:0475)
	ld a, $ff
	ld [wIsInBattle], a
	call RunMapScript
	jp HandleBlackOut

; function to determine if there will be a battle and execute it (either a trainer battle or wild battle)
; sets carry if a battle occurred and unsets carry if not
NewBattle:: ; 0480 (0:0480)
	ld a, [wd72d]
	bit 4, a
	jr nz, .noBattle
	call IsPlayerCharacterBeingControlledByGame
	jr nz, .noBattle ; no battle if the player character is under the game's control
	ld a, [wd72e]
	bit 4, a
	jr nz, .noBattle
	jpba InitBattle ; 3d:5ff2
.noBattle
	and a
	ret

DoBikeSpeedup:: ; 049d (0:049d)
	ld a, [wWalkBikeSurfState]
	dec a ; riding a bike?
	ret nz
	ld a, [wd736]
	bit 6, a
	ret nz
	ld a, [wNPCMovementScriptPointerTableNum]
	and a
	ret nz
	ld a, [wCurMap]
	cp ROUTE_17 ; cycling road
	jr nz, .goFaster
	ld a, [hJoyHeld]
	and D_UP | D_LEFT | D_RIGHT
	ret nz
.goFaster
	call AdvancePlayerSprite
	ret

; check if the player has stepped onto a warp after having not collided
CheckWarpsNoCollision:: ; 04bd (0:04bd)
	ld a, [wNumberOfWarps]
	and a
	jp z, CheckMapConnections
	ld b, 0
	ld a, [wNumberOfWarps]
	ld c, a
	ld a, [wYCoord]
	ld d, a
	ld a, [wXCoord]
	ld e, a
	ld hl, wWarpEntries
CheckWarpsNoCollisionLoop:: ; 04d5 (0:04d5)
	ld a, [hli] ; check if the warp's Y position matches
	cp d
	jr nz, CheckWarpsNoCollisionRetry1
	ld a, [hli] ; check if the warp's X position matches
	cp e
	jr nz, CheckWarpsNoCollisionRetry2
; if a match was found
	push hl
	push bc
	ld hl, wd736
	set 2, [hl] ; standing on warp flag
	callba IsPlayerStandingOnDoorTileOrWarpTile
	pop bc
	pop hl
	jr c, WarpFound1 ; jump if standing on door or warp
	push hl
	push bc
	call ExtraWarpCheck
	pop bc
	pop hl
	jr nc, CheckWarpsNoCollisionRetry2
; if the extra check passed
	ld a, [wFlags_D733]
	bit 2, a
	jr nz, WarpFound1
	push de
	push bc
	call Joypad
	pop bc
	pop de
	ld a, [hJoyHeld]
	and D_DOWN | D_UP | D_LEFT | D_RIGHT
	jr z, CheckWarpsNoCollisionRetry2 ; if directional buttons aren't being pressed, do not pass through the warp
	jr WarpFound1

<<<<<<< HEAD
	
=======
>>>>>>> 2bb64d11
CheckWarpsNoCollisionRetry1:: ; 050f (0:050f)
	inc hl
CheckWarpsNoCollisionRetry2:: ; 0510 (0:0510)
	inc hl
	inc hl
ContinueCheckWarpsNoCollisionLoop:: ; 0512 (0:0512)
	inc b ; increment warp number
	dec c ; decrement number of warps
	jp nz, CheckWarpsNoCollisionLoop
	jp CheckMapConnections

<<<<<<< HEAD
	
=======
>>>>>>> 2bb64d11
; check if the player has stepped onto a warp after having collided
CheckWarpsCollision:: ; 051a (0:051a)
	ld a, [wNumberOfWarps]
	ld c, a
	ld hl, wWarpEntries
.loop
	ld a, [hli] ; Y coordinate of warp
	ld b, a
	ld a, [wYCoord]
	cp b
	jr nz, .retry1
	ld a, [hli] ; X coordinate of warp
	ld b, a
	ld a, [wXCoord]
	cp b
	jr nz, .retry2
	ld a, [hli]
	ld [wDestinationWarpID], a
	ld a, [hl]
	ld [hWarpDestinationMap], a
	jr WarpFound2

.retry1
	inc hl
.retry2
	inc hl
	inc hl
	dec c
	jr nz, .loop
	jp OverworldLoop

WarpFound1:: ; 0543 (0:0543)
	ld a, [hli]
	ld [wDestinationWarpID], a
	ld a, [hli]
	ld [hWarpDestinationMap], a

WarpFound2:: ; 054a (0:054a)
	ld a, [wNumberOfWarps]
	sub c
	ld [wWarpedFromWhichWarp], a ; save ID of used warp
	ld a, [wCurMap]
	ld [wWarpedFromWhichMap], a
	call CheckIfInOutsideMap
	jr nz, .indoorMaps
; this is for handling "outside" maps that can't have the 0xFF destination map
	ld a, [wCurMap]
	ld [wLastMap], a
	ld a, [wCurMapWidth]
	ld [wUnusedD366], a ; not read
	ld a, [hWarpDestinationMap]
	ld [wCurMap], a
	cp ROCK_TUNNEL_1
	jr nz, .notRockTunnel
	ld a, $06
	ld [wMapPalOffset], a
	call GBFadeOutToBlack
.notRockTunnel
	callab CalculatePikachuSpawnState1 ; 3f:45fa
	call PlayMapChangeSound
	jr .done

; for maps that can have the 0xFF destination map, which means to return to the outside map
; not all these maps are necessarily indoors, though
.indoorMaps
	ld a, [hWarpDestinationMap] ; destination map
	cp $ff
	jr z, .goBackOutside
; if not going back to the previous map
	ld [wCurMap], a
	callba IsPlayerStandingOnWarpPadOrHole
	ld a, [wStandingOnWarpPadOrHole]
	dec a ; is the player on a warp pad?
	jr nz, .notWarpPad
; if the player is on a warp pad
	call LeaveMapAnim
	ld hl, wd732
	set 3, [hl]
	jr .skipMapChangeSound

.notWarpPad
	call PlayMapChangeSound
.skipMapChangeSound
	ld hl, wd736
	res 0, [hl]
	res 1, [hl]
	callab CalculatePikachuSpawnState2 ; 3f:465b
	jr .done

.goBackOutside
	callab CalculatePikachuSpawnState3 ; 3f:469a
	ld a, [wLastMap]
	ld [wCurMap], a
	call PlayMapChangeSound
	xor a
	ld [wMapPalOffset], a
.done
	ld hl, wd736
	set 0, [hl] ; have the player's sprite step out from the door (if there is one)
	call IgnoreInputForHalfSecond
	jp EnterMap

; if no matching warp was found
CheckMapConnections:: ; 05db (0:05db)
.checkWestMap
	ld a, [wXCoord]
	cp $ff
	jr nz, .checkEastMap
	ld a, [W_MAPCONN3PTR]
	ld [wCurMap], a
	ld a, [wWestConnectedMapXAlignment] ; new X coordinate upon entering west map
	ld [wXCoord], a
	ld a, [wYCoord]
	ld c, a
	ld a, [wWestConnectedMapYAlignment] ; Y adjustment upon entering west map
	add c
	ld c, a
	ld [wYCoord], a
	ld a, [wWestConnectedMapViewPointer] ; pointer to upper left corner of map without adjustment for Y position
	ld l, a
	ld a, [wWestConnectedMapViewPointer + 1]
	ld h, a
	srl c
	jr z, .savePointer1
.pointerAdjustmentLoop1
	ld a, [wWestConnectedMapWidth] ; width of connected map
	add MAP_BORDER * 2
	ld e, a
	ld d, 0
	ld b, 0
	add hl, de
	dec c
	jr nz, .pointerAdjustmentLoop1
.savePointer1
	ld a, l
	ld [wCurrentTileBlockMapViewPointer], a ; pointer to upper left corner of current tile block map section
	ld a, h
	ld [wCurrentTileBlockMapViewPointer + 1], a
	jp .loadNewMap

.checkEastMap
	ld b, a
	ld a, [wCurrentMapWidth2] ; map width
	cp b
	jr nz, .checkNorthMap
	ld a, [W_MAPCONN4PTR]
	ld [wCurMap], a
	ld a, [wEastConnectedMapXAlignment] ; new X coordinate upon entering east map
	ld [wXCoord], a
	ld a, [wYCoord]
	ld c, a
	ld a, [wEastConnectedMapYAlignment] ; Y adjustment upon entering east map
	add c
	ld c, a
	ld [wYCoord], a
	ld a, [wEastConnectedMapViewPointer] ; pointer to upper left corner of map without adjustment for Y position
	ld l, a
	ld a, [wEastConnectedMapViewPointer + 1]
	ld h, a
	srl c
	jr z, .savePointer2
.pointerAdjustmentLoop2
	ld a, [wEastConnectedMapWidth]
	add MAP_BORDER * 2
	ld e, a
	ld d, 0
	ld b, 0
	add hl, de
	dec c
	jr nz, .pointerAdjustmentLoop2
.savePointer2
	ld a, l
	ld [wCurrentTileBlockMapViewPointer], a ; pointer to upper left corner of current tile block map section
	ld a, h
	ld [wCurrentTileBlockMapViewPointer + 1], a
	jp .loadNewMap

.checkNorthMap
	ld a, [wYCoord]
	cp $ff
	jr nz, .checkSouthMap
	ld a, [W_MAPCONN1PTR]
	ld [wCurMap], a
	ld a, [wNorthConnectedMapYAlignment] ; new Y coordinate upon entering north map
	ld [wYCoord], a
	ld a, [wXCoord]
	ld c, a
	ld a, [wNorthConnectedMapXAlignment] ; X adjustment upon entering north map
	add c
	ld c, a
	ld [wXCoord], a
	ld a, [wNorthConnectedMapViewPointer] ; pointer to upper left corner of map without adjustment for X position
	ld l, a
	ld a, [wNorthConnectedMapViewPointer + 1]
	ld h, a
	ld b, 0
	srl c
	add hl, bc
	ld a, l
	ld [wCurrentTileBlockMapViewPointer], a ; pointer to upper left corner of current tile block map section
	ld a, h
	ld [wCurrentTileBlockMapViewPointer + 1], a
	jp .loadNewMap

.checkSouthMap
	ld b, a
	ld a, [wCurrentMapHeight2]
	cp b
	jr nz, .didNotEnterConnectedMap
	ld a, [W_MAPCONN2PTR]
	ld [wCurMap], a
	ld a, [wSouthConnectedMapYAlignment] ; new Y coordinate upon entering south map
	ld [wYCoord], a
	ld a, [wXCoord]
	ld c, a
	ld a, [wSouthConnectedMapXAlignment] ; X adjustment upon entering south map
	add c
	ld c, a
	ld [wXCoord], a
	ld a, [wSouthConnectedMapViewPointer] ; pointer to upper left corner of map without adjustment for X position
	ld l, a
	ld a, [wSouthConnectedMapViewPointer + 1]
	ld h, a
	ld b, 0
	srl c
	add hl, bc
	ld a, l
	ld [wCurrentTileBlockMapViewPointer], a ; pointer to upper left corner of current tile block map section
	ld a, h
	ld [wCurrentTileBlockMapViewPointer + 1], a
.loadNewMap ; 06ce (0:06ce)
; load the connected map that was entered
	ld hl, wPikachuOverworldStateFlags
	set 4, [hl]
	ld a, $2
	ld [wPikachuSpawnState], a
	call LoadMapHeader ; 0dab (0:0dab)
	call PlayDefaultMusicFadeOutCurrent ; music
	ld b, SET_PAL_OVERWORLD
	call RunPaletteCommand
; Since the sprite set shouldn't change, this will just update VRAM slots at
; $C2XE without loading any tile patterns.
	call InitMapSprites
	call LoadTileBlockMap
	jp OverworldLoopLessDelay

.didNotEnterConnectedMap
	jp OverworldLoop

; function to play a sound when changing maps
PlayMapChangeSound:: ; 06ef (0:06ef)
	ld a, [wCurMapTileset]
	cp FACILITY
	jr z, .didNotGoThroughDoor
	cp CEMETERY
	jr z, .didNotGoThroughDoor
	aCoord 8, 8 ; upper left tile of the 4x4 square the player's sprite is standing on
	cp UNDERGROUND ; door tile in tileset 0
	jr nz, .didNotGoThroughDoor
	ld a, $ad ; SFX_GO_INSIDE
	jr .playSound

.didNotGoThroughDoor
	ld a, $b5 ; SFX_GO_OUTSIDE
.playSound
	call PlaySound
	ld a, [wMapPalOffset]
	and a
	ret nz
	jp GBFadeOutToBlack

CheckIfInOutsideMap:: ; 0712 (0:0712)
; If the player is in an outside map (a town or route), set the z flag
	ld a, [wCurMapTileset]
	and a ; most towns/routes have tileset 0 (OVERWORLD)
	ret z
	cp PLATEAU ; Route 23 / Indigo Plateau
	ret

; this function is an extra check that sometimes has to pass in order to warp, beyond just standing on a warp
; the "sometimes" qualification is necessary because of CheckWarpsNoCollision's behavior
; depending on the map, either "function 1" or "function 2" is used for the check
; "function 1" passes when the player is at the edge of the map and is facing towards the outside of the map
; "function 2" passes when the the tile in front of the player is among a certain set
; sets carry if the check passes, otherwise clears carry
ExtraWarpCheck:: ; 071a (0:071a)
	ld a, [wCurMap]
	cp SS_ANNE_3
	jr z, .useFunction1
	cp ROCKET_HIDEOUT_1
	jr z, .useFunction2
	cp ROCKET_HIDEOUT_2
	jr z, .useFunction2
	cp ROCKET_HIDEOUT_4
	jr z, .useFunction2
	cp ROCK_TUNNEL_1
	jr z, .useFunction2
	ld a, [wCurMapTileset]
	and a ; outside tileset (OVERWORLD)
	jr z, .useFunction2
	cp SHIP ; S.S. Anne tileset
	jr z, .useFunction2
	cp SHIP_PORT ; Vermilion Port tileset
	jr z, .useFunction2
	cp PLATEAU ; Indigo Plateau tileset
	jr z, .useFunction2
.useFunction1
	ld hl, IsPlayerFacingEdgeOfMap
	jr .doBankswitch

.useFunction2
	ld hl, IsWarpTileInFrontOfPlayer
.doBankswitch
	ld b, BANK(IsWarpTileInFrontOfPlayer)
	jp Bankswitch

MapEntryAfterBattle:: ; 0750 (0:0750)
	callba IsPlayerStandingOnWarp ; for enabling warp testing after collisions
	ld a, [wMapPalOffset]
	and a
	jp z, GBFadeInFromWhite
	jp LoadGBPal

HandleBlackOut:: ; 0762 (0:0762)
; For when all the player's pokemon faint.
; Does not print the "blacked out" message.

	call GBFadeOutToBlack
	ld a, $08
	call StopMusic
	ld hl, wd72e
	res 5, [hl]
	switchbank SpecialWarpIn ; also Bank(SpecialEnterMap)
	callab ResetStatusAndHalveMoneyOnBlackout ; 3c:4274
	call SpecialWarpIn
	call PlayDefaultMusicFadeOutCurrent
	jp SpecialEnterMap

StopMusic:: ; 0788 (0:0788)
	ld [wAudioFadeOutControl], a
	call StopAllMusic
.wait
	ld a, [wAudioFadeOutControl]
	and a
	jr nz, .wait
	jp StopAllSounds

HandleFlyWarpOrDungeonWarp:: ; 0794 (0:0794)
	call UpdateSprites
	call Delay3
	xor a
	ld [wBattleResult], a
	ld [wIsInBattle], a
	ld [wMapPalOffset], a
	ld hl, wd732
	set 2, [hl] ; fly warp or dungeon warp
	res 5, [hl] ; forced to ride bike
	call LeaveMapAnim
	call Func_07c4
	callbs SpecialWarpIn
	jp SpecialEnterMap

LeaveMapAnim:: ; 07bc (0:07bc)
	jpba _LeaveMapAnim

Func_07c4:: ; 07c4 (0:07c4)
	ld a, [wWalkBikeSurfState]
	and a
	ret z
	xor a
	ld [wWalkBikeSurfState], a
	ld hl, wd732
	bit 4, [hl]
	ret z
	call PlayDefaultMusic
	ret

<<<<<<< HEAD
	
=======
>>>>>>> 2bb64d11
LoadPlayerSpriteGraphics:: ; 07d7 (0:07d7)
; Load sprite graphics based on whether the player is standing, biking, or surfing.

	; 0: standing
	; 1: biking
	; 2: surfing

	ld a, [wWalkBikeSurfState]
	dec a
	jr z, .ridingBike

	ld a, [hTilesetType]
	and a
	jr nz, .determineGraphics
	jr .startWalking

.ridingBike
	; If the bike can't be used,
	; start walking instead.
	call IsBikeRidingAllowed
	jr c, .determineGraphics

.startWalking
	xor a
	ld [wWalkBikeSurfState], a
	ld [wWalkBikeSurfStateCopy], a
	jp LoadWalkingPlayerSpriteGraphics

.determineGraphics
	ld a, [wWalkBikeSurfState]
	and a
	jp z, LoadWalkingPlayerSpriteGraphics
	dec a
	jp z, LoadBikePlayerSpriteGraphics
	dec a
	jp z, LoadSurfingPlayerSpriteGraphics2
	jp LoadWalkingPlayerSpriteGraphics

IsBikeRidingAllowed:: ; 0805 (0:0805)
; The bike can be used on Route 23 and Indigo Plateau,
; or maps with tilesets in BikeRidingTilesets.
; Return carry if biking is allowed.

	ld a, [wCurMap]
	cp ROUTE_23
	jr z, .allowed
	cp INDIGO_PLATEAU
	jr z, .allowed

	ld a, [wCurMapTileset]
	ld b, a
	ld hl, BikeRidingTilesets
.loop
	ld a, [hli]
	cp b
	jr z, .allowed
	inc a
	jr nz, .loop
	and a
	ret

.allowed
	scf
	ret

INCLUDE "data/bike_riding_tilesets.asm"

; load the tile pattern data of the current tileset into VRAM
LoadTilesetTilePatternData:: ; 0828 (0:0828)
	ld a, [wTilesetGFXPtr]
	ld l, a
	ld a, [wTilesetGFXPtr + 1]
	ld h, a
	ld de, vTileset
	ld bc, $600
	ld a, [wTilesetBank]
	jp FarCopyData

; this loads the current maps complete tile map (which references blocks, not individual tiles) to C6E8
; it can also load partial tile maps of connected maps into a border of length 3 around the current map
LoadTileBlockMap:: ; 083c (0:083c)
; fill C6E8-CBFB with the background tile
	ld hl, wOverworldMap
	ld bc, $0514
	ld a, [wMapBackgroundTile] ; background tile number
	call FillMemory
; load tile map of current map (made of tile block IDs)
; a 3-byte border at the edges of the map is kept so that there is space for map connections
	ld hl, wOverworldMap
	ld a, [wCurMapWidth]
	ld [hMapWidth], a
	add MAP_BORDER * 2 ; east and west
	ld [hMapStride], a ; map width + border
	ld b, 0
	ld c, a
; make space for north border (next 3 lines)
	add hl, bc
	add hl, bc
	add hl, bc
	ld c, MAP_BORDER
	add hl, bc ; this puts us past the (west) border
	ld a, [W_MAPDATAPTR] ; tile map pointer
	ld e, a
	ld a, [W_MAPDATAPTR + 1]
	ld d, a ; de = tile map pointer
	ld a, [wCurMapHeight]
	ld b, a
.rowLoop ; copy one row each iteration
	push hl
	ld a, [hMapWidth] ; map width (without border)
	ld c, a
.rowInnerLoop
	ld a, [de]
	inc de
	ld [hli], a
	dec c
	jr nz, .rowInnerLoop
; add the map width plus the border to the base address of the current row to get the next row's address
	pop hl
	ld a, [hMapStride] ; map width + border
	add l
	ld l, a
	jr nc, .noCarry
	inc h
.noCarry
	dec b
	jr nz, .rowLoop
.northConnection
	ld a, [W_MAPCONN1PTR]
	cp $ff
	jr z, .southConnection
	call SwitchToMapRomBank
	ld a, [wNorthConnectionStripSrc]
	ld l, a
	ld a, [wNorthConnectionStripSrc + 1]
	ld h, a
	ld a, [wNorthConnectionStripDest]
	ld e, a
	ld a, [wNorthConnectionStripDest + 1]
	ld d, a
	ld a, [wNorthConnectionStripWidth]
	ld [hNorthSouthConnectionStripWidth], a
	ld a, [wNorthConnectedMapWidth]
	ld [hNorthSouthConnectedMapWidth], a
	call LoadNorthSouthConnectionsTileMap
.southConnection
	ld a, [W_MAPCONN2PTR]
	cp $ff
	jr z, .westConnection
	call SwitchToMapRomBank
	ld a, [wSouthConnectionStripSrc]
	ld l, a
	ld a, [wSouthConnectionStripSrc + 1]
	ld h, a
	ld a, [wSouthConnectionStripDest]
	ld e, a
	ld a, [wSouthConnectionStripDest + 1]
	ld d, a
	ld a, [wSouthConnectionStripWidth]
	ld [hNorthSouthConnectionStripWidth], a
	ld a, [wSouthConnectedMapWidth]
	ld [hNorthSouthConnectedMapWidth], a
	call LoadNorthSouthConnectionsTileMap
.westConnection
	ld a, [W_MAPCONN3PTR]
	cp $ff
	jr z, .eastConnection
	call SwitchToMapRomBank
	ld a, [wWestConnectionStripSrc]
	ld l, a
	ld a, [wWestConnectionStripSrc + 1]
	ld h, a
	ld a, [wWestConnectionStripDest]
	ld e, a
	ld a, [wWestConnectionStripDest + 1]
	ld d, a
	ld a, [wWestConnectionStripHeight]
	ld b, a
	ld a, [wWestConnectedMapWidth]
	ld [hEastWestConnectedMapWidth], a
	call LoadEastWestConnectionsTileMap
.eastConnection
	ld a, [W_MAPCONN4PTR]
	cp $ff
	jr z, .done
	call SwitchToMapRomBank
	ld a, [wEastConnectionStripSrc]
	ld l, a
	ld a, [wEastConnectionStripSrc + 1]
	ld h, a
	ld a, [wEastConnectionStripDest]
	ld e, a
	ld a, [wEastConnectionStripDest + 1]
	ld d, a
	ld a, [wEastConnectionStripHeight]
	ld b, a
	ld a, [wEastConnectedMapWidth]
	ld [hEastWestConnectedMapWidth], a
	call LoadEastWestConnectionsTileMap
.done
	ret

LoadNorthSouthConnectionsTileMap:: ; 0919 (0:0919)
	ld c, MAP_BORDER
.loop
	push de
	push hl
	ld a, [hNorthSouthConnectionStripWidth]
	ld b, a
.innerLoop
	ld a, [hli]
	ld [de], a
	inc de
	dec b
	jr nz, .innerLoop
	pop hl
	pop de
	ld a, [hNorthSouthConnectedMapWidth]
	add l
	ld l, a
	jr nc, .noCarry1
	inc h
.noCarry1
	ld a, [wCurMapWidth]
	add MAP_BORDER * 2
	add e
	ld e, a
	jr nc, .noCarry2
	inc d
.noCarry2
	dec c
	jr nz, .loop
	ret

LoadEastWestConnectionsTileMap:: ; 093d (0:093d)
	push hl
	push de
	ld c, MAP_BORDER
.innerLoop
	ld a, [hli]
	ld [de], a
	inc de
	dec c
	jr nz, .innerLoop
	pop de
	pop hl
	ld a, [hEastWestConnectedMapWidth]
	add l
	ld l, a
	jr nc, .noCarry1
	inc h
.noCarry1
	ld a, [wCurMapWidth]
	add MAP_BORDER * 2
	add e
	ld e, a
	jr nc, .noCarry2
	inc d
.noCarry2
	dec b
	jr nz, LoadEastWestConnectionsTileMap
	ret

; function to check if there is a sign or sprite in front of the player
; if so, carry is set. otherwise, carry is cleared
IsSpriteOrSignInFrontOfPlayer:: ; 095e (0:095e)
	xor a
	ld [hSpriteIndexOrTextID], a
	ld a, [wNumSigns]
	and a
	jr z, .extendRangeOverCounter
; if there are signs
	predef GetTileAndCoordsInFrontOfPlayer ; get the coordinates in front of the player in de
	call SignLoop
	ret c
.extendRangeOverCounter
; check if the player is front of a counter in a pokemon center, pokemart, etc. and if so, extend the range at which he can talk to the NPC
	predef GetTileAndCoordsInFrontOfPlayer ; get the tile in front of the player in c
	ld hl, W_TILESETTALKINGOVERTILES ; list of tiles that extend talking range (counter tiles)
	ld b, 3
	ld d, $20 ; talking range in pixels (long range)
.counterTilesLoop
	ld a, [hli]
	cp c
	jr z, IsSpriteInFrontOfPlayer2 ; jumps if the tile in front of the player is a counter tile
	dec b
	jr nz, .counterTilesLoop

; sets carry flag if a sprite is in front of the player, resets if not
IsSpriteInFrontOfPlayer:: ; 0983 (0:0983)
	ld d, $10 ; talking range in pixels (normal range)
IsSpriteInFrontOfPlayer2:: ; 0985 (0:0985)
	lb bc, $3c, $40 ; Y and X position of player sprite
	ld a, [wPlayerFacingDirection] ; direction the player is facing
.checkIfPlayerFacingUp
	cp SPRITE_FACING_UP
	jr nz, .checkIfPlayerFacingDown
; facing up
	ld a, b
	sub d
	ld b, a
	ld a, PLAYER_DIR_UP
	jr .doneCheckingDirection

.checkIfPlayerFacingDown
	cp SPRITE_FACING_DOWN
	jr nz, .checkIfPlayerFacingRight
; facing down
	ld a, b
	add d
	ld b, a
	ld a, PLAYER_DIR_DOWN
	jr .doneCheckingDirection

.checkIfPlayerFacingRight
	cp SPRITE_FACING_RIGHT
	jr nz, .playerFacingLeft
; facing right
	ld a, c
	add d
	ld c, a
	ld a, PLAYER_DIR_RIGHT
	jr .doneCheckingDirection

.playerFacingLeft
; facing left
	ld a, c
	sub d
	ld c, a
	ld a, PLAYER_DIR_LEFT
.doneCheckingDirection
	ld [wPlayerDirection], a
	ld hl, wSpriteStateData1 + $10
; yellow does not have the "if sprites are existant" check
	ld e, $01
	ld d, $f
.spriteLoop
	push hl
	ld a, [hli] ; image (0 if no sprite)
	and a
	jr z, .nextSprite
	inc l
	ld a, [hli] ; sprite visibility
	inc a
	jr z, .nextSprite
	inc l
	ld a, [hli] ; Y location
	cp b
	jr nz, .nextSprite
	inc l
	ld a, [hl] ; X location
	cp c
	jr z, .foundSpriteInFrontOfPlayer
.nextSprite
	pop hl
	ld a, l
	add $10
	ld l, a
	inc e
	dec d
	jr nz, .spriteLoop
	xor a
	ret

.foundSpriteInFrontOfPlayer
	pop hl
	ld a, l
	and $f0
	inc a
	ld l, a
	set 7, [hl]
	ld a, e
	ld [hSpriteIndexOrTextID], a
	ld a, [hSpriteIndexOrTextID] ; possible useless read because a already has the value of the read address
	cp $f
	jr nz, .dontwritetowd436
	ld a, $FF
	ld [wd436], a
.dontwritetowd436
	scf
	ret

<<<<<<< HEAD
	
=======
>>>>>>> 2bb64d11
SignLoop:: ; 09f2 (0:09f2)
; search if a player is facing a sign
	ld hl, wSignCoords ; start of sign coordinates
	ld a, [wNumSigns] ; number of signs in the map
	ld b, a
	ld c, $00
.signLoop
	inc c
	ld a, [hli] ; sign Y
	cp d
	jr z, .yCoordMatched
	inc hl
	jr .retry

.yCoordMatched
	ld a, [hli] ; sign X
	cp e
	jr nz, .retry
.xCoordMatched
; found sign
	push hl
	push bc
	ld hl, wSignTextIDs ; start of sign text ID's
	ld b, $00
	dec c
	add hl, bc
	ld a, [hl]
	ld [hSpriteIndexOrTextID], a ; store sign text ID
	pop bc
	pop hl
	scf
	ret

.retry
	dec b
	jr nz, .signLoop
	xor a
	ret

; function to check if the player will jump down a ledge and check if the tile ahead is passable (when not surfing)
; sets the carry flag if there is a collision, and unsets it if there isn't a collision
CollisionCheckOnLand:: ; 0a1c (0:0a1c)
	ld a, [wd736]
	bit 6, a ; is the player jumping?
	jr nz, .noCollision
; if not jumping a ledge
	ld a, [wSimulatedJoypadStatesIndex]
	and a
	jr nz, .noCollision ; no collisions when the player's movements are being controlled by the game
	ld a, [wPlayerDirection] ; the direction that the player is trying to go in
	ld d, a
	ld a, [wSpriteStateData1 + 12] ; the player sprite's collision data (bit field) (set in the sprite movement code)
	and d ; check if a sprite is in the direction the player is trying to go
	nop ; ??? why is this in the code
	jr nz, .collision
	xor a
	ld [hSpriteIndexOrTextID], a
	call IsSpriteInFrontOfPlayer ; check for sprite collisions again? when does the above check fail to detect a sprite collision?
	jr nc, .asm_0a5c
	res 7, [hl]
	ld a, [hSpriteIndexOrTextID]
	and a ; was there a sprite collision?
	jr z, .asm_0a5c
; if no sprite collision
	cp $f
	jr nz, .collision
	call CheckPikachuFollowingPlayer
	jr nz, .collision
	ld a, [hJoyHeld]
	and $2
	jr nz, .asm_0a5c
	ld hl, wd435
	ld a, [hl]
	and a
	jr z, .asm_0a5c
	dec [hl]
	jr nz, .collision
.asm_0a5c
	ld hl, TilePairCollisionsLand
	call CheckForJumpingAndTilePairCollisions
	jr c, .collision
	call CheckTilePassable
	jr nc, .noCollision
.collision
	ld a, [wChannelSoundIDs + CH4]
	cp $b4 ; SFX_COLLISION ; check if collision sound is already playing
	jr z, .setCarry
	ld a, $b4 ; SFX_COLLISION
	call PlaySound ; play collision sound (if it's not already playing)
.setCarry
	scf
	ret

.noCollision
	and a
	ret

; function that checks if the tile in front of the player is passable
; clears carry if it is, sets carry if not
CheckTilePassable:: ; 0a79 (0:0a79)
	predef GetTileAndCoordsInFrontOfPlayer ; get tile in front of player
	ld a, [wTileInFrontOfPlayer] ; tile in front of player
	ld c, a
	call IsTilePassable
	ret

; check if the player is going to jump down a small ledge
; and check for collisions that only occur between certain pairs of tiles
; Input: hl - address of directional collision data
; sets carry if there is a collision and unsets carry if not
CheckForJumpingAndTilePairCollisions:: ; 0a86 (0:0a86)
	push hl
	predef GetTileAndCoordsInFrontOfPlayer ; get the tile in front of the player
	push de
	push bc
	callba HandleLedges	; 6:67f4
						; check if the player is trying to jump a ledge
	pop bc
	pop de
	pop hl
	and a
	ld a, [wd736]
	bit 6, a ; is the player jumping?
	ret nz
; if not jumping

CheckForTilePairCollisions2:: ; 0aa0 (0:0aa0)
	aCoord 8, 9 ; tile the player is on
	ld [wTilePlayerStandingOn], a

CheckForTilePairCollisions:: ; 0aa6 (0:0aa6)
	ld a, [wTileInFrontOfPlayer]
	ld c, a
.tilePairCollisionLoop
	ld a, [wCurMapTileset] ; tileset number
	ld b, a
	ld a, [hli]
	cp $ff
	jr z, .noMatch
	cp b
	jr z, .tilesetMatches
	inc hl
.retry
	inc hl
	jr .tilePairCollisionLoop

.tilesetMatches
	ld a, [wTilePlayerStandingOn] ; tile the player is on
	ld b, a
	ld a, [hl]
	cp b
	jr z, .currentTileMatchesFirstInPair
	inc hl
	ld a, [hl]
	cp b
	jr z, .currentTileMatchesSecondInPair
	jr .retry

.currentTileMatchesFirstInPair
	inc hl
	ld a, [hl]
	cp c
	jr z, .foundMatch
	jr .tilePairCollisionLoop

.currentTileMatchesSecondInPair
	dec hl
	ld a, [hli]
	cp c
	inc hl
	jr nz, .tilePairCollisionLoop
.foundMatch
	scf
	ret

.noMatch
	and a
	ret

; FORMAT: tileset number, tile 1, tile 2
; terminated by 0xFF
; these entries indicate that the player may not cross between tile 1 and tile 2
; it's mainly used to simulate differences in elevation

TilePairCollisionsLand:: ; 0ada (0:0ada)
	db CAVERN, $20, $05
	db CAVERN, $41, $05
	db FOREST, $30, $2E
	db CAVERN, $2A, $05
	db CAVERN, $05, $21
	db FOREST, $52, $2E
	db FOREST, $55, $2E
	db FOREST, $56, $2E
	db FOREST, $20, $2E
	db FOREST, $5E, $2E
	db FOREST, $5F, $2E
	db $FF

TilePairCollisionsWater:: ; 0afc (0:0afc)
	db FOREST, $14, $2E
	db FOREST, $48, $2E
	db CAVERN, $14, $05
	db $FF

; this builds a tile map from the tile block map based on the current X/Y coordinates of the player's character
LoadCurrentMapView:: ; 0b06 (0:0b06)
	ld a, [H_LOADEDROMBANK]
	push af
	ld a, [wTilesetBank] ; tile data ROM bank
	call BankswitchCommon ; switch to ROM bank that contains tile data
	ld a, [wCurrentTileBlockMapViewPointer] ; address of upper left corner of current map view
	ld e, a
	ld a, [wCurrentTileBlockMapViewPointer + 1]
	ld d, a
	ld hl, wTileMapBackup
	ld b, $05
.rowLoop ; each loop iteration fills in one row of tile blocks
	push hl
	push de
	ld c, $06
.rowInnerLoop ; loop to draw each tile block of the current row
	push bc
	push de
	push hl
	ld a, [de]
	ld c, a ; tile block number
	call DrawTileBlock
	pop hl
	pop de
	pop bc
	inc hl
	inc hl
	inc hl
	inc hl
	inc de
	dec c
	jr nz, .rowInnerLoop
; update tile block map pointer to next row's address
	pop de
	ld a, [wCurMapWidth]
	add MAP_BORDER * 2
	add e
	ld e, a
	jr nc, .noCarry
	inc d
.noCarry
; update tile map pointer to next row's address
	pop hl
	ld a, $60
	add l
	ld l, a
	jr nc, .noCarry2
	inc h
.noCarry2
	dec b
	jr nz, .rowLoop
	ld hl, wTileMapBackup
	ld bc, $0000
.adjustForYCoordWithinTileBlock
	ld a, [wYBlockCoord]
	and a
	jr z, .adjustForXCoordWithinTileBlock
	ld bc, $0030
	add hl, bc
.adjustForXCoordWithinTileBlock
	ld a, [wXBlockCoord]
	and a
	jr z, .copyToVisibleAreaBuffer
	ld bc, $0002
	add hl, bc
.copyToVisibleAreaBuffer
	coord de, 0, 0 ; base address for the tiles that are directly transferred to VRAM during V-blank
	ld b, SCREEN_HEIGHT
.rowLoop2
	ld c, SCREEN_WIDTH
.rowInnerLoop2
	ld a, [hli]
	ld [de], a
	inc de
	dec c
	jr nz, .rowInnerLoop2
	ld a, $04
	add l
	ld l, a
	jr nc, .noCarry3
	inc h
.noCarry3
	dec b
	jr nz, .rowLoop2
	pop af
	call BankswitchCommon ; restore previous ROM bank
	ret

AdvancePlayerSprite:: ; 0b7f (0:0b7f)
	ld a, [wUpdateSpritesEnabled]
	push af
	ld a, $FF
	ld [wUpdateSpritesEnabled], a
	ld hl, _AdvancePlayerSprite ; 3c:410c
	ld b, BANK(_AdvancePlayerSprite)
	call Bankswitch
	pop af
	ld [wUpdateSpritesEnabled], a
	ret

; the following 6 functions are used to tell the V-blank handler to redraw
; the portion of the map that was newly exposed due to the player's movement

ScheduleNorthRowRedraw:: ; 0b95 (0:0b95)
	coord hl, 0, 0
	call CopyToRedrawRowOrColumnSrcTiles
	ld a, [wMapViewVRAMPointer]
	ld [hRedrawRowOrColumnDest], a
	ld a, [wMapViewVRAMPointer + 1]
	ld [hRedrawRowOrColumnDest + 1], a
	ld a, REDRAW_ROW
	ld [hRedrawRowOrColumnMode], a
	ret

CopyToRedrawRowOrColumnSrcTiles:: ; 0baa (0:0baa)
	ld de, wRedrawRowOrColumnSrcTiles
	ld c, 2 * SCREEN_WIDTH
.loop
	ld a, [hli]
	ld [de], a
	inc de
	dec c
	jr nz, .loop
	ret

<<<<<<< HEAD
	
=======
>>>>>>> 2bb64d11
ScheduleSouthRowRedraw:: ; 0bb6 (0:0bb6)
	coord hl, 0, 16
	call CopyToRedrawRowOrColumnSrcTiles
	ld a, [wMapViewVRAMPointer]
	ld l, a
	ld a, [wMapViewVRAMPointer + 1]
	ld h, a
	ld bc, $0200
	add hl, bc
	ld a, h
	and $03
	or $98
	ld [hRedrawRowOrColumnDest + 1], a
	ld a, l
	ld [hRedrawRowOrColumnDest], a
	ld a, REDRAW_ROW
	ld [hRedrawRowOrColumnMode], a
	ret

ScheduleEastColumnRedraw:: ; 0bd6 (0:0bd7)
	coord hl, 18, 0
	call ScheduleColumnRedrawHelper
	ld a, [wMapViewVRAMPointer]
	ld c, a
	and $e0
	ld b, a
	ld a, c
	add 18
	and $1f
	or b
	ld [hRedrawRowOrColumnDest], a
	ld a, [wMapViewVRAMPointer + 1]
	ld [hRedrawRowOrColumnDest + 1], a
	ld a, REDRAW_COL
	ld [hRedrawRowOrColumnMode], a
	ret

ScheduleColumnRedrawHelper:: ; 0bf6 (0:0bf6)
	ld de, wRedrawRowOrColumnSrcTiles
	ld c, SCREEN_HEIGHT
.loop
	ld a, [hli]
	ld [de], a
	inc de
	ld a, [hl]
	ld [de], a
	inc de
	ld a, 19
	add l
	ld l, a
	jr nc, .noCarry
	inc h
.noCarry
	dec c
	jr nz, .loop
	ret

ScheduleWestColumnRedraw:: ; 0c0c (0:0c0c)
	coord hl, 0, 0
	call ScheduleColumnRedrawHelper
	ld a, [wMapViewVRAMPointer]
	ld [hRedrawRowOrColumnDest], a
	ld a, [wMapViewVRAMPointer + 1]
	ld [hRedrawRowOrColumnDest + 1], a
	ld a, REDRAW_COL
	ld [hRedrawRowOrColumnMode], a
	ret

; function to write the tiles that make up a tile block to memory
; Input: c = tile block ID, hl = destination address
DrawTileBlock:: ; 0c21 (0:0c21)
	push hl
	ld a, [W_TILESETBLOCKSPTR] ; pointer to tiles
	ld l, a
	ld a, [W_TILESETBLOCKSPTR + 1]
	ld h, a
	ld a, c
	swap a
	ld b, a
	and $f0
	ld c, a
	ld a, b
	and $0f
	ld b, a ; bc = tile block ID * 0x10
	add hl, bc
	ld d, h
	ld e, l ; de = address of the tile block's tiles
	pop hl
	ld c, $04 ; 4 loop iterations
.loop ; each loop iteration, write 4 tile numbers
	push bc
	ld a, [de]
	ld [hli], a
	inc de
	ld a, [de]
	ld [hli], a
	inc de
	ld a, [de]
	ld [hli], a
	inc de
	ld a, [de]
	ld [hl], a
	inc de
	ld bc, $0015
	add hl, bc
	pop bc
	dec c
	jr nz, .loop
	ret

; function to update joypad state and simulate button presses
JoypadOverworld:: ; 0c51 (0:0c51)
	xor a
	ld [wSpriteStateData1 + 3], a
	ld [wSpriteStateData1 + 5], a
	call RunMapScript
	call Joypad
	call ForceBikeDown
	call AreInputsSimulated
	ret

<<<<<<< HEAD
	
=======
>>>>>>> 2bb64d11
ForceBikeDown:: ; 0c65 (0:0c65)
	ld a, [wFlags_D733]
	bit 3, a ; check if a trainer wants a challenge
	ret nz
	ld a, [wCurMap]
	cp ROUTE_17 ; Cycling Road
	ret nz
	ld a, [hJoyHeld]
	and D_DOWN | D_UP | D_LEFT | D_RIGHT | B_BUTTON | A_BUTTON
	ret nz
	ld a, D_DOWN
	ld [hJoyHeld], a ; on the cycling road, if there isn't a trainer and the player isn't pressing buttons, simulate a down press
	ret

<<<<<<< HEAD
	
=======
>>>>>>> 2bb64d11
AreInputsSimulated:: ; 0c7b (0:0c7b)
	ld a, [wd730]
	bit 7, a
	ret z
; if simulating button presses
	ld a, [hJoyHeld]
	ld b, a
	ld a, [wOverrideSimulatedJoypadStatesMask] ; bit mask for button presses that override simulated ones
	and b
	ret nz ; return if the simulated button presses are overridden
	call GetSimulatedInput
	jr nc, .doneSimulating
	ld [hJoyHeld], a ; store simulated button press in joypad state
	and a
	ret nz
	ld [hJoyPressed], a
	ld [hJoyReleased], a
	ret

<<<<<<< HEAD
	
=======
>>>>>>> 2bb64d11
; if done simulating button presses
.doneSimulating
	xor a
	ld [wWastedByteCD3A], a
	ld [wSimulatedJoypadStatesIndex], a
	ld [wSimulatedJoypadStatesEnd], a
	ld [wJoyIgnore], a
	ld [hJoyHeld], a
	ld hl, wd736
	ld a, [hl]
	and $f8
	ld [hl], a
	ld hl, wd730
	res 7, [hl]
	ret

<<<<<<< HEAD
	
=======
>>>>>>> 2bb64d11
GetSimulatedInput:: ; 0cb3 (0:0cb3)
	ld hl, wSimulatedJoypadStatesIndex
	dec [hl]
	ld a, [hl]
	cp $ff
	jr z, .endofsimulatedinputs ; if the end of the simulated button presses has been reached
	push de
	ld e, a
	ld d, $0
	ld hl, wSimulatedJoypadStatesEnd
	add hl, de
	ld a, [hl]
	pop de
	scf
	ret

.endofsimulatedinputs
	and a
	ret


; function to check the tile ahead to determine if the character should get on land or keep surfing
; sets carry if there is a collision and clears carry otherwise
; It seems that this function has a bug in it, but due to luck, it doesn't
; show up. After detecting a sprite collision, it jumps to the code that
; checks if the next tile is passable instead of just directly jumping to the
; "collision detected" code. However, it doesn't store the next tile in c,
; so the old value of c is used. 2429 is always called before this function,
; and 2429 always sets c to 0xF0. There is no 0xF0 background tile, so it
; is considered impassable and it is detected as a collision.
CollisionCheckOnWater:: ; 0cca (0:0cca)
	ld a, [wd730]
	bit 7, a
	jp nz, .noCollision ; return and clear carry if button presses are being simulated
	ld a, [wPlayerDirection] ; the direction that the player is trying to go in
	ld d, a
	ld a, [wSpriteStateData1 + 12] ; the player sprite's collision data (bit field) (set in the sprite movement code)
	and d ; check if a sprite is in the direction the player is trying to go
	jr nz, .collision ; bug?
	ld hl, TilePairCollisionsWater
	call CheckForJumpingAndTilePairCollisions
	jr c, .collision
	predef GetTileAndCoordsInFrontOfPlayer ; get tile in front of player (puts it in c and [wTileInFrontOfPlayer])
	callab IsNextTileShoreOrWater ; 3:6808
	jr c, .noCollision
	ld a, [wTileInFrontOfPlayer] ; tile in front of player
	ld c, a
	call IsTilePassable
	jr nc, .stopSurfing
.collision
	ld a, [wChannelSoundIDs + CH4]
	cp $b4 ; SFX_COLLISION
	jr z, .setCarry
	ld a, $b4 ; SFX_COLLISION
	call PlaySound ; play collision sound (if it's not already playing)
.setCarry
	scf
	jr .done

.checkIfVermilionDockTileset
	ld a, [wCurMapTileset] ; tileset
	cp SHIP_PORT ; Vermilion Dock tileset
	jr nz, .noCollision ; keep surfing if it's not the boarding platform tile
	jr .stopSurfing ; if it is the boarding platform tile, stop surfing
.stopSurfing ; based game freak
	ld a, $3
	ld [wPikachuSpawnState], a
	ld hl, wPikachuOverworldStateFlags
	set 5, [hl]
	xor a
	ld [wWalkBikeSurfState], a
	call LoadPlayerSpriteGraphics
	call PlayDefaultMusic
	jr .noCollision

.noCollision ; ...and they do the same mistake twice
	and a
.done
	ret

; function to run the current map's script
RunMapScript:: ; 0d2c (0:0d2c)
	push hl
	push de
	push bc
	callba TryPushingBoulder
	ld a, [wFlags_0xcd60]
	bit 1, a ; play boulder dust animation
	jr z, .afterBoulderEffect
	callba DoBoulderDustAnimation
.afterBoulderEffect
	pop bc
	pop de
	pop hl
	call RunNPCMovementScript
	ld a, [wCurMap] ; current map number
	call SwitchToMapRomBank ; change to the ROM bank the map's data is in
	ld hl, W_MAPSCRIPTPTR
	ld a, [hli]
	ld h, [hl]
	ld l, a
	ld de, .return
	push de
	jp [hl] ; jump to script
.return
	ret

LoadWalkingPlayerSpriteGraphics:: ; 0d5e (0:0d5e)
; new sprite copy stuff
	xor a
	ld [wd473], a
	ld b, BANK(RedSprite)
	ld de, RedSprite ; $4180
	jr LoadPlayerSpriteGraphicsCommon

<<<<<<< HEAD
	
=======
>>>>>>> 2bb64d11
LoadSurfingPlayerSpriteGraphics2:: ; 0d69 (0:0d69)
	ld a, [wd473]
	and a
	jr z, .asm_0d75
	dec a
	jr z, LoadSurfingPlayerSpriteGraphics
	dec a
	jr z, .asm_0d7c
.asm_0d75
	ld a, [wd472]
	bit 6, a
	jr z, LoadSurfingPlayerSpriteGraphics
.asm_0d7c
	ld b, BANK(SurfingPikachuSprite)
	ld de, SurfingPikachuSprite ; 3f:6def
	jr LoadPlayerSpriteGraphicsCommon

<<<<<<< HEAD
	
=======
>>>>>>> 2bb64d11
LoadSurfingPlayerSpriteGraphics:: ; 0d83 (0:0d83)
	ld b, BANK(RedSprite) ; not sure, but probably same bank (5)
	ld de, SeelSprite
	jr LoadPlayerSpriteGraphicsCommon

LoadBikePlayerSpriteGraphics:: ; 0d8a (0:0d8a)
	ld b, BANK(RedCyclingSprite)
	ld de, RedCyclingSprite
LoadPlayerSpriteGraphicsCommon:: ; 0d8f (0:0d8f)
	ld hl, vNPCSprites
	push de
	push hl
	push bc
	ld c, $c
	call CopyVideoData
	pop bc
	pop hl
	pop de
	ld a, $c0
	add e
	ld e, a
	jr nc, .noCarry
	inc d
.noCarry
	set 3, h
	ld c, $c
	jp CopyVideoData

; function to load data from the map header
LoadMapHeader:: ; 0dab (0:0dab)
	callba MarkTownVisitedAndLoadMissableObjects
	jr asm_0dbd

Func_0db5:: ; XXX
	callba Func_f0a55 ; 3c:4a55
asm_0dbd
	ld a, [wCurMapTileset]
	ld [wUnusedD119], a
	ld a, [wCurMap]
	call SwitchToMapRomBank
	ld a, [wCurMapTileset]
	ld b, a
	res 7, a
	ld [wCurMapTileset], a
	ld [hPreviousTileset], a
	bit 7, b
	ret nz
	call GetMapHeaderPointer
; copy the first 10 bytes (the fixed area) of the map data to D367-D370
	ld de, wCurMapTileset
	ld c, $0a
.copyFixedHeaderLoop
	ld a, [hli]
	ld [de], a
	inc de
	dec c
	jr nz, .copyFixedHeaderLoop
; initialize all the connected maps to disabled at first, before loading the actual values
	ld a, $ff
	ld [W_MAPCONN1PTR], a
	ld [W_MAPCONN2PTR], a
	ld [W_MAPCONN3PTR], a
	ld [W_MAPCONN4PTR], a
; copy connection data (if any) to WRAM
	ld a, [W_MAPCONNECTIONS]
	ld b, a
.checkNorth
	bit 3, b
	jr z, .checkSouth
	ld de, W_MAPCONN1PTR
	call CopyMapConnectionHeader
.checkSouth
	bit 2, b
	jr z, .checkWest
	ld de, W_MAPCONN2PTR
	call CopyMapConnectionHeader
.checkWest
	bit 1, b
	jr z, .checkEast
	ld de, W_MAPCONN3PTR
	call CopyMapConnectionHeader
.checkEast
	bit 0, b
	jr z, .getObjectDataPointer
	ld de, W_MAPCONN4PTR
	call CopyMapConnectionHeader
.getObjectDataPointer
	ld a, [hli]
	ld [wObjectDataPointerTemp], a
	ld a, [hli]
	ld [wObjectDataPointerTemp + 1], a
	push hl
	ld a, [wObjectDataPointerTemp]
	ld l, a
	ld a, [wObjectDataPointerTemp + 1]
	ld h, a ; hl = base of object data
	ld de, wMapBackgroundTile
	ld a, [hli]
	ld [de], a
.loadWarpData
	ld a, [hli]
	ld [wNumberOfWarps], a
	and a
	jr z, .loadSignData
	ld c, a
	ld de, wWarpEntries
.warpLoop ; one warp per loop iteration
	ld b, $04
.warpInnerLoop
	ld a, [hli]
	ld [de], a
	inc de
	dec b
	jr nz, .warpInnerLoop
	dec c
	jr nz, .warpLoop
.loadSignData
	ld a, [hli] ; number of signs
	ld [wNumSigns], a
	and a ; are there any signs?
	jr z, .loadSpriteData ; if not, skip this
	call CopySignData ; 0eb3 (0:0eb3)
.loadSpriteData
	ld a, [wd72e]
	bit 5, a ; did a battle happen immediately before this?
	jr nz, .finishUp ; if so, skip this because battles don't destroy this data
	call InitSprites
.finishUp
	predef LoadTilesetHeader
	ld a, [wd72e]
	bit 5, a ; did a battle happen immediately before this?
	jr nz, .asm_0e73
	callab Func_fc4fa ; 3f:44fa
.asm_0e73
	callab LoadWildData ; 3:4b62
	pop hl ; restore hl from before going to the warp/sign/sprite data (this value was saved for seemingly no purpose)
	ld a, [wCurMapHeight] ; map height in 4x4 tile blocks
	add a ; double it
	ld [wCurrentMapHeight2], a ; store map height in 2x2 tile blocks
	ld a, [wCurMapWidth] ; map width in 4x4 tile blocks
	add a ; double it
	ld [wCurrentMapWidth2], a ; map width in 2x2 tile blocks
	ld a, [wCurMap]
	ld c, a
	ld b, $00
	ld a, [H_LOADEDROMBANK]
	push af
	switchbank MapSongBanks
	ld hl, MapSongBanks ; 3f:4000
	add hl, bc
	add hl, bc
	ld a, [hli]
	ld [wMapMusicSoundID], a ; music 1
	ld a, [hl]
	ld [wMapMusicROMBank], a ; music 2
	pop af
	call BankswitchCommon
	ret

; function to copy map connection data from ROM to WRAM
; Input: hl = source, de = destination
CopyMapConnectionHeader:: ; 0eaa (0:0eaa)
	ld c, $0b
.loop
	ld a, [hli]
	ld [de], a
	inc de
	dec c
	jr nz, .loop
	ret

CopySignData:: ; 0eb3 (0:0eb3)
	ld de, wSignCoords ; start of sign coords
	ld bc, wSignTextIDs ; start of sign text ids
	ld a, [wNumSigns] ; number of signs
.signcopyloop
	push af
	ld a, [hli]
	ld [de], a ; copy y coord
	inc de
	ld a, [hli]
	ld [de], a ; copy x coord
	inc de
	ld a, [hli]
	ld [bc], a ; copy sign text id
	inc bc
	pop af
	dec a
	jr nz, .signcopyloop
	ret

<<<<<<< HEAD
	
=======
>>>>>>> 2bb64d11
; function to load map data
LoadMapData:: ; 1241 (0:1241)
	ld a, [H_LOADEDROMBANK]
	push af
	call DisableLCD
	call ResetMapVariables
	call LoadTextBoxTilePatterns
	call LoadMapHeader
	call InitMapSprites ; load tile pattern data for sprites
	call LoadScreenRelatedData
	call CopyMapViewToVRAM
	ld a, $01
	ld [wUpdateSpritesEnabled], a
	call EnableLCD
	ld b, $09
	call RunPaletteCommand
	call LoadPlayerSpriteGraphics
	ld a, [wd732]
	and 1 << 4 | 1 << 3 ; fly warp or dungeon warp
	jr nz, .restoreRomBank
	ld a, [wFlags_D733]
	bit 1, a
	jr nz, .restoreRomBank
	call UpdateMusic6Times ; music related
	call PlayDefaultMusicFadeOutCurrent ; music related
.restoreRomBank
	pop af
	call BankswitchCommon
	ret

LoadScreenRelatedData:: ; 0f0c (0:0f0c)
	call LoadTileBlockMap
	call LoadTilesetTilePatternData
	call LoadCurrentMapView
	ret

ReloadMapAfterSurfingMinigame:: ; 0f16 (0:0f16)
	ld a, [H_LOADEDROMBANK]
	push af
	call DisableLCD
	call ResetMapVariables
	ld a, [wCurMap]
	call SwitchToMapRomBank
	call LoadScreenRelatedData
	call CopyMapViewToVRAM
	ld de, vBGMap1
	call CopyMapViewToVRAM2
	call EnableLCD
	call ReloadMapSpriteTilePatterns
	pop af
	call BankswitchCommon
	jr asm_0f4d

ReloadMapAfterPrinter:: ; 0f3d (0:0f3d)
	ld a, [H_LOADEDROMBANK]
	push af
	ld a, [wCurMap]
	call SwitchToMapRomBank
	call LoadTileBlockMap
	pop af
	call BankswitchCommon
asm_0f4d: ; 0f4d (0:0f4d)
	jpab Func_f02da
	ret ; useless?

ResetMapVariables:: ; 0f56 (0:0f56)
	ld a, $98
	ld [wMapViewVRAMPointer + 1], a
	xor a
	ld [wMapViewVRAMPointer], a
	ld [hSCY], a
	ld [hSCX], a
	ld [wWalkCounter], a
	ld [wUnusedD119], a
	ld [wSpriteSetID], a
	ld [wWalkBikeSurfStateCopy], a
	ret

CopyMapViewToVRAM:: ; 0f70 (0:0f70)
; copy current map view to VRAM
	ld de, vBGMap0
CopyMapViewToVRAM2: ; 0f73 (0:0f73)
	ld hl, wTileMap
	ld b, 18
.vramCopyLoop
	ld c, 20
.vramCopyInnerLoop
	ld a, [hli]
	ld [de], a
	inc e
	dec c
	jr nz, .vramCopyInnerLoop
	ld a, 32 - 20 ; total vram map width in tiles - screen width in tiles
	add e
	ld e, a
	jr nc, .noCarry
	inc d
.noCarry
	dec b
	jr nz, .vramCopyLoop
	ret

; function to switch to the ROM bank that a map is stored in
; Input: a = map number
SwitchToMapRomBank:: ; 0f8b (0:0f8b)
	push hl
	push bc
	ld c, a
	ld b, $00
	ld a, BANK(MapHeaderBanks)
	call BankswitchHome ; switch to ROM bank 3F
	ld hl, MapHeaderBanks
	add hl, bc
	ld a, [hl]
	ld [$ffe8], a ; save map ROM bank
	call BankswitchBack
	ld a, [$ffe8]
	call BankswitchCommon
	pop bc
	pop hl
	ret

GetMapHeaderPointer:: ; 0fa7 (0:0fa7)
	ld a, [H_LOADEDROMBANK]
	push af
	switchbank MapHeaderPointers ; 3f:41f2
	push de
	ld a, [wCurMap]
	ld e, a
	ld d, $0
	ld hl, MapHeaderPointers
	add hl, de
	add hl, de
	ld a, [hli]
	ld h, [hl]
	ld l, a
	pop de
	pop af
	jp BankswitchCommon

IgnoreInputForHalfSecond: ; 0fc3 (0:0fc3)
	ld a, 30
	ld [wIgnoreInputCounter], a
	ld hl, wd730
	ld a, [hl]
	or $26
	ld [hl], a ; set ignore input bit
	ret

ResetUsingStrengthOutOfBattleBit: ; 0fd0 (0:0fd0)
	ld hl, wd728
	res 0, [hl]
	ret

ForceBikeOrSurf:: ; 0fd6 (0:0fd6)
	ld b, BANK(RedSprite)
	ld hl, LoadPlayerSpriteGraphics
	call Bankswitch
	jp PlayDefaultMusic ; update map/player state?

; Handle the player jumping down
; a ledge in the overworld.
HandleMidJump:: ; 0fe1 (0:0fe1)
	ld a, [wd736]
	bit 6, a ; jumping down a ledge?
	ret z
	callba _HandleMidJump
	ret

IsSpinning:: ; 0ff0 (0:0ff0)
	ld a, [wd736]
	bit 7, a
	ret z ; no spinning
	jpba LoadSpinnerArrowTiles ; spin while moving

Func_0ffe:: ; 0ffe (0:0ffe)
	jpab IsPlayerTalkingToPikachu

InitSprites:: ; 1006 (0:1006)
	ld a, [hli]
	ld [wNumSprites], a ; save the number of sprites
	push hl
	push de
	push bc
	call ZeroSpriteStateData
	call DisableRegularSprites
	ld hl, wMapSpriteData
	ld bc, $20
	xor a
	call FillMemory
	pop bc
	pop de
	pop hl
	ld a, [wNumSprites]
	and a ; are sprites existant?
	ret z ; don't copy sprite data if not
	ld b, a
	ld c, $0
	ld de, wSpriteStateData1 + $10
; copy sprite stuff?
.loadSpriteLoop
	ld a, [hli]
	ld [de], a ; store picture ID at C1X0
	inc d
	ld a, e
	add $4
	ld e, a
	ld a, [hli]
	ld [de], a ; store Y position at C2X4
	inc e
	ld a, [hli]
	ld [de], a ; store X position at C2X5
	inc e
	ld a, [hli]
	ld [de], a ; store movement byte 1 at C2X6
	ld a, [hli]
	ld [$ff8d], a ; save movement byte 2
	ld a, [hli]
	ld [$ff8e], a ; save text ID and flags byte
	push bc
	call LoadSprite
	pop bc
	dec d
	ld a, e
	add $a
	ld e, a
	inc c
	inc c
	dec b
	jr nz, .loadSpriteLoop
	ret

ZeroSpriteStateData:: ; 1050 (0:1050)
; zero C110-C1EF and C210-C2EF
; C1F0-C1FF and C2F0-C2FF is used for Pikachu
	ld hl, wSpriteStateData1 + $10
	ld de, wSpriteStateData2 + $10
	xor a
	ld b, 14 * $10
.loop
	ld [hli], a
	ld [de], a
	inc e
	dec b
	jr nz, .loop
	ret

<<<<<<< HEAD
	
=======
>>>>>>> 2bb64d11
DisableRegularSprites:: ; 1060 (0:1060)
; initialize all C100-C1FF sprite entries to disabled (other than player's and pikachu)
	ld hl, wSpriteStateData1 + 1 * $10 + 2
	ld de, $10
	ld c, $e
.loop
	ld [hl], $ff
	add hl, de
	dec c
	jr nz, .loop
	ret

<<<<<<< HEAD
	
=======
>>>>>>> 2bb64d11
LoadSprite:: ; 106f (0:106f)
	push hl
	ld b, $0
	ld hl, wMapSpriteData
	add hl, bc
	ld a, [$ff8d]
	ld [hli], a ; store movement byte 2 in byte 0 of sprite entry
	ld a, [$ff8e]
	ld [hl], a ; this appears pointless, since the value is overwritten immediately after
	ld a, [$ff8e]
	ld [$ff8d], a
	and $3f
	ld [hl], a ; store text ID in byte 1 of sprite entry
	pop hl
	ld a, [$ff8d]
	bit 6, a
	jr nz, .trainerSprite
	bit 7, a
	jr nz, .itemBallSprite
; for regular sprites
	push hl
	ld hl, wMapSpriteExtraData
	add hl, bc
; zero both bytes, since regular sprites don't use this extra space
	xor a
	ld [hli], a
	ld [hl], a
	pop hl
	ret

<<<<<<< HEAD
	
=======
>>>>>>> 2bb64d11
.trainerSprite
	ld a, [hli]
	ld [$ff8d], a ; save trainer class
	ld a, [hli]
	ld [$ff8e], a ; save trainer number (within class)
	push hl
	ld hl, wMapSpriteExtraData
	add hl, bc
	ld a, [$ff8d]
	ld [hli], a ; store trainer class in byte 0 of the entry
	ld a, [$ff8e]
	ld [hl], a ; store trainer number in byte 1 of the entry
	pop hl
	ret

<<<<<<< HEAD
	
=======
>>>>>>> 2bb64d11
.itemBallSprite
	ld a, [hli]
	ld [$ff8d], a ; save item number
	push hl
	ld hl, wMapSpriteExtraData
	add hl, bc
	ld a, [$ff8d]
	ld [hli], a ; store item number in byte 0 of the entry
	xor a
	ld [hl], a ; zero byte 1, since it is not used
	pop hl
	ret ; end of home/overworld.asm = 10b9 (0:10b9)<|MERGE_RESOLUTION|>--- conflicted
+++ resolved
@@ -414,10 +414,6 @@
 	jr z, CheckWarpsNoCollisionRetry2 ; if directional buttons aren't being pressed, do not pass through the warp
 	jr WarpFound1
 
-<<<<<<< HEAD
-	
-=======
->>>>>>> 2bb64d11
 CheckWarpsNoCollisionRetry1:: ; 050f (0:050f)
 	inc hl
 CheckWarpsNoCollisionRetry2:: ; 0510 (0:0510)
@@ -429,10 +425,6 @@
 	jp nz, CheckWarpsNoCollisionLoop
 	jp CheckMapConnections
 
-<<<<<<< HEAD
-	
-=======
->>>>>>> 2bb64d11
 ; check if the player has stepped onto a warp after having collided
 CheckWarpsCollision:: ; 051a (0:051a)
 	ld a, [wNumberOfWarps]
@@ -810,10 +802,6 @@
 	call PlayDefaultMusic
 	ret
 
-<<<<<<< HEAD
-	
-=======
->>>>>>> 2bb64d11
 LoadPlayerSpriteGraphics:: ; 07d7 (0:07d7)
 ; Load sprite graphics based on whether the player is standing, biking, or surfing.
 
@@ -1196,10 +1184,6 @@
 	scf
 	ret
 
-<<<<<<< HEAD
-	
-=======
->>>>>>> 2bb64d11
 SignLoop:: ; 09f2 (0:09f2)
 ; search if a player is facing a sign
 	ld hl, wSignCoords ; start of sign coordinates
@@ -1530,10 +1514,6 @@
 	jr nz, .loop
 	ret
 
-<<<<<<< HEAD
-	
-=======
->>>>>>> 2bb64d11
 ScheduleSouthRowRedraw:: ; 0bb6 (0:0bb6)
 	coord hl, 0, 16
 	call CopyToRedrawRowOrColumnSrcTiles
@@ -1655,10 +1635,6 @@
 	call AreInputsSimulated
 	ret
 
-<<<<<<< HEAD
-	
-=======
->>>>>>> 2bb64d11
 ForceBikeDown:: ; 0c65 (0:0c65)
 	ld a, [wFlags_D733]
 	bit 3, a ; check if a trainer wants a challenge
@@ -1673,10 +1649,6 @@
 	ld [hJoyHeld], a ; on the cycling road, if there isn't a trainer and the player isn't pressing buttons, simulate a down press
 	ret
 
-<<<<<<< HEAD
-	
-=======
->>>>>>> 2bb64d11
 AreInputsSimulated:: ; 0c7b (0:0c7b)
 	ld a, [wd730]
 	bit 7, a
@@ -1696,10 +1668,6 @@
 	ld [hJoyReleased], a
 	ret
 
-<<<<<<< HEAD
-	
-=======
->>>>>>> 2bb64d11
 ; if done simulating button presses
 .doneSimulating
 	xor a
@@ -1716,10 +1684,6 @@
 	res 7, [hl]
 	ret
 
-<<<<<<< HEAD
-	
-=======
->>>>>>> 2bb64d11
 GetSimulatedInput:: ; 0cb3 (0:0cb3)
 	ld hl, wSimulatedJoypadStatesIndex
 	dec [hl]
@@ -1835,10 +1799,6 @@
 	ld de, RedSprite ; $4180
 	jr LoadPlayerSpriteGraphicsCommon
 
-<<<<<<< HEAD
-	
-=======
->>>>>>> 2bb64d11
 LoadSurfingPlayerSpriteGraphics2:: ; 0d69 (0:0d69)
 	ld a, [wd473]
 	and a
@@ -1856,10 +1816,6 @@
 	ld de, SurfingPikachuSprite ; 3f:6def
 	jr LoadPlayerSpriteGraphicsCommon
 
-<<<<<<< HEAD
-	
-=======
->>>>>>> 2bb64d11
 LoadSurfingPlayerSpriteGraphics:: ; 0d83 (0:0d83)
 	ld b, BANK(RedSprite) ; not sure, but probably same bank (5)
 	ld de, SeelSprite
@@ -2051,10 +2007,6 @@
 	jr nz, .signcopyloop
 	ret
 
-<<<<<<< HEAD
-	
-=======
->>>>>>> 2bb64d11
 ; function to load map data
 LoadMapData:: ; 1241 (0:1241)
 	ld a, [H_LOADEDROMBANK]
@@ -2302,10 +2254,6 @@
 	jr nz, .loop
 	ret
 
-<<<<<<< HEAD
-	
-=======
->>>>>>> 2bb64d11
 DisableRegularSprites:: ; 1060 (0:1060)
 ; initialize all C100-C1FF sprite entries to disabled (other than player's and pikachu)
 	ld hl, wSpriteStateData1 + 1 * $10 + 2
@@ -2318,10 +2266,6 @@
 	jr nz, .loop
 	ret
 
-<<<<<<< HEAD
-	
-=======
->>>>>>> 2bb64d11
 LoadSprite:: ; 106f (0:106f)
 	push hl
 	ld b, $0
@@ -2352,10 +2296,6 @@
 	pop hl
 	ret
 
-<<<<<<< HEAD
-	
-=======
->>>>>>> 2bb64d11
 .trainerSprite
 	ld a, [hli]
 	ld [$ff8d], a ; save trainer class
@@ -2371,10 +2311,6 @@
 	pop hl
 	ret
 
-<<<<<<< HEAD
-	
-=======
->>>>>>> 2bb64d11
 .itemBallSprite
 	ld a, [hli]
 	ld [$ff8d], a ; save item number
