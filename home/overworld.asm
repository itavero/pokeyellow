--- conflicted
+++ resolved
@@ -1,13 +1,4 @@
-<<<<<<< HEAD
 EnterMap:: ; 01d7 (0:01d7)
-=======
-HandleMidJump::
-; Handle the player jumping down
-; a ledge in the overworld.
-	jpba _HandleMidJump
-
-EnterMap::
->>>>>>> 1a987d1e
 ; Load a new map.
 	ld a, $ff
 	ld [wJoyIgnore], a
@@ -122,25 +113,8 @@
 	ld a,[wEnteringCableClub]
 	and a
 	jr z,.checkForOpponent
-<<<<<<< HEAD
 	xor a
 	ld [wcc47],a
-=======
-	dec a
-	ld a,0
-	ld [wEnteringCableClub],a
-	jr z,.changeMap
-; XXX can this code be reached?
-	predef LoadSAV
-	ld a,[W_CURMAP]
-	ld [wDestinationMap],a
-	call SpecialWarpIn
-	ld a,[W_CURMAP]
-	call SwitchToMapRomBank ; switch to the ROM bank of the current map
-	ld hl,W_CURMAPTILESET
-	set 7,[hl]
-.changeMap
->>>>>>> 1a987d1e
 	jp EnterMap
 ;	predef LoadSAV
 ;	ld a,[W_CURMAP]
@@ -159,29 +133,18 @@
 	call UpdateSprites ; 231c
 	ld hl,wFlags_0xcd60
 	res 2,[hl]
-<<<<<<< HEAD
 	xor a
 	ld [wd435], a
 	ld a, $1
-	ld [wcc4b],a
-	ld a,[wd528] ; the direction that was pressed last time
-=======
-	call UpdateSprites
-	ld a,1
 	ld [wCheckFor180DegreeTurn],a
 	ld a,[wPlayerMovingDirection] ; the direction that was pressed last time
->>>>>>> 1a987d1e
 	and a
 	jr z, .overworldloop
 ; if a direction was pressed last time
 	ld [wPlayerLastStopDirection],a ; save the last direction
 	xor a
-<<<<<<< HEAD
-	ld [wd528],a ; zero the direction
+	ld [wPlayerMovingDirection],a ; zero the direction
 .overworldloop
-=======
-	ld [wPlayerMovingDirection],a ; zero the direction
->>>>>>> 1a987d1e
 	jp OverworldLoop
 .checkIfDownButtonIsPressed
 	ld a,[hJoyHeld] ; current joypad state
@@ -208,14 +171,9 @@
 .checkIfRightButtonIsPressed
 	bit 4,a ; right button
 	jr z,.noDirectionButtonsPressed
-<<<<<<< HEAD
-	ld a,$01
+	ld a,$1
 	ld [wSpriteStateData1 + 5],a
 	ld a,$1
-=======
-	ld a,1 ; PLAYER_DIR_RIGHT
-	ld [wSpriteStateData1 + 5],a ; delta X
->>>>>>> 1a987d1e
 .handleDirectionButtonPress
 	ld [wPlayerDirection],a ; new direction
 	ld a,[wd730]
@@ -229,58 +187,15 @@
 	ld a,[wPlayerLastStopDirection] ; old direction
 	cp b
 	jr z,.noDirectionChange
-<<<<<<< HEAD
 	ld a,$8
 	ld [wd435],a
 ; unlike in red/blue, yellow does not have the 180 degrees odd code
 	ld hl,wFlags_0xcd60
 	set 2,[hl]
 	xor a
-	ld [wcc4b],a
+	ld [wCheckFor180DegreeTurn],a
 	ld a,[wd52a]
 	ld [wd528],a
-=======
-; Check whether the player did a 180-degree turn.
-; It appears that this code was supposed to show the player rotate by having
-; the player's sprite face an intermediate direction before facing the opposite
-; direction (instead of doing an instantaneous about-face), but the intermediate
-; direction is only set for a short period of time. It is unlikely for it to
-; ever be visible because DelayFrame is called at the start of OverworldLoop and
-; normally not enough cycles would be executed between then and the time the
-; direction is set for V-blank to occur while the direction is still set.
-	swap a ; put old direction in upper half
-	or b ; put new direction in lower half
-	cp a,(PLAYER_DIR_DOWN << 4) | PLAYER_DIR_UP ; change dir from down to up
-	jr nz,.notDownToUp
-	ld a,PLAYER_DIR_LEFT
-	ld [wPlayerMovingDirection],a
-	jr .holdIntermediateDirectionLoop
-.notDownToUp
-	cp a,(PLAYER_DIR_UP << 4) | PLAYER_DIR_DOWN ; change dir from up to down
-	jr nz,.notUpToDown
-	ld a,PLAYER_DIR_RIGHT
-	ld [wPlayerMovingDirection],a
-	jr .holdIntermediateDirectionLoop
-.notUpToDown
-	cp a,(PLAYER_DIR_RIGHT << 4) | PLAYER_DIR_LEFT ; change dir from right to left
-	jr nz,.notRightToLeft
-	ld a,PLAYER_DIR_DOWN
-	ld [wPlayerMovingDirection],a
-	jr .holdIntermediateDirectionLoop
-.notRightToLeft
-	cp a,(PLAYER_DIR_LEFT << 4) | PLAYER_DIR_RIGHT ; change dir from left to right
-	jr nz,.holdIntermediateDirectionLoop
-	ld a,PLAYER_DIR_UP
-	ld [wPlayerMovingDirection],a
-.holdIntermediateDirectionLoop
-	ld hl,wFlags_0xcd60
-	set 2,[hl]
-	ld hl,wCheckFor180DegreeTurn
-	dec [hl]
-	jr nz,.holdIntermediateDirectionLoop
-	ld a,[wPlayerDirection]
-	ld [wPlayerMovingDirection],a
->>>>>>> 1a987d1e
 	call NewBattle
 	jp c,.battleOccurred
 	jp OverworldLoop
@@ -315,17 +230,8 @@
 	callab Func_fcc08
 	jr .moveAhead2
 .moveAhead
-<<<<<<< HEAD
 	call IsSpinning
 	call UpdateSprites ; move sprites
-=======
-	ld a,[wd736]
-	bit 7,a
-	jr z,.noSpinning
-	callba LoadSpinnerArrowTiles ; spin while moving
-.noSpinning
-	call UpdateSprites
->>>>>>> 1a987d1e
 .moveAhead2
 	ld hl,wFlags_0xcd60
 	res 2,[hl]
@@ -337,28 +243,9 @@
 	and a
 	jp nz,CheckMapConnections ; it seems like this check will never succeed (the other place where CheckMapConnections is run works)
 ; walking animation finished
-<<<<<<< HEAD
 	call StepCountCheck
 	ld a,[wd790]
 	bit 7,a ; in the safari zone?
-=======
-	ld a,[wd730]
-	bit 7,a
-	jr nz,.doneStepCounting ; if button presses are being simulated, don't count steps
-; step counting
-	ld hl,wStepCounter
-	dec [hl]
-	ld a,[wd72c]
-	bit 0,a
-	jr z,.doneStepCounting
-	ld hl,wNumberOfNoRandomBattleStepsLeft
-	dec [hl]
-	jr nz,.doneStepCounting
-	ld hl,wd72c
-	res 0,[hl] ; indicate that the player has stepped thrice since the last battle
-.doneStepCounting
-	CheckEvent EVENT_IN_SAFARI_ZONE
->>>>>>> 1a987d1e
 	jr z,.notSafariZone
 	callba SafariZoneCheckSteps
 	ld a,[wSafariZoneGameOver]
@@ -390,7 +277,8 @@
 	ld a,[W_CURMAP]
 	cp a,CINNABAR_GYM
 	jr nz,.notCinnabarGym
-	SetEvent EVENT_2A7
+	ld hl,wd79b
+	set 7,[hl]
 .notCinnabarGym
 	ld hl,wd72e
 	set 5,[hl]
@@ -441,13 +329,7 @@
 	ld a,[wd72e]
 	bit 4,a
 	jr nz,.noBattle
-<<<<<<< HEAD
-	ld b, BANK(InitBattle)
-	ld hl, InitBattle ; 3d:5ff2
-	jp Bankswitch
-=======
-	jpba InitBattle
->>>>>>> 1a987d1e
+	jpba InitBattle ; 3d:5ff2
 .noBattle
 	and a
 	ret
@@ -754,7 +636,6 @@
 	ld [wCurrentTileBlockMapViewPointer],a ; pointer to upper left corner of current tile block map section
 	ld a,h
 	ld [wCurrentTileBlockMapViewPointer + 1],a
-<<<<<<< HEAD
 .loadNewMap ; 06ce (0:06ce)
 ; load the connected map that was entered
 	ld hl,wd430
@@ -762,16 +643,9 @@
 	ld a,$2
 	ld [wd431],a
 	call LoadMapHeader ; 0dab (0:0dab)
-	call Func_2176 ; music
-	ld b,$09
-	call GoPAL_SET
-=======
-.loadNewMap ; load the connected map that was entered
-	call LoadMapHeader
-	call PlayDefaultMusicFadeOutCurrent
-	ld b, SET_PAL_OVERWORLD
+	call PlayDefaultMusicFadeOutCurrent ; music
+	ld b,SET_PAL_OVERWORLD
 	call RunPaletteCommand
->>>>>>> 1a987d1e
 ; Since the sprite set shouldn't change, this will just update VRAM slots at
 ; $C2XE without loading any tile patterns.
 	call InitMapSprites
@@ -790,17 +664,10 @@
 	aCoord 8, 8 ; upper left tile of the 4x4 square the player's sprite is standing on
 	cp UNDERGROUND ; door tile in tileset 0
 	jr nz,.didNotGoThroughDoor
-<<<<<<< HEAD
-	ld a, $ad ; (SFX_02_57 - SFX_Headers_02) / 3
+	ld a, $ad ; SFX_GO_INSIDE
 	jr .playSound
 .didNotGoThroughDoor
-	ld a, $b5 ; (SFX_02_5c - SFX_Headers_02) / 3
-=======
-	ld a,SFX_GO_INSIDE
-	jr .playSound
-.didNotGoThroughDoor
-	ld a,SFX_GO_OUTSIDE
->>>>>>> 1a987d1e
+	ld a, $b5 ; SFX_GO_OUTSIDE
 .playSound
 	call PlaySound
 	ld a,[wMapPalOffset]
@@ -871,23 +738,12 @@
 	switchbank SpecialWarpIn ; also Bank(SpecialEnterMap)
 	callab ResetStatusAndHalveMoneyOnBlackout ; 3c:4274
 	call SpecialWarpIn
-<<<<<<< HEAD
-	call Func_2176
+	call PlayDefaultMusicFadeOutCurrent
 	jp SpecialEnterMap
 
 StopMusic:: ; 0788 (0:0788)
 	ld [wMusicHeaderPointer], a
 	call StopAllMusic
-=======
-	call PlayDefaultMusicFadeOutCurrent
-	jp SpecialEnterMap
-
-StopMusic::
-	ld [wAudioFadeOutControl], a
-	ld a, $ff
-	ld [wNewSoundID], a
-	call PlaySound
->>>>>>> 1a987d1e
 .wait
 	ld a, [wAudioFadeOutControl]
 	and a
@@ -905,25 +761,9 @@
 	set 2, [hl] ; fly warp or dungeon warp
 	res 5, [hl] ; forced to ride bike
 	call LeaveMapAnim
-<<<<<<< HEAD
 	call Func_07c4
 	callbs SpecialWarpIn
 	jp SpecialEnterMap
-
-LeaveMapAnim:: ; 07bc (0:07bc)
-	ld b, BANK(_LeaveMapAnim)
-	ld hl, _LeaveMapAnim
-	jp Bankswitch
-=======
-	ld a, Bank(SpecialWarpIn)
-	ld [H_LOADEDROMBANK], a
-	ld [MBC1RomBank], a
-	call SpecialWarpIn
-	jp SpecialEnterMap
-
-LeaveMapAnim::
-	jpba _LeaveMapAnim
->>>>>>> 1a987d1e
 
 Func_07c4:: ; 07c4 (0:07c4)	
 	ld a, [wWalkBikeSurfState]
@@ -1020,11 +860,6 @@
 LoadTileBlockMap:: ; 083c (0:083c)
 ; fill C6E8-CBFB with the background tile
 	ld hl,wOverworldMap
-<<<<<<< HEAD
-=======
-	ld a,[wMapBackgroundTile]
-	ld d,a
->>>>>>> 1a987d1e
 	ld bc,$0514
 	ld a,[wd3ad] ; background tile number
 	call FillMemory
@@ -1144,13 +979,8 @@
 .done
 	ret
 
-<<<<<<< HEAD
 LoadNorthSouthConnectionsTileMap:: ; 0919 (0:0919)
-	ld c,$03
-=======
-LoadNorthSouthConnectionsTileMap:: ; 0ade (0:0ade)
 	ld c,MAP_BORDER
->>>>>>> 1a987d1e
 .loop
 	push de
 	push hl
@@ -1220,43 +1050,8 @@
 	jr z,.extendRangeOverCounter
 ; if there are signs
 	predef GetTileAndCoordsInFrontOfPlayer ; get the coordinates in front of the player in de
-<<<<<<< HEAD
 	call SignLoop
 	ret c
-=======
-	ld hl,wSignCoords
-	ld a,[wNumSigns]
-	ld b,a
-	ld c,0
-.signLoop
-	inc c
-	ld a,[hli] ; sign Y
-	cp d
-	jr z,.yCoordMatched
-	inc hl
-	jr .retry
-.yCoordMatched
-	ld a,[hli] ; sign X
-	cp e
-	jr nz,.retry
-.xCoordMatched
-; found sign
-	push hl
-	push bc
-	ld hl,wSignTextIDs
-	ld b,0
-	dec c
-	add hl,bc
-	ld a,[hl]
-	ld [hSpriteIndexOrTextID],a ; store sign text ID
-	pop bc
-	pop hl
-	ret
-.retry
-	dec b
-	jr nz,.signLoop
-; check if the player is front of a counter in a pokemon center, pokemart, etc. and if so, extend the range at which he can talk to the NPC
->>>>>>> 1a987d1e
 .extendRangeOverCounter
 ; check if the player is front of a counter in a pokemon center, pokemart, etc. and if so, extend the range at which he can talk to the NPC
 	predef GetTileAndCoordsInFrontOfPlayer ; get the tile in front of the player in c
@@ -1273,13 +1068,8 @@
 ; sets carry flag if a sprite is in front of the player, resets if not
 IsSpriteInFrontOfPlayer:: ; 0983 (0:0983)
 	ld d,$10 ; talking range in pixels (normal range)
-<<<<<<< HEAD
 IsSpriteInFrontOfPlayer2:: ; 0985 (0:0985)
-	ld bc,$3c40 ; Y and X position of player sprite
-=======
-IsSpriteInFrontOfPlayer2:: ; 0b6d (0:0b6d)
-	lb bc, $3c, $40 ; Y and X position of player sprite
->>>>>>> 1a987d1e
+	lb bc,$3c, $40 ; Y and X position of player sprite
 	ld a,[wSpriteStateData1 + 9] ; direction the player is facing
 .checkIfPlayerFacingUp
 	cp SPRITE_FACING_UP
@@ -1315,15 +1105,7 @@
 	ld c,a
 	ld a,PLAYER_DIR_LEFT
 .doneCheckingDirection
-<<<<<<< HEAD
-	ld [wd52a],a
-=======
 	ld [wPlayerDirection],a
-	ld a,[W_NUMSPRITES] ; number of sprites
-	and a
-	ret z
-; if there are sprites
->>>>>>> 1a987d1e
 	ld hl,wSpriteStateData1 + $10
 ; yellow does not have the "if sprites are existant" check
 	ld e,$01
@@ -1455,17 +1237,10 @@
 	call CheckTilePassable
 	jr nc,.noCollision
 .collision
-<<<<<<< HEAD
-	ld a,[wc02a]
-	cp $b4 ; (SFX_02_5b - SFX_Headers_02) / 3 ; check if collision sound is already playing
+	ld a,[wChannelSoundIDs + CH4]
+	cp $b4 ; SFX_COLLISION ; check if collision sound is already playing
 	jr z,.setCarry
-	ld a, $b4 ; (SFX_02_5b - SFX_Headers_02) / 3
-=======
-	ld a,[wChannelSoundIDs + CH4]
-	cp a,SFX_COLLISION ; check if collision sound is already playing
-	jr z,.setCarry
-	ld a,SFX_COLLISION
->>>>>>> 1a987d1e
+	ld a, $b4 ; SFX_COLLISION
 	call PlaySound ; play collision sound (if it's not already playing)
 .setCarry
 	scf
@@ -1582,12 +1357,7 @@
 	ld a,[H_LOADEDROMBANK]
 	push af
 	ld a,[W_TILESETBANK] ; tile data ROM bank
-<<<<<<< HEAD
 	call BankswitchCommon ; switch to ROM bank that contains tile data
-=======
-	ld [H_LOADEDROMBANK],a
-	ld [MBC1RomBank],a ; switch to ROM bank that contains tile data
->>>>>>> 1a987d1e
 	ld a,[wCurrentTileBlockMapViewPointer] ; address of upper left corner of current map view
 	ld e,a
 	ld a,[wCurrentTileBlockMapViewPointer + 1]
@@ -1668,12 +1438,7 @@
 	dec b
 	jr nz,.rowLoop2
 	pop af
-<<<<<<< HEAD
 	call BankswitchCommon ; restore previous ROM bank
-=======
-	ld [H_LOADEDROMBANK],a
-	ld [MBC1RomBank],a ; restore previous ROM bank
->>>>>>> 1a987d1e
 	ret
 
 AdvancePlayerSprite:: ; 0b7f (0:0b7f)
@@ -1693,227 +1458,18 @@
 
 ScheduleNorthRowRedraw:: ; 0b95 (0:0b95)
 	hlCoord 0, 0
-	call CopyToScreenEdgeTiles
-	ld a,[wMapViewVRAMPointer]
-<<<<<<< HEAD
-	ld [H_SCREENEDGEREDRAWADDR],a
-=======
-	add a,$40
-	ld [wMapViewVRAMPointer],a
-	jr nc,.adjustXCoordWithinBlock
-	ld a,[wMapViewVRAMPointer + 1]
-	inc a
-	and a,$03
-	or a,$98
-	ld [wMapViewVRAMPointer + 1],a
-	jr .adjustXCoordWithinBlock
-.checkIfMovingNorth
-	cp a,$ff
-	jr nz,.adjustXCoordWithinBlock
-; moving north
-	ld a,[wMapViewVRAMPointer]
-	sub a,$40
-	ld [wMapViewVRAMPointer],a
-	jr nc,.adjustXCoordWithinBlock
-	ld a,[wMapViewVRAMPointer + 1]
-	dec a
-	and a,$03
-	or a,$98
-	ld [wMapViewVRAMPointer + 1],a
-.adjustXCoordWithinBlock
-	ld a,c
-	and a
-	jr z,.pointlessJump ; mistake?
-.pointlessJump
-	ld hl,W_XBLOCKCOORD
-	ld a,[hl]
-	add c
-	ld [hl],a
-	cp a,$02
-	jr nz,.checkForMoveToWestBlock
-; moved into the tile block to the east
-	xor a
-	ld [hl],a
-	ld hl,wXOffsetSinceLastSpecialWarp
-	inc [hl]
-	ld de,wCurrentTileBlockMapViewPointer
-	call MoveTileBlockMapPointerEast
-	jr .updateMapView
-.checkForMoveToWestBlock
-	cp a,$ff
-	jr nz,.adjustYCoordWithinBlock
-; moved into the tile block to the west
-	ld a,$01
-	ld [hl],a
-	ld hl,wXOffsetSinceLastSpecialWarp
-	dec [hl]
-	ld de,wCurrentTileBlockMapViewPointer
-	call MoveTileBlockMapPointerWest
-	jr .updateMapView
-.adjustYCoordWithinBlock
-	ld hl,W_YBLOCKCOORD
-	ld a,[hl]
-	add b
-	ld [hl],a
-	cp a,$02
-	jr nz,.checkForMoveToNorthBlock
-; moved into the tile block to the south
-	xor a
-	ld [hl],a
-	ld hl,wYOffsetSinceLastSpecialWarp
-	inc [hl]
-	ld de,wCurrentTileBlockMapViewPointer
-	ld a,[W_CURMAPWIDTH]
-	call MoveTileBlockMapPointerSouth
-	jr .updateMapView
-.checkForMoveToNorthBlock
-	cp a,$ff
-	jr nz,.updateMapView
-; moved into the tile block to the north
-	ld a,$01
-	ld [hl],a
-	ld hl,wYOffsetSinceLastSpecialWarp
-	dec [hl]
-	ld de,wCurrentTileBlockMapViewPointer
-	ld a,[W_CURMAPWIDTH]
-	call MoveTileBlockMapPointerNorth
-.updateMapView
-	call LoadCurrentMapView
-	ld a,[wSpriteStateData1 + 3] ; delta Y
-	cp a,$01
-	jr nz,.checkIfMovingNorth2
-; if moving south
-	call ScheduleSouthRowRedraw
-	jr .scrollBackgroundAndSprites
-.checkIfMovingNorth2
-	cp a,$ff
-	jr nz,.checkIfMovingEast2
-; if moving north
-	call ScheduleNorthRowRedraw
-	jr .scrollBackgroundAndSprites
-.checkIfMovingEast2
-	ld a,[wSpriteStateData1 + 5] ; delta X
-	cp a,$01
-	jr nz,.checkIfMovingWest2
-; if moving east
-	call ScheduleEastColumnRedraw
-	jr .scrollBackgroundAndSprites
-.checkIfMovingWest2
-	cp a,$ff
-	jr nz,.scrollBackgroundAndSprites
-; if moving west
-	call ScheduleWestColumnRedraw
-.scrollBackgroundAndSprites
-	ld a,[wSpriteStateData1 + 3] ; delta Y
-	ld b,a
-	ld a,[wSpriteStateData1 + 5] ; delta X
-	ld c,a
-	sla b
-	sla c
-	ld a,[hSCY]
-	add b
-	ld [hSCY],a ; update background scroll Y
-	ld a,[hSCX]
-	add c
-	ld [hSCX],a ; update background scroll X
-; shift all the sprites in the direction opposite of the player's motion
-; so that the player appears to move relative to them
-	ld hl,wSpriteStateData1 + $14
-	ld a,[W_NUMSPRITES] ; number of sprites
-	and a ; are there any sprites?
-	jr z,.done
-	ld e,a
-.spriteShiftLoop
-	ld a,[hl]
-	sub b
-	ld [hli],a
-	inc l
-	ld a,[hl]
-	sub c
-	ld [hl],a
-	ld a,$0e
-	add l
-	ld l,a
-	dec e
-	jr nz,.spriteShiftLoop
-.done
-	ret
-
-; the following four functions are used to move the pointer to the upper left
-; corner of the tile block map in the direction of motion
-
-MoveTileBlockMapPointerEast:: ; 0e65 (0:0e65)
-	ld a,[de]
-	add a,$01
-	ld [de],a
-	ret nc
-	inc de
-	ld a,[de]
-	inc a
-	ld [de],a
-	ret
-
-MoveTileBlockMapPointerWest:: ; 0e6f (0:0e6f)
-	ld a,[de]
-	sub a,$01
-	ld [de],a
-	ret nc
-	inc de
-	ld a,[de]
-	dec a
-	ld [de],a
-	ret
-
-MoveTileBlockMapPointerSouth:: ; 0e79 (0:0e79)
-	add a,MAP_BORDER * 2
-	ld b,a
-	ld a,[de]
-	add b
-	ld [de],a
-	ret nc
-	inc de
-	ld a,[de]
-	inc a
-	ld [de],a
-	ret
-
-MoveTileBlockMapPointerNorth:: ; 0e85 (0:0e85)
-	add a,MAP_BORDER * 2
-	ld b,a
-	ld a,[de]
-	sub b
-	ld [de],a
-	ret nc
-	inc de
-	ld a,[de]
-	dec a
-	ld [de],a
-	ret
-
-; the following 6 functions are used to tell the V-blank handler to redraw
-; the portion of the map that was newly exposed due to the player's movement
-
-ScheduleNorthRowRedraw:: ; 0e91 (0:0e91)
-	coord hl, 0, 0
 	call CopyToRedrawRowOrColumnSrcTiles
 	ld a,[wMapViewVRAMPointer]
-	ld [hRedrawRowOrColumnDest],a
->>>>>>> 1a987d1e
+	ld [H_SCREENEDGEREDRAWADDR],a
 	ld a,[wMapViewVRAMPointer + 1]
 	ld [hRedrawRowOrColumnDest + 1],a
 	ld a,REDRAW_ROW
 	ld [hRedrawRowOrColumnMode],a
 	ret
 
-<<<<<<< HEAD
-CopyToScreenEdgeTiles:: ; 0baa (0:0baa)
-	ld de,wScreenEdgeTiles
-	ld c,2 * 20
-=======
-CopyToRedrawRowOrColumnSrcTiles:: ; 0ea6 (0:0ea6)
+CopyToRedrawRowOrColumnSrcTiles:: ; 0baa (0:0baa)
 	ld de,wRedrawRowOrColumnSrcTiles
 	ld c,2 * SCREEN_WIDTH
->>>>>>> 1a987d1e
 .loop
 	ld a,[hli]
 	ld [de],a
@@ -1921,17 +1477,10 @@
 	dec c
 	jr nz,.loop
 	ret
-<<<<<<< HEAD
 	
 ScheduleSouthRowRedraw:: ; 0bb6 (0:0bb6)
-	hlCoord 0, 16
-	call CopyToScreenEdgeTiles
-=======
-
-ScheduleSouthRowRedraw:: ; 0eb2 (0:0eb2)
 	coord hl, 0, 16
 	call CopyToRedrawRowOrColumnSrcTiles
->>>>>>> 1a987d1e
 	ld a,[wMapViewVRAMPointer]
 	ld l,a
 	ld a,[wMapViewVRAMPointer + 1]
@@ -1948,13 +1497,8 @@
 	ld [hRedrawRowOrColumnMode],a
 	ret
 
-<<<<<<< HEAD
 ScheduleEastColumnRedraw:: ; 0bd6 (0:0bd7)
-	hlCoord 18, 0
-=======
-ScheduleEastColumnRedraw:: ; 0ed3 (0:0ed3)
 	coord hl, 18, 0
->>>>>>> 1a987d1e
 	call ScheduleColumnRedrawHelper
 	ld a,[wMapViewVRAMPointer]
 	ld c,a
@@ -1971,15 +1515,9 @@
 	ld [hRedrawRowOrColumnMode],a
 	ret
 
-<<<<<<< HEAD
 ScheduleColumnRedrawHelper:: ; 0bf6 (0:0bf6)
-	ld de,wScreenEdgeTiles
-	ld c,$12
-=======
-ScheduleColumnRedrawHelper:: ; 0ef2 (0:0ef2)
 	ld de,wRedrawRowOrColumnSrcTiles
 	ld c,SCREEN_HEIGHT
->>>>>>> 1a987d1e
 .loop
 	ld a,[hli]
 	ld [de],a
@@ -1997,13 +1535,8 @@
 	jr nz,.loop
 	ret
 
-<<<<<<< HEAD
 ScheduleWestColumnRedraw:: ; 0c0c (0:0c0c)
-	hlCoord 0, 0
-=======
-ScheduleWestColumnRedraw:: ; 0f08 (0:0f08)
 	coord hl, 0, 0
->>>>>>> 1a987d1e
 	call ScheduleColumnRedrawHelper
 	ld a,[wMapViewVRAMPointer]
 	ld [hRedrawRowOrColumnDest],a
@@ -2164,17 +1697,10 @@
 	call IsTilePassable
 	jr nc,.stopSurfing
 .collision
-<<<<<<< HEAD
-	ld a,[wc02a]
-	cp $b4 ; (SFX_02_5b - SFX_Headers_02) / 3 ; check if collision sound is already playing
+	ld a,[wChannelSoundIDs + CH4]
+	cp $b4 ; SFX_COLLISION
 	jr z,.setCarry
-	ld a, $b4 ; (SFX_02_5b - SFX_Headers_02) / 3
-=======
-	ld a,[wChannelSoundIDs + CH4]
-	cp a,SFX_COLLISION ; check if collision sound is already playing
-	jr z,.setCarry
-	ld a,SFX_COLLISION
->>>>>>> 1a987d1e
+	ld a, $b4 ; SFX_COLLISION
 	call PlaySound ; play collision sound (if it's not already playing)
 .setCarry
 	scf
@@ -2226,19 +1752,12 @@
 .return
 	ret
 
-<<<<<<< HEAD
 LoadWalkingPlayerSpriteGraphics:: ; 0d5e (0:0d5e)
 ; new sprite copy stuff
 	xor a
 	ld [wd473],a
 	ld b,BANK(RedSprite)
 	ld de,RedSprite ; $4180
-=======
-LoadWalkingPlayerSpriteGraphics:: ; 104d (0:104d)
-	ld de,RedSprite
-	ld hl,vNPCSprites
->>>>>>> 1a987d1e
-	jr LoadPlayerSpriteGraphicsCommon
 	
 LoadSurfingPlayerSpriteGraphics2:: ; 0d69 (0:0d69)
 	ld a,[wd473]
@@ -2269,12 +1788,8 @@
 	ld hl,vNPCSprites
 	push de
 	push hl
-<<<<<<< HEAD
 	push bc
 	ld c, $c
-=======
-	lb bc, BANK(RedSprite), $0c
->>>>>>> 1a987d1e
 	call CopyVideoData
 	pop bc
 	pop hl
@@ -2286,11 +1801,7 @@
 	inc d
 .noCarry
 	set 3,h
-<<<<<<< HEAD
 	ld c,$c
-=======
-	lb bc, BANK(RedSprite), $0c
->>>>>>> 1a987d1e
 	jp CopyVideoData
 
 ; function to load data from the map header
@@ -2384,162 +1895,12 @@
 	ld [wNumSigns],a
 	and a ; are there any signs?
 	jr z,.loadSpriteData ; if not, skip this
-<<<<<<< HEAD
 	call CopySignData ; 0eb3 (0:0eb3)
 .loadSpriteData
 	ld a,[wd72e]
 	bit 5,a ; did a battle happen immediately before this?
 	jr nz,.finishUp ; if so, skip this because battles don't destroy this data
 	call InitSprites
-=======
-	ld c,a
-	ld de,wSignTextIDs
-	ld a,d
-	ld [hSignCoordPointer],a
-	ld a,e
-	ld [hSignCoordPointer + 1],a
-	ld de,wSignCoords
-.signLoop
-	ld a,[hli]
-	ld [de],a
-	inc de
-	ld a,[hli]
-	ld [de],a
-	inc de
-	push de
-	ld a,[hSignCoordPointer]
-	ld d,a
-	ld a,[hSignCoordPointer + 1]
-	ld e,a
-	ld a,[hli]
-	ld [de],a
-	inc de
-	ld a,d
-	ld [hSignCoordPointer],a
-	ld a,e
-	ld [hSignCoordPointer + 1],a
-	pop de
-	dec c
-	jr nz,.signLoop
-.loadSpriteData
-	ld a,[wd72e]
-	bit 5,a ; did a battle happen immediately before this?
-	jp nz,.finishUp ; if so, skip this because battles don't destroy this data
-	ld a,[hli]
-	ld [W_NUMSPRITES],a ; save the number of sprites
-	push hl
-; zero C110-C1FF and C210-C2FF
-	ld hl,wSpriteStateData1 + $10
-	ld de,wSpriteStateData2 + $10
-	xor a
-	ld b,$f0
-.zeroSpriteDataLoop
-	ld [hli],a
-	ld [de],a
-	inc e
-	dec b
-	jr nz,.zeroSpriteDataLoop
-; initialize all C100-C1FF sprite entries to disabled (other than player's)
-	ld hl,wSpriteStateData1 + $12
-	ld de,$0010
-	ld c,$0f
-.disableSpriteEntriesLoop
-	ld [hl],$ff
-	add hl,de
-	dec c
-	jr nz,.disableSpriteEntriesLoop
-	pop hl
-	ld de,wSpriteStateData1 + $10
-	ld a,[W_NUMSPRITES] ; number of sprites
-	and a ; are there any sprites?
-	jp z,.finishUp ; if there are no sprites, skip the rest
-	ld b,a
-	ld c,$00
-.loadSpriteLoop
-	ld a,[hli]
-	ld [de],a ; store picture ID at C1X0
-	inc d
-	ld a,$04
-	add e
-	ld e,a
-	ld a,[hli]
-	ld [de],a ; store Y position at C2X4
-	inc e
-	ld a,[hli]
-	ld [de],a ; store X position at C2X5
-	inc e
-	ld a,[hli]
-	ld [de],a ; store movement byte 1 at C2X6
-	ld a,[hli]
-	ld [hLoadSpriteTemp1],a ; save movement byte 2
-	ld a,[hli]
-	ld [hLoadSpriteTemp2],a ; save text ID and flags byte
-	push bc
-	push hl
-	ld b,$00
-	ld hl,W_MAPSPRITEDATA
-	add hl,bc
-	ld a,[hLoadSpriteTemp1]
-	ld [hli],a ; store movement byte 2 in byte 0 of sprite entry
-	ld a,[hLoadSpriteTemp2]
-	ld [hl],a ; this appears pointless, since the value is overwritten immediately after
-	ld a,[hLoadSpriteTemp2]
-	ld [hLoadSpriteTemp1],a
-	and a,$3f
-	ld [hl],a ; store text ID in byte 1 of sprite entry
-	pop hl
-	ld a,[hLoadSpriteTemp1]
-	bit 6,a
-	jr nz,.trainerSprite
-	bit 7,a
-	jr nz,.itemBallSprite
-	jr .regularSprite
-.trainerSprite
-	ld a,[hli]
-	ld [hLoadSpriteTemp1],a ; save trainer class
-	ld a,[hli]
-	ld [hLoadSpriteTemp2],a ; save trainer number (within class)
-	push hl
-	ld hl,W_MAPSPRITEEXTRADATA
-	add hl,bc
-	ld a,[hLoadSpriteTemp1]
-	ld [hli],a ; store trainer class in byte 0 of the entry
-	ld a,[hLoadSpriteTemp2]
-	ld [hl],a ; store trainer number in byte 1 of the entry
-	pop hl
-	jr .nextSprite
-.itemBallSprite
-	ld a,[hli]
-	ld [hLoadSpriteTemp1],a ; save item number
-	push hl
-	ld hl,W_MAPSPRITEEXTRADATA
-	add hl,bc
-	ld a,[hLoadSpriteTemp1]
-	ld [hli],a ; store item number in byte 0 of the entry
-	xor a
-	ld [hl],a ; zero byte 1, since it is not used
-	pop hl
-	jr .nextSprite
-.regularSprite
-	push hl
-	ld hl,W_MAPSPRITEEXTRADATA
-	add hl,bc
-; zero both bytes, since regular sprites don't use this extra space
-	xor a
-	ld [hli],a
-	ld [hl],a
-	pop hl
-.nextSprite
-	pop bc
-	dec d
-	ld a,$0a
-	add e
-	ld e,a
-	inc c
-	inc c
-	dec b
-	jp nz,.loadSpriteLoop
->>>>>>> 1a987d1e
 .finishUp
 	predef LoadTilesetHeader
 	ld a,[wd72e]
@@ -2560,15 +1921,8 @@
 	ld b,$00
 	ld a,[H_LOADEDROMBANK]
 	push af
-<<<<<<< HEAD
 	switchbank MapSongBanks
 	ld hl, MapSongBanks ; 3f:4000
-=======
-	ld a, BANK(MapSongBanks)
-	ld [H_LOADEDROMBANK],a
-	ld [MBC1RomBank],a
-	ld hl, MapSongBanks
->>>>>>> 1a987d1e
 	add hl,bc
 	add hl,bc
 	ld a,[hli]
@@ -2576,12 +1930,7 @@
 	ld a,[hl]
 	ld [wMapMusicROMBank],a ; music 2
 	pop af
-<<<<<<< HEAD
 	call BankswitchCommon
-=======
-	ld [H_LOADEDROMBANK],a
-	ld [MBC1RomBank],a
->>>>>>> 1a987d1e
 	ret
 
 ; function to copy map connection data from ROM to WRAM
@@ -2690,22 +2039,13 @@
 	ld [hSCY],a
 	ld [hSCX],a
 	ld [wWalkCounter],a
-<<<<<<< HEAD
-	ld [wd119],a
-=======
 	ld [wUnusedD119],a
-	ld [wWalkBikeSurfStateCopy],a
->>>>>>> 1a987d1e
 	ld [W_SPRITESETID],a
 	ld [wWalkBikeSurfStateCopy],a
 	ret
 
 CopyMapViewToVRAM:: ; 0f70 (0:0f70)
 ; copy current map view to VRAM
-<<<<<<< HEAD
-=======
-	coord hl, 0, 0
->>>>>>> 1a987d1e
 	ld de,vBGMap0
 CopyMapViewToVRAM2: ; 0f73 (0:0f73)
 	ld hl,wTileMap
@@ -2726,27 +2066,6 @@
 .noCarry
 	dec b
 	jr nz,.vramCopyLoop
-<<<<<<< HEAD
-=======
-	ld a,$01
-	ld [wUpdateSpritesEnabled],a
-	call EnableLCD
-	ld b, SET_PAL_OVERWORLD
-	call RunPaletteCommand
-	call LoadPlayerSpriteGraphics
-	ld a,[wd732]
-	and a,1 << 4 | 1 << 3 ; fly warp or dungeon warp
-	jr nz,.restoreRomBank
-	ld a,[W_FLAGS_D733]
-	bit 1,a
-	jr nz,.restoreRomBank
-	call UpdateMusic6Times
-	call PlayDefaultMusicFadeOutCurrent
-.restoreRomBank
-	pop af
-	ld [H_LOADEDROMBANK],a
-	ld [MBC1RomBank],a
->>>>>>> 1a987d1e
 	ret
 
 ; function to switch to the ROM bank that a map is stored in
@@ -2764,12 +2083,7 @@
 	ld [$ffe8],a ; save map ROM bank
 	call BankswitchBack
 	ld a,[$ffe8]
-<<<<<<< HEAD
 	call BankswitchCommon
-=======
-	ld [H_LOADEDROMBANK],a
-	ld [MBC1RomBank],a ; switch to map ROM bank
->>>>>>> 1a987d1e
 	pop bc
 	pop hl
 	ret
