Func_1510:: ; 1510 (0:1510)
	push hl
	ld hl, wPikachuOverworldStateFlags
	set 7, [hl]
	ld hl, wPikachuSpriteImageIdx ; pikachu data?
	ld [hl], $ff
	pop hl
	ret

Func_151d:: ; 151d (0:151d)
	push hl
	ld hl, wPikachuOverworldStateFlags
	res 7, [hl]
	pop hl
	ret

Func_1525:: ; 1525 (0:1525)
	push hl
	ld hl, wPikachuOverworldStateFlags
	res 3, [hl]
	pop hl
	ret

Func_152d:: ; 152d (0:152d)
	push hl
	ld hl, wPikachuOverworldStateFlags
	set 3, [hl]
	ld hl, wPikachuSpriteImageIdx ; pikachu data?
	ld [hl], $ff
	pop hl
	ret

DisablePikachuFollowingPlayer:: ; 153a (0:153a)
	push hl
	ld hl, wPikachuOverworldStateFlags
	set 1, [hl]
	pop hl
	ret

EnablePikachuFollowingPlayer:: ; 1542 (0:1542)
	push hl
	ld hl, wPikachuOverworldStateFlags
	res 1, [hl]
	pop hl
	ret

CheckPikachuFollowingPlayer:: ; 154a (0:154a)
	push hl
	ld hl, wPikachuOverworldStateFlags
	bit 1, [hl]
	pop hl
	ret
<<<<<<< HEAD
	
SpawnPikachu:: ; 1552 (0:1552)
=======

Func_1552:: ; 1552 (0:1552)
>>>>>>> 2bb64d11
	ld a, [hl]
	dec a
	swap a
	ld [hTilePlayerStandingOn], a
	homecall SpawnPikachu_ ; 3f:46d5
	ret

Pikachu_IsInArray:: ; 1568 (0:1568)
	ld b, $0
	ld c, a
.loop
	inc b
	ld a, [hli]
	cp $ff
	jr z, .not_in_array
	cp c
	jr nz, .loop
	dec b
	dec hl
	scf
	ret

.not_in_array
	dec b
	dec hl
	and a
	ret
<<<<<<< HEAD
	
GetPikachuMovementScriptByte:: ; 157c (0:157c)
=======

Func_157c:: ; 157c (0:157c)
>>>>>>> 2bb64d11
	push hl
	push bc
	ld a, [H_LOADEDROMBANK]
	push af
	ld a, [wPikachuMovementScriptBank]
	call BankswitchCommon
	ld hl, wPikachuMovementScriptAddress
	ld c, [hl]
	inc hl
	ld b, [hl]
	ld a, [bc]
	inc bc
	ld [hl], b
	dec hl
	ld [hl], c
	ld c, a
	pop af
	call BankswitchCommon
	ld a, c
	pop bc
	pop hl
	ret

ApplyPikachuMovementData:: ; 159b (0:159b)
	ld a, [H_LOADEDROMBANK]
	ld b, a
	push af
	callbs ApplyPikachuMovementData_
	pop af
	call BankswitchCommon
	ret<|MERGE_RESOLUTION|>--- conflicted
+++ resolved
@@ -50,13 +50,8 @@
 	bit 1, [hl]
 	pop hl
 	ret
-<<<<<<< HEAD
-	
+
 SpawnPikachu:: ; 1552 (0:1552)
-=======
-
-Func_1552:: ; 1552 (0:1552)
->>>>>>> 2bb64d11
 	ld a, [hl]
 	dec a
 	swap a
@@ -84,13 +79,8 @@
 	dec hl
 	and a
 	ret
-<<<<<<< HEAD
-	
+
 GetPikachuMovementScriptByte:: ; 157c (0:157c)
-=======
-
-Func_157c:: ; 157c (0:157c)
->>>>>>> 2bb64d11
 	push hl
 	push bc
 	ld a, [H_LOADEDROMBANK]
