--- conflicted
+++ resolved
@@ -69,13 +69,9 @@
 	ld [rSTAT], a
 	ld [hSCX], a
 	ld [hSCY], a
-<<<<<<< HEAD
-	ld [$ff0f], a
+	ld [rIF], a
 	ld [wc0f3], a
 	ld [wc0f4], a
-=======
-	ld [rIF], a
->>>>>>> 1a987d1e
 	ld a, 1 << VBLANK + 1 << TIMER + 1 << SERIAL
 	ld [rIE], a
 
@@ -103,15 +99,9 @@
 
 	predef LoadSGB
 
-<<<<<<< HEAD
 	ld a, $1f ; BANK(SFX_1f_67)
-	ld [wc0ef], a
-	ld [wc0f0], a
-=======
-	ld a, BANK(SFX_Shooting_Star)
 	ld [wAudioROMBank], a
 	ld [wAudioSavedROMBank], a
->>>>>>> 1a987d1e
 	ld a, $9c
 	ld [H_AUTOBGTRANSFERDEST + 1], a
 	xor a
@@ -142,15 +132,7 @@
 	ld [wAudioROMBank], a
 	ld [wAudioSavedROMBank], a
 	xor a
-<<<<<<< HEAD
-	ld [wMusicHeaderPointer], a
-	ld [wc0ee], a
-	ld [wcfca], a
-	jp StopAllMusic
-=======
 	ld [wAudioFadeOutControl], a
 	ld [wNewSoundID], a
 	ld [wLastMusicSoundID], a
-	dec a
-	jp PlaySound
->>>>>>> 1a987d1e
+	jp StopAllMusic