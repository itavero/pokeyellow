; this function seems to be used only once
; it store the address of a row and column of the VRAM background map in hl
; INPUT: h - row, l - column, b - high byte of background tile map address in VRAM
GetRowColAddressBgMap:: ; 1cdd (0:1cdd)
	xor a
	srl h
	rr a
	srl h
	rr a
	srl h
	rr a
	or l
	ld l,a
	ld a,b
	or h
	ld h,a
	ret

; clears a VRAM background map with blank space tiles
; INPUT: h - high byte of background tile map address in VRAM
ClearBgMap:: ; 1cf0 (0:1cf0)
	ld a," "
	jr .next
	ld a,l
.next
	ld de,$400 ; size of VRAM background map
	ld l,e
.loop
	ld [hli],a
	dec e
	jr nz,.loop
	dec d
	jr nz,.loop
	ret

<<<<<<< HEAD
; When the player takes a step, a row or column of 2x2 tile blocks at the edge
; of the screen toward which they moved is exposed and has to be redrawn.
; This function does the redrawing.
RedrawExposedScreenEdge:: ; 1ada (0:1ada)
	ld a,[H_SCREENEDGEREDRAW]
=======
RedrawRowOrColumn:: ; 1d01 (0:1d01)
; This function redraws a BG row of height 2 or a BG column of width 2.
; One of its main uses is redrawing the row or column that will be exposed upon
; scrolling the BG when the player takes a step. Redrawing only the exposed
; row or column is more efficient than redrawing the entire screen.
; However, this function is also called repeatedly to redraw the whole screen
; when necessary. It is also used in trade animation and elevator code.
	ld a,[hRedrawRowOrColumnMode]
>>>>>>> 1a987d1e
	and a
	ret z
	ld b,a
	xor a
	ld [hRedrawRowOrColumnMode],a
	dec b
	jr nz,.redrawRow
.redrawColumn
	ld hl,wRedrawRowOrColumnSrcTiles
	ld a,[hRedrawRowOrColumnDest]
	ld e,a
	ld a,[hRedrawRowOrColumnDest + 1]
	ld d,a
	ld c,SCREEN_HEIGHT
.loop1
	ld a,[hli]
	ld [de],a
	inc de
	ld a,[hli]
	ld [de],a
	ld a,BG_MAP_WIDTH - 1
	add e
	ld e,a
	jr nc,.noCarry
	inc d
.noCarry
; the following 4 lines wrap us from bottom to top if necessary
	ld a,d
	and a,$03
	or a,$98
	ld d,a
	dec c
	jr nz,.loop1
	xor a
	ld [hRedrawRowOrColumnMode],a
	ret
.redrawRow
	ld hl,wRedrawRowOrColumnSrcTiles
	ld a,[hRedrawRowOrColumnDest]
	ld e,a
	ld a,[hRedrawRowOrColumnDest + 1]
	ld d,a
	push de
	call .DrawHalf ; draw upper half
	pop de
	ld a,BG_MAP_WIDTH ; width of VRAM background map
	add e
	ld e,a
	; fall through and draw lower half

.DrawHalf
	ld c,SCREEN_WIDTH / 2
.loop2
	ld a,[hli]
	ld [de],a
	inc de
	ld a,[hli]
	ld [de],a
	ld a,e
	inc a
; the following 6 lines wrap us from the right edge to the left edge if necessary
	and a,$1f
	ld b,a
	ld a,e
	and a,$e0
	or b
	ld e,a
	dec c
	jr nz,.loop2
	ret

; This function automatically transfers tile number data from the tile map at
; wTileMap to VRAM during V-blank. Note that it only transfers one third of the
; background per V-blank. It cycles through which third it draws.
; This transfer is turned off when walking around the map, but is turned
; on when talking to sprites, battling, using menus, etc. This is because
; the above function, RedrawRowOrColumn, is used when walking to
; improve efficiency.
AutoBgMapTransfer:: ; 1b30 (0:1b30)
	ld a,[H_AUTOBGTRANSFERENABLED]
	and a
	ret z
	ld [H_SPTEMP],sp ; save stack pinter
	ld a,[H_AUTOBGTRANSFERPORTION]
	and a
	jr z,.transferTopThird
	dec a
	jr z,.transferMiddleThird
.transferBottomThird
	coord hl, 0, 12
	ld sp,hl
	ld a,[H_AUTOBGTRANSFERDEST + 1]
	ld h,a
	ld a,[H_AUTOBGTRANSFERDEST]
	ld l,a
	ld de,(12 * 32)
	add hl,de
	xor a ; TRANSFERTOP
	jr .doTransfer
.transferTopThird
	coord hl, 0, 0
	ld sp,hl
	ld a,[H_AUTOBGTRANSFERDEST + 1]
	ld h,a
	ld a,[H_AUTOBGTRANSFERDEST]
	ld l,a
	ld a,TRANSFERMIDDLE
	jr .doTransfer
.transferMiddleThird
	coord hl, 0, 6
	ld sp,hl
	ld a,[H_AUTOBGTRANSFERDEST + 1]
	ld h,a
	ld a,[H_AUTOBGTRANSFERDEST]
	ld l,a
	ld de,(6 * 32)
	add hl,de
	ld a,TRANSFERBOTTOM
.doTransfer
	ld [H_AUTOBGTRANSFERPORTION],a ; store next portion
	ld b,6

TransferBgRows:: ; 1d9e (0:1d9e)
; unrolled loop and using pop for speed

	rept 20 / 2 - 1
	pop de
	ld [hl], e
	inc l
	ld [hl], d
	inc l
	endr

	pop de
	ld [hl], e
	inc l
	ld [hl], d

	ld a, 32 - (20 - 1)
	add l
	ld l, a
	jr nc, .ok
	inc h
.ok
	dec b
	jr nz, TransferBgRows

	ld a, [H_SPTEMP]
	ld l, a
	ld a, [H_SPTEMP + 1]
	ld h, a
	ld sp, hl
	ret

; Copies [H_VBCOPYBGNUMROWS] rows from H_VBCOPYBGSRC to H_VBCOPYBGDEST.
; If H_VBCOPYBGSRC is XX00, the transfer is disabled.
VBlankCopyBgMap:: ; 1bb5 (0:1bb5)
	ld a,[H_VBCOPYBGSRC] ; doubles as enabling byte
	and a
	ret z
	ld [H_SPTEMP],sp ; save stack pointer
	ld a,[H_VBCOPYBGSRC]
	ld l,a
	ld a,[H_VBCOPYBGSRC + 1]
	ld h,a
	ld sp,hl
	ld a,[H_VBCOPYBGDEST]
	ld l,a
	ld a,[H_VBCOPYBGDEST + 1]
	ld h,a
	ld a,[H_VBCOPYBGNUMROWS]
	ld b,a
	xor a
	ld [H_VBCOPYBGSRC],a ; disable transfer so it doesn't continue next V-blank
	jr TransferBgRows


VBlankCopyDouble:: ; 1bd1 (0:1bd1)
; Copy [H_VBCOPYDOUBLESIZE] 1bpp tiles
; from H_VBCOPYDOUBLESRC to H_VBCOPYDOUBLEDEST.

; While we're here, convert to 2bpp.
; The process is straightforward:
; copy each byte twice.

	ld a, [H_VBCOPYDOUBLESIZE]
	and a
	ret z

	ld [H_SPTEMP],sp ; save stack pointer

	ld a, [H_VBCOPYDOUBLESRC]
	ld l, a
	ld a, [H_VBCOPYDOUBLESRC + 1]
	ld h, a
	ld sp, hl

	ld a, [H_VBCOPYDOUBLEDEST]
	ld l, a
	ld a, [H_VBCOPYDOUBLEDEST + 1]
	ld h, a

	ld a, [H_VBCOPYDOUBLESIZE]
	ld b, a
	xor a ; transferred
	ld [H_VBCOPYDOUBLESIZE], a

.loop
	rept 3
	pop de
	ld [hl], e
	inc l
	ld [hl], e
	inc l
	ld [hl], d
	inc l
	ld [hl], d
	inc l
	endr

	pop de
	ld [hl], e
	inc l
	ld [hl], e
	inc l
	ld [hl], d
	inc l
	ld [hl], d
	inc hl
	dec b
	jr nz, .loop

	ld [H_VBCOPYDOUBLESRC],sp
	ld sp,hl ; load destination into sp to save time with ld [$xxxx],sp
	ld [H_VBCOPYDOUBLEDEST], sp

	ld a, [H_SPTEMP]
	ld l, a
	ld a, [H_SPTEMP + 1]
	ld h, a
	ld sp, hl

	ret


<<<<<<< HEAD
VBlankCopy:: ; 1c21 (0:1c21)
; Copy [H_VBCOPYSIZE] 2bpp tiles
=======
VBlankCopy::
; Copy [H_VBCOPYSIZE] 2bpp tiles (or 16 * [H_VBCOPYSIZE] tile map entries)
>>>>>>> 1a987d1e
; from H_VBCOPYSRC to H_VBCOPYDEST.

; Source and destination addresses are updated,
; so transfer can continue in subsequent calls.

	ld a, [H_VBCOPYSIZE]
	and a
	ret z

	ld [H_SPTEMP],sp

	ld a, [H_VBCOPYSRC]
	ld l, a
	ld a, [H_VBCOPYSRC + 1]
	ld h, a
	ld sp, hl

	ld a, [H_VBCOPYDEST]
	ld l, a
	ld a, [H_VBCOPYDEST + 1]
	ld h, a

	ld a, [H_VBCOPYSIZE]
	ld b, a
	xor a ; transferred
	ld [H_VBCOPYSIZE], a

.loop
	rept 7
	pop de
	ld [hl], e
	inc l
	ld [hl], d
	inc l
	endr

	pop de
	ld [hl], e
	inc l
	ld [hl], d
	inc hl
	dec b
	jr nz, .loop

	ld [H_VBCOPYSRC],sp
	ld sp,hl
	ld [H_VBCOPYDEST],sp
	
	ld a, [H_SPTEMP]
	ld l, a
	ld a, [H_SPTEMP + 1]
	ld h, a
	ld sp, hl

	ret


UpdateMovingBgTiles:: ; 1c75 (0:1c75)
; Animate water and flower
; tiles in the overworld.

	ld a, [hTilesetType]
	and a
	ret z ; no animations if indoors (or if a menu set this to 0)

<<<<<<< HEAD
	ld a,[rLY]
	cp $90 ; check if not in vblank period??? (maybe if vblank is too long)
	ret c
	
	ld a, [$ffd8]
=======
	ld a, [hMovingBGTilesCounter1]
>>>>>>> 1a987d1e
	inc a
	ld [hMovingBGTilesCounter1], a
	cp 20
	ret c
	cp 21
	jr z, .flower

; water

	ld hl, vTileset + $14 * $10
	ld c, $10

	ld a, [wMovingBGTilesCounter2]
	inc a
	and 7
	ld [wMovingBGTilesCounter2], a

	and 4
	jr nz, .left
.right
	ld a, [hl]
	rrca
	ld [hli], a
	dec c
	jr nz, .right
	jr .done
.left
	ld a, [hl]
	rlca
	ld [hli], a
	dec c
	jr nz, .left
.done
	ld a, [hTilesetType]
	rrca
	ret nc
; if in a cave, no flower animations
	xor a
	ld [hMovingBGTilesCounter1], a
	ret

.flower
	xor a
	ld [hMovingBGTilesCounter1], a

	ld a, [wMovingBGTilesCounter2]
	and 3
	cp 2
	ld hl, FlowerTile1
	jr c, .copy
	ld hl, FlowerTile2
	jr z, .copy
	ld hl, FlowerTile3
.copy
	ld de, vTileset + $3 * $10
	ld c, $10
.loop
	ld a, [hli]
	ld [de], a
	inc de
	dec c
	jr nz, .loop
	ret

FlowerTile1: INCBIN "gfx/tilesets/flower/flower1.2bpp"
FlowerTile2: INCBIN "gfx/tilesets/flower/flower2.2bpp"
FlowerTile3: INCBIN "gfx/tilesets/flower/flower3.2bpp"<|MERGE_RESOLUTION|>--- conflicted
+++ resolved
@@ -33,22 +33,14 @@
 	jr nz,.loop
 	ret
 
-<<<<<<< HEAD
-; When the player takes a step, a row or column of 2x2 tile blocks at the edge
-; of the screen toward which they moved is exposed and has to be redrawn.
-; This function does the redrawing.
-RedrawExposedScreenEdge:: ; 1ada (0:1ada)
-	ld a,[H_SCREENEDGEREDRAW]
-=======
-RedrawRowOrColumn:: ; 1d01 (0:1d01)
 ; This function redraws a BG row of height 2 or a BG column of width 2.
 ; One of its main uses is redrawing the row or column that will be exposed upon
 ; scrolling the BG when the player takes a step. Redrawing only the exposed
 ; row or column is more efficient than redrawing the entire screen.
 ; However, this function is also called repeatedly to redraw the whole screen
 ; when necessary. It is also used in trade animation and elevator code.
+RedrawRowOrColumn:: ; 1ada (0:1ada)
 	ld a,[hRedrawRowOrColumnMode]
->>>>>>> 1a987d1e
 	and a
 	ret z
 	ld b,a
@@ -294,13 +286,8 @@
 	ret
 
 
-<<<<<<< HEAD
 VBlankCopy:: ; 1c21 (0:1c21)
-; Copy [H_VBCOPYSIZE] 2bpp tiles
-=======
-VBlankCopy::
 ; Copy [H_VBCOPYSIZE] 2bpp tiles (or 16 * [H_VBCOPYSIZE] tile map entries)
->>>>>>> 1a987d1e
 ; from H_VBCOPYSRC to H_VBCOPYDEST.
 
 ; Source and destination addresses are updated,
@@ -366,15 +353,11 @@
 	and a
 	ret z ; no animations if indoors (or if a menu set this to 0)
 
-<<<<<<< HEAD
 	ld a,[rLY]
 	cp $90 ; check if not in vblank period??? (maybe if vblank is too long)
 	ret c
 	
-	ld a, [$ffd8]
-=======
 	ld a, [hMovingBGTilesCounter1]
->>>>>>> 1a987d1e
 	inc a
 	ld [hMovingBGTilesCounter1], a
 	cp 20
