--- conflicted
+++ resolved
@@ -123,15 +123,7 @@
 	ldh a, [hAutoBGTransferEnabled]
 	and a
 	ret z
-<<<<<<< HEAD
 	ld [hSPTemp], sp ; save stack pointer
-=======
-	ld hl, sp + 0
-	ld a, h
-	ldh [hSPTemp], a
-	ld a, l
-	ldh [hSPTemp + 1], a ; save stack pointer
->>>>>>> 30acb46b
 	ldh a, [hAutoBGTransferPortion]
 	and a
 	jr z, .transferTopThird
