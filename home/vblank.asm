--- conflicted
+++ resolved
@@ -56,8 +56,7 @@
 	dec a
 	ld [H_FRAMECOUNTER], a
 
-<<<<<<< HEAD
-	call Func_27c2
+	call FadeOutAudio
 	
 	ld a, $8
 	call BankswitchCommon
@@ -68,36 +67,6 @@
 	call Music2_UpdateMusic
 	
 	call SerialFunction ; add this
-=======
-.skipDec
-	call FadeOutAudio
-
-	ld a, [wAudioROMBank] ; music ROM bank
-	ld [H_LOADEDROMBANK], a
-	ld [MBC1RomBank], a
-
-	cp BANK(Audio1_UpdateMusic)
-	jr nz, .checkForAudio2
-.audio1
-	call Audio1_UpdateMusic
-	jr .afterMusic
-.checkForAudio2
-	cp BANK(Audio2_UpdateMusic)
-	jr nz, .audio3
-.audio2
-	call Music_DoLowHealthAlarm
-	call Audio2_UpdateMusic
-	jr .afterMusic
-.audio3
-	call Audio3_UpdateMusic
-.afterMusic
-
-	callba TrackPlayTime ; keep track of time played
-
-	ld a, [hDisableJoypadPolling]
-	and a
-	call z, ReadJoypad
->>>>>>> 1a987d1e
 
 	ld a, [wVBlankSavedROMBank]
 	ld [H_LOADEDROMBANK], a
