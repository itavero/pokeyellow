--- conflicted
+++ resolved
@@ -440,16 +440,6 @@
 	ld [hl], e ; write front sprite pointer
 	inc hl
 	ld [hl], d
-<<<<<<< HEAD
-=======
-	jr .done
-.mew
-	ld hl, MewBaseStats
-	ld de, wMonHeader
-	ld bc, BASE_DATA_SIZE
-	ld a, BANK(MewBaseStats)
-	call FarCopyData
->>>>>>> 95ec2cf0
 .done
 	ld a, [wd0b5]
 	ld [wMonHIndex], a
