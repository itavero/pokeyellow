--- conflicted
+++ resolved
@@ -256,13 +256,8 @@
 Char58:: ; prompt
 	ld a,[wLinkState]
 	cp LINK_STATE_BATTLING
-<<<<<<< HEAD
-	jp z,Next1AA2
-	ld a,"▼"
-=======
 	jp z, .ok
-	ld a, $EE
->>>>>>> fc474c8e
+	ld a, "▼"
 	Coorda 18, 16
 .ok
 	call ProtectedDelay3
@@ -280,11 +275,7 @@
 
 Char51:: ; para
 	push de
-<<<<<<< HEAD
-	ld a,"▼"
-=======
-	ld a, $EE
->>>>>>> fc474c8e
+	ld a, "▼"
 	Coorda 18, 16
 	call ProtectedDelay3
 	call ManualTextScroll
@@ -326,34 +317,21 @@
 	;fall through
 Char4C::
 	push de
-<<<<<<< HEAD
-	call ScrollTextUp
-	call ScrollTextUp
-=======
 	call ScrollTextUpOneLine
 	call ScrollTextUpOneLine
->>>>>>> fc474c8e
 	coord hl, 1, 16
 	pop de
 	jp PlaceNextChar_inc
 
-<<<<<<< HEAD
 ; move both rows of text in the normal text box up one row
 ; always called twice in a row
 ; first time, copy the two rows of text to the "in between" rows that are usually emtpy
 ; second time, copy the bottom row of text into the top row of text
-ScrollTextUp::
+ScrollTextUpOneLine::
 	coord hl, 0, 14 ; top row of text
 	coord de, 0, 13 ; empty line above text
 	ld b, SCREEN_WIDTH * 3
 .copyText
-=======
-ScrollTextUpOneLine::
-	coord hl, 0, 14
-	coord de, 0, 13
-	ld b,60
-.next
->>>>>>> fc474c8e
 	ld a,[hli]
 	ld [de],a
 	inc de
@@ -540,13 +518,8 @@
 TextCommand07::
 	ld a, " "
 	Coorda 18, 16 ; place blank space in lower right corner of dialogue text box
-<<<<<<< HEAD
-	call ScrollTextUp
-	call ScrollTextUp
-=======
 	call ScrollTextUpOneLine
 	call ScrollTextUpOneLine
->>>>>>> fc474c8e
 	pop hl
 	coord bc, 1, 16 ; address of second line of dialogue text box
 	jp NextTextCommand
@@ -646,29 +619,16 @@
 
 ; format: text command ID, sound ID or cry ID
 TextCommandSounds::
-<<<<<<< HEAD
-	db $0B,SFX_GET_ITEM_1 ; actually plays SFX_LEVEL_UP when the battle music engine is loaded
-	db $12,SFX_CAUGHT_MON
-	db $0E,SFX_POKEDEX_RATING ; unused?
-	db $0F,SFX_GET_ITEM_1 ; unused?
-	db $10,SFX_GET_ITEM_2
-	db $11,SFX_GET_KEY_ITEM
-	db $13,SFX_DEX_PAGE_ADDED
-	db $14,NIDORINA ; used in OakSpeech
-	db $15,PIDGEOT  ; used in SaffronCityText12
-	db $16,DEWGONG  ; unused?
-=======
-	db $0B, SFX_GET_ITEM_1
+	db $0B, SFX_GET_ITEM_1 ; actually plays SFX_LEVEL_UP when the battle music engine is loaded
 	db $12, SFX_CAUGHT_MON
-	db $0E, SFX_POKEDEX_RATING
-	db $0F, SFX_GET_ITEM_1
+	db $0E, SFX_POKEDEX_RATING ; unused?
+	db $0F, SFX_GET_ITEM_1 ; unused?
 	db $10, SFX_GET_ITEM_2
 	db $11, SFX_GET_KEY_ITEM
 	db $13, SFX_DEX_PAGE_ADDED
 	db $14, NIDORINA ; used in OakSpeech
 	db $15, PIDGEOT  ; used in SaffronCityText12
 	db $16, DEWGONG  ; unused?
->>>>>>> fc474c8e
 
 ; draw ellipses
 ; 0CAA
