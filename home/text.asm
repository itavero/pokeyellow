TextBoxBorder::
; Draw a c×b text box at hl.

	; top row
	push hl
	ld a, "┌"
	ld [hli], a
	inc a ; "─"
	call .PlaceChars
	inc a ; "┐"
	ld [hl], a
	pop hl

	ld de, SCREEN_WIDTH
	add hl, de

	; middle rows
.next
	push hl
	ld a, "│"
	ld [hli], a
	ld a, " "
	call .PlaceChars
	ld [hl], "│"
	pop hl

	ld de, SCREEN_WIDTH
	add hl, de
	dec b
	jr nz, .next

	; bottom row
	ld a, "└"
	ld [hli], a
	ld a, "─"
	call .PlaceChars
	ld [hl], "┘"
	ret

.PlaceChars::
; Place char a c times.
	ld d, c
.loop
	ld [hli], a
	dec d
	jr nz, .loop
	ret

PlaceString::
	push hl

PlaceNextChar::
	ld a, [de]
	cp "@"
	jr nz, .NotTerminator
	ld b, h
	ld c, l
	pop hl
	ret

.NotTerminator
	cp "<NEXT>"
	jr nz, .NotNext
	ld bc, 2 * SCREEN_WIDTH
	ldh a, [hUILayoutFlags]
	bit 2, a
	jr z, .ok
	ld bc, SCREEN_WIDTH
.ok
	pop hl
	add hl, bc
	push hl
	jp NextChar

.NotNext
	cp "<LINE>"
	jr nz, .NotLine
	pop hl
	hlcoord 1, 16
	push hl
	jp NextChar

.NotLine

; Check against a dictionary
	dict "<NULL>",    NullChar
	dict "<SCROLL>",  _ContTextNoPause
	dict "<_CONT>",   _ContText
	dict "<PARA>",    Paragraph
	dict "<PAGE>",    PageChar
	dict "<PLAYER>",  PrintPlayerName
	dict "<RIVAL>",   PrintRivalName
	dict "#",         PlacePOKe
	dict "<PC>",      PCChar
	dict "<ROCKET>",  RocketChar
	dict "<TM>",      TMChar
	dict "<TRAINER>", TrainerChar
	dict "<CONT>",    ContText
	dict "<……>",      SixDotsChar
	dict "<DONE>",    DoneText
	dict "<PROMPT>",  PromptText
	dict "<PKMN>",    PlacePKMN
	dict "<DEXEND>",  PlaceDexEnd
	dict "<TARGET>",  PlaceMoveTargetsName
	dict "<USER>",    PlaceMoveUsersName

	ld [hli], a
	call PrintLetterDelay

NextChar::
	inc de
	jp PlaceNextChar

NullChar:: ; unused
	ld b, h
	ld c, l
	pop hl
	; A "<NULL>" character in a printed string
	; displays an error message with the current value
	; of hSpriteIndexOrTextID in decimal format.
	; This is a debugging leftover.
	ld de, TextIDErrorText
	dec de
	ret

TextIDErrorText:: ; "[hSpriteIndexOrTextID] ERROR."
	text_far _TextIDErrorText
	text_end

MACRO print_name
	push de
	ld de, \1
	jr PlaceCommandCharacter
ENDM

PrintPlayerName:: print_name wPlayerName
PrintRivalName::  print_name wRivalName

TrainerChar:: print_name TrainerCharText
TMChar::      print_name TMCharText
PCChar::      print_name PCCharText
RocketChar::  print_name RocketCharText
PlacePOKe::   print_name PlacePOKeText
SixDotsChar:: print_name SixDotsCharText
PlacePKMN::   print_name PlacePKMNText

PlaceMoveTargetsName::
	ldh a, [hWhoseTurn]
	xor 1
	jr PlaceMoveUsersName.place

PlaceMoveUsersName::
	ldh a, [hWhoseTurn]

.place:
	push de
	and a
	jr nz, .enemy

	ld de, wBattleMonNick
	jr PlaceCommandCharacter

.enemy
	ld de, EnemyText
	call PlaceString
	ld h, b
	ld l, c
	ld de, wEnemyMonNick
	; fallthrough

PlaceCommandCharacter::
	call PlaceString
	ld h, b
	ld l, c
	pop de
	inc de
	jp PlaceNextChar

TMCharText::      db "TM@"
TrainerCharText:: db "TRAINER@"
PCCharText::      db "PC@"
RocketCharText::  db "ROCKET@"
PlacePOKeText::   db "POKé@"
SixDotsCharText:: db "……@"
EnemyText::       db "Enemy @"
PlacePKMNText::   db "<PK><MN>@"

ContText::
	push de
	ld b, h
	ld c, l
	ld hl, ContCharText
	call TextCommandProcessor
	ld h, b
	ld l, c
	pop de
	inc de
	jp PlaceNextChar

ContCharText::
	text_far _ContCharText
	text_end

PlaceDexEnd::
	ld [hl], "."
	pop hl
	ret

PromptText::
	ld a, [wLinkState]
	cp LINK_STATE_BATTLING
	jp z, .ok
	ld a, "▼"
	ldcoord_a 18, 16
.ok
	call ProtectedDelay3
	call ManualTextScroll
	ld a, " "
	ldcoord_a 18, 16

DoneText::
	pop hl
	ld de, .stop
	dec de
	ret

.stop:
	text_end

Paragraph::
	push de
	ld a, "▼"
	ldcoord_a 18, 16
	call ProtectedDelay3
	call ManualTextScroll
	hlcoord 1, 13
	lb bc, 4, 18
	call ClearScreenArea
	ld c, 20
	call DelayFrames
	pop de
	hlcoord 1, 14
	jp NextChar

PageChar::
	ldh a, [hUILayoutFlags]
	bit 3, a
	jr z, .pageChar
	ld a, "<NEXT>"
	jp PlaceNextChar.NotTerminator

.pageChar
	push de
	ld a, "▼"
	ldcoord_a 18, 16
	call ProtectedDelay3
	call ManualTextScroll
	hlcoord 1, 10
	lb bc, 7, 18
	call ClearScreenArea
	ld c, 20
	call DelayFrames
	pop de
	pop hl
	hlcoord 1, 11
	push hl
	jp NextChar

_ContText::
	ld a, "▼"
	ldcoord_a 18, 16
	call ProtectedDelay3
	push de
	call ManualTextScroll
	pop de
	ld a, " "
	ldcoord_a 18, 16
_ContTextNoPause::
	push de
	call ScrollTextUpOneLine
	call ScrollTextUpOneLine
	hlcoord 1, 16
	pop de
	jp NextChar

; move both rows of text in the normal text box up one row
; always called twice in a row
; first time, copy the two rows of text to the "in between" rows that are usually emtpy
; second time, copy the bottom row of text into the top row of text
ScrollTextUpOneLine::
	hlcoord 0, 14 ; top row of text
	decoord 0, 13 ; empty line above text
	ld b, SCREEN_WIDTH * 3
.copyText
	ld a, [hli]
	ld [de], a
	inc de
	dec b
	jr nz, .copyText
	hlcoord 1, 16
	ld a, " "
	ld b, SCREEN_WIDTH - 2
.clearText
	ld [hli], a
	dec b
	jr nz, .clearText

	ld b, 5
.WaitFrame
	call DelayFrame
	dec b
	jr nz, .WaitFrame

	ret

ProtectedDelay3::
	push bc
	call Delay3
	pop bc
	ret

TextCommandProcessor::
	ld a, [wLetterPrintingDelayFlags]
	push af
	set 1, a
	ld e, a
	ldh a, [hClearLetterPrintingDelayFlags]
	xor e
	ld [wLetterPrintingDelayFlags], a
	ld a, c
	ld [wTextDest], a
	ld a, b
	ld [wTextDest + 1], a

NextTextCommand::
	ld a, [hli]
	cp TX_END
	jr nz, .TextCommand
	pop af
	ld [wLetterPrintingDelayFlags], a
	ret

.TextCommand:
	push hl
	cp TX_FAR
	jp z, TextCommand_FAR
	cp TX_SOUND_POKEDEX_RATING
	jp nc, TextCommand_SOUND
	ld hl, TextCommandJumpTable
	push bc
	add a
	ld b, 0
	ld c, a
	add hl, bc
	pop bc
	ld a, [hli]
	ld h, [hl]
	ld l, a
	jp hl

TextCommand_BOX::
; draw a box (height, width)
	pop hl
	ld a, [hli]
	ld e, a
	ld a, [hli]
	ld d, a
	ld a, [hli]
	ld b, a
	ld a, [hli]
	ld c, a
	push hl
	ld h, d
	ld l, e
	call TextBoxBorder
	pop hl
	jr NextTextCommand

TextCommand_START::
; write text until "@"
	pop hl
	ld d, h
	ld e, l
	ld h, b
	ld l, c
	call PlaceString
	ld h, d
	ld l, e
	inc hl
	jr NextTextCommand

TextCommand_RAM::
; write text from a ram address (little endian)
	pop hl
	ld a, [hli]
	ld e, a
	ld a, [hli]
	ld d, a
	push hl
	ld h, b
	ld l, c
	call PlaceString
	pop hl
	jr NextTextCommand

TextCommand_BCD::
; write bcd from address, typically ram
	pop hl
	ld a, [hli]
	ld e, a
	ld a, [hli]
	ld d, a
	ld a, [hli]
	push hl
	ld h, b
	ld l, c
	ld c, a
	call PrintBCDNumber
	ld b, h
	ld c, l
	pop hl
	jr NextTextCommand

TextCommand_MOVE::
; move to a new tile
	pop hl
	ld a, [hli]
	ld [wTextDest], a
	ld c, a
	ld a, [hli]
	ld [wTextDest + 1], a
	ld b, a
	jp NextTextCommand

TextCommand_LOW::
; write text at (1,16)
	pop hl
	bccoord 1, 16 ; second line of dialogue text box
	jp NextTextCommand

TextCommand_PROMPT_BUTTON::
; wait for button press; show arrow
	ld a, [wLinkState]
	cp LINK_STATE_BATTLING
	jp z, TextCommand_WAIT_BUTTON
	ld a, "▼"
	ldcoord_a 18, 16 ; place down arrow in lower right corner of dialogue text box
	push bc
	call ManualTextScroll ; blink arrow and wait for A or B to be pressed
	pop bc
	ld a, " "
	ldcoord_a 18, 16 ; overwrite down arrow with blank space
	pop hl
	jp NextTextCommand

TextCommand_SCROLL::
; pushes text up two lines and sets the BC cursor to the border tile
; below the first character column of the text box.
	ld a, " "
	ldcoord_a 18, 16 ; place blank space in lower right corner of dialogue text box
	call ScrollTextUpOneLine
	call ScrollTextUpOneLine
	pop hl
	bccoord 1, 16 ; second line of dialogue text box
	jp NextTextCommand

TextCommand_START_ASM::
; run assembly code
	pop hl
	ld de, NextTextCommand
	push de
	jp hl

TextCommand_NUM::
; print a number
	pop hl
	ld a, [hli]
	ld e, a
	ld a, [hli]
	ld d, a
	ld a, [hli]
	push hl
	ld h, b
	ld l, c
	ld b, a
	and $0f
	ld c, a
	ld a, b
	and $f0
	swap a
	set BIT_LEFT_ALIGN, a
	ld b, a
	call PrintNumber
	ld b, h
	ld c, l
	pop hl
	jp NextTextCommand

TextCommand_PAUSE::
; wait for button press or 30 frames
	push bc
	call Joypad
	ldh a, [hJoyHeld]
	and A_BUTTON | B_BUTTON
	jr nz, .done
	ld c, 30 ; half a second
	call DelayFrames
.done
	pop bc
	pop hl
	jp NextTextCommand

TextCommand_SOUND::
; play a sound effect from TextCommandSounds
	pop hl
	push bc
	dec hl
	ld a, [hli]
	ld b, a ; b = text command number that got us here
	push hl
	ld hl, TextCommandSounds
.loop
	ld a, [hli]
	cp b
	jr z, .play
	inc hl
	jr .loop

.play
	cp TX_SOUND_CRY_PIKACHU
	jr z, .pokemonCry
	cp TX_SOUND_CRY_PIDGEOT
	jr z, .pokemonCry
	cp TX_SOUND_CRY_DEWGONG
	jr z, .pokemonCry
	ld a, [hl]
	call PlaySound
	call WaitForSoundToFinish
	pop hl
	pop bc
	jp NextTextCommand

.pokemonCry
	push de
	ld a, [hl]
	call PlayCry
	pop de
	pop hl
	pop bc
	jp NextTextCommand

TextCommandSounds::
	db TX_SOUND_GET_ITEM_1,           SFX_GET_ITEM_1 ; actually plays SFX_LEVEL_UP when the battle music engine is loaded
	db TX_SOUND_CAUGHT_MON,           SFX_CAUGHT_MON
	db TX_SOUND_POKEDEX_RATING,       SFX_POKEDEX_RATING ; unused
	db TX_SOUND_GET_ITEM_1_DUPLICATE, SFX_GET_ITEM_1 ; unused
	db TX_SOUND_GET_ITEM_2,           SFX_GET_ITEM_2
	db TX_SOUND_GET_KEY_ITEM,         SFX_GET_KEY_ITEM
	db TX_SOUND_DEX_PAGE_ADDED,       SFX_DEX_PAGE_ADDED
<<<<<<< HEAD
	db TX_SOUND_CRY_PIKACHU,          STARTER_PIKACHU ; used in OakSpeech
	db TX_SOUND_CRY_PIDGEOT,          PIDGEOT ; used in SaffronCityText12
	db TX_SOUND_CRY_DEWGONG,          DEWGONG ; unused
=======
	db TX_SOUND_CRY_NIDORINA,         NIDORINA ; used in OakSpeech
	db TX_SOUND_CRY_PIDGEOT,          PIDGEOT  ; used in SaffronCityPidgeotText
	db TX_SOUND_CRY_DEWGONG,          DEWGONG  ; unused
>>>>>>> 3bbd38aa

TextCommand_DOTS::
; wait for button press or 30 frames while printing "…"s
	pop hl
	ld a, [hli]
	ld d, a
	push hl
	ld h, b
	ld l, c

.loop
	ld a, "…"
	ld [hli], a
	push de
	call Joypad
	pop de
	ldh a, [hJoyHeld] ; joypad state
	and A_BUTTON | B_BUTTON
	jr nz, .next ; if so, skip the delay
	ld c, 10
	call DelayFrames
.next
	dec d
	jr nz, .loop

	ld b, h
	ld c, l
	pop hl
	jp NextTextCommand

TextCommand_WAIT_BUTTON::
; wait for button press; don't show arrow
	push bc
	call ManualTextScroll
	pop bc
	pop hl
	jp NextTextCommand

TextCommand_FAR::
; write text from a different bank (little endian)
	pop hl
	ldh a, [hLoadedROMBank]
	push af

	ld a, [hli]
	ld e, a
	ld a, [hli]
	ld d, a
	ld a, [hli]

	ldh [hLoadedROMBank], a
	ld [MBC1RomBank], a

	push hl
	ld l, e
	ld h, d
	call TextCommandProcessor
	pop hl

	pop af
	ldh [hLoadedROMBank], a
	ld [MBC1RomBank], a
	jp NextTextCommand

TextCommandJumpTable::
; entries correspond to TX_* constants (see macros/scripts/text.asm)
	dw TextCommand_START         ; TX_START
	dw TextCommand_RAM           ; TX_RAM
	dw TextCommand_BCD           ; TX_BCD
	dw TextCommand_MOVE          ; TX_MOVE
	dw TextCommand_BOX           ; TX_BOX
	dw TextCommand_LOW           ; TX_LOW
	dw TextCommand_PROMPT_BUTTON ; TX_PROMPT_BUTTON
IF DEF(_DEBUG)
	dw _ContTextNoPause          ; TX_SCROLL
ELSE
	dw TextCommand_SCROLL        ; TX_SCROLL
ENDC
	dw TextCommand_START_ASM     ; TX_START_ASM
	dw TextCommand_NUM           ; TX_NUM
	dw TextCommand_PAUSE         ; TX_PAUSE
	dw TextCommand_SOUND         ; TX_SOUND_GET_ITEM_1 (also handles other TX_SOUND_* commands)
	dw TextCommand_DOTS          ; TX_DOTS
	dw TextCommand_WAIT_BUTTON   ; TX_WAIT_BUTTON
	; greater TX_* constants are handled directly by NextTextCommand<|MERGE_RESOLUTION|>--- conflicted
+++ resolved
@@ -557,15 +557,9 @@
 	db TX_SOUND_GET_ITEM_2,           SFX_GET_ITEM_2
 	db TX_SOUND_GET_KEY_ITEM,         SFX_GET_KEY_ITEM
 	db TX_SOUND_DEX_PAGE_ADDED,       SFX_DEX_PAGE_ADDED
-<<<<<<< HEAD
 	db TX_SOUND_CRY_PIKACHU,          STARTER_PIKACHU ; used in OakSpeech
-	db TX_SOUND_CRY_PIDGEOT,          PIDGEOT ; used in SaffronCityText12
+	db TX_SOUND_CRY_PIDGEOT,          PIDGEOT ; used in SaffronCityPidgeotText
 	db TX_SOUND_CRY_DEWGONG,          DEWGONG ; unused
-=======
-	db TX_SOUND_CRY_NIDORINA,         NIDORINA ; used in OakSpeech
-	db TX_SOUND_CRY_PIDGEOT,          PIDGEOT  ; used in SaffronCityPidgeotText
-	db TX_SOUND_CRY_DEWGONG,          DEWGONG  ; unused
->>>>>>> 3bbd38aa
 
 TextCommand_DOTS::
 ; wait for button press or 30 frames while printing "…"s
