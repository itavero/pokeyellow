TextBoxBorder::
; Draw a cxb text box at hl.

	; top row
	push hl
	ld a, "┌"
	ld [hli], a
	inc a ; ─
	call NPlaceChar
	inc a ; ┐
	ld [hl], a
	pop hl

	ld de, 20
	add hl, de

	; middle rows
.next
	push hl
	ld a, "│"
	ld [hli], a
	ld a, " "
	call NPlaceChar
	ld [hl], "│"
	pop hl

	ld de, 20
	add hl, de
	dec b
	jr nz, .next

	; bottom row
	ld a, "└"
	ld [hli], a
	ld a, "─"
	call NPlaceChar
	ld [hl], "┘"
	ret

NPlaceChar::
; Place char a c times.
	ld d, c
.loop
	ld [hli], a
	dec d
	jr nz, .loop
	ret

PlaceString::
	push hl
PlaceNextChar::
	ld a, [de]

	cp "@"
	jr nz, Char4ETest
	ld b, h
	ld c, l
	pop hl
	ret

Char4ETest::
	cp $4E ; next
	jr nz, .char4FTest
	ld bc, 2 * SCREEN_WIDTH
	ld a, [hFlags_0xFFFA]
	bit 2, a
	jr z, .ok
	ld bc, SCREEN_WIDTH
.ok
	pop hl
	add hl, bc
	push hl
	jp PlaceNextChar_inc

.char4FTest
	cp $4F ; line
	jr nz, .next3
	pop hl
	coord hl, 1, 16
	push hl
	jp PlaceNextChar_inc

.next3 ; Check against a dictionary
dict: macro
if \1 == 0
	and a
else
	cp \1
endc
	jp z, \2
endm

	dict $00, Char00 ; error
	dict $4C, Char4C ; autocont
	dict $4B, Char4B ; cont_
	dict $51, Char51 ; para
	dict $49, Char49 ; page
	dict $52, Char52 ; player
	dict $53, Char53 ; rival
	dict $54, Char54 ; POKé
	dict $5B, Char5B ; PC
	dict $5E, Char5E ; ROCKET
	dict $5C, Char5C ; TM
	dict $5D, Char5D ; TRAINER
	dict $55, Char55 ; cont
	dict $56, Char56 ; 6 dots
	dict $57, Char57 ; done
	dict $58, Char58 ; prompt
	dict $4A, Char4A ; PKMN
	dict $5F, Char5F ; dex
	dict $59, Char59 ; TARGET
	dict $5A, Char5A ; USER

	ld [hli], a
	call PrintLetterDelay
PlaceNextChar_inc::
	inc de
	jp PlaceNextChar

Char00::
	ld b, h
	ld c, l
	pop hl
	ld de, Char00Text
	dec de
	ret

Char00Text:: ; “%d ERROR.”
	TX_FAR _Char00Text
	db "@"

Char52:: ; player’s name
	push de
	ld de, wPlayerName
	jr FinishDTE

Char53:: ; rival’s name
	push de
	ld de, wRivalName
	jr FinishDTE

Char5D:: ; TRAINER
	push de
	ld de, Char5DText
	jr FinishDTE

Char5C:: ; TM
	push de
	ld de, Char5CText
	jr FinishDTE

Char5B:: ; PC
	push de
	ld de, Char5BText
	jr FinishDTE

Char5E:: ; ROCKET
	push de
	ld de, Char5EText
	jr FinishDTE

Char54:: ; POKé
	push de
	ld de, Char54Text
	jr FinishDTE

Char56:: ; ……
	push de
	ld de, Char56Text
	jr FinishDTE

Char4A:: ; PKMN
	push de
	ld de, Char4AText
	jr FinishDTE

Char59::
; depending on whose turn it is, print
; enemy active monster’s name, prefixed with “Enemy ”
; or
; player active monster’s name
; (like Char5A but flipped)
	ld a, [H_WHOSETURN]
	xor 1
	jr MonsterNameCharsCommon

Char5A::
; depending on whose turn it is, print
; player active monster’s name
; or
; enemy active monster’s name, prefixed with “Enemy ”
	ld a, [H_WHOSETURN]
MonsterNameCharsCommon::
	push de
	and a
	jr nz, .Enemy
	ld de, wBattleMonNick ; player active monster name
	jr FinishDTE

.Enemy
	; print “Enemy ”
	ld de, Char5AText
	call PlaceString
	ld h, b
	ld l, c
	ld de, wEnemyMonNick ; enemy active monster name

FinishDTE::
	call PlaceString
	ld h, b
	ld l, c
	pop de
	inc de
	jp PlaceNextChar

Char5CText::
	db "TM@"
Char5DText::
	db "TRAINER@"
Char5BText::
	db "PC@"
Char5EText::
	db "ROCKET@"
Char54Text::
	db "POKé@"
Char56Text::
	db "……@"
Char5AText::
	db "Enemy @"
Char4AText::
	db $E1, $E2, "@" ; PKMN

Char55::
	push de
	ld b, h
	ld c, l
	ld hl, Char55Text
	call TextCommandProcessor
	ld h, b
	ld l, c
	pop de
	inc de
	jp PlaceNextChar

Char55Text::
; equivalent to Char4B
	TX_FAR _Char55Text
	db "@"

Char5F::
; ends a Pokédex entry
	ld [hl], "."
	pop hl
	ret

Char58:: ; prompt
	ld a, [wLinkState]
	cp LINK_STATE_BATTLING
	jp z, .ok
	ld a, $EE
	Coorda 18, 16
<<<<<<< HEAD
.next
	call ProtectedDelay3
	call ManualTextScroll
	ld a, " " ; space
=======
.ok
	call ProtectedDelay3
	call ManualTextScroll
	ld a, " "
>>>>>>> bcf0bd96
	Coorda 18, 16
Char57:: ; done
	pop hl
	ld de, Char58Text
	dec de
	ret

Char58Text::
	db "@"

Char51:: ; para
	push de
	ld a, $EE
	Coorda 18, 16
	call ProtectedDelay3
	call ManualTextScroll
	coord hl, 1, 13
	lb bc, 4, 18
	call ClearScreenArea
	ld c, 20
	call DelayFrames
	pop de
	coord hl, 1, 14
	jp PlaceNextChar_inc

Char49::
	ld a, [hFlags_0xFFFA]
	bit 3, a
	jr z, .Char49
	ld a, $4e
	jp Char4ETest

.Char49
	push de
	ld a, $EE
	Coorda 18, 16
	call ProtectedDelay3
	call ManualTextScroll
	coord hl, 1, 10
	lb bc, 7, 18
	call ClearScreenArea
	ld c, 20
	call DelayFrames
	pop de
	pop hl
	coord hl, 1, 11
	push hl
	jp PlaceNextChar_inc

Char4B::
	ld a, $EE
	Coorda 18, 16
	call ProtectedDelay3
	push de
	call ManualTextScroll
	pop de
	ld a, " "
	Coorda 18, 16
	;fall through
Char4C::
	push de
	call ScrollTextUpOneLine
	call ScrollTextUpOneLine
	coord hl, 1, 16
	pop de
	jp PlaceNextChar_inc

ScrollTextUpOneLine::
	coord hl, 0, 14
	coord de, 0, 13
	ld b, 60
.next
	ld a, [hli]
	ld [de], a
	inc de
	dec b
	jr nz, .next
	coord hl, 1, 16
	ld a, " "
	ld b, SCREEN_WIDTH - 2
.next2
	ld [hli], a
	dec b
	jr nz, .next2

	; wait five frames
	ld b, 5
.WaitFrame
	call DelayFrame
	dec b
	jr nz, .WaitFrame

	ret

ProtectedDelay3::
	push bc
	call Delay3
	pop bc
	ret

TextCommandProcessor::
	ld a, [wLetterPrintingDelayFlags]
	push af
	set 1, a
	ld e, a
	ld a, [$fff9]
	xor e
	ld [wLetterPrintingDelayFlags], a
	ld a, c
	ld [wTextDestinationTileAddrBuffer], a
	ld a, b
	ld [wTextDestinationTileAddrBuffer + 1], a

NextTextCommand::
	ld a, [hli]
	cp a, "@" ; terminator
	jr nz, .doTextCommand
	pop af
	ld [wLetterPrintingDelayFlags], a
	ret
.doTextCommand
	push hl
	cp a, $17
	jp z, TextCommand17
	cp a, $0e
	jp nc, TextCommand0B ; if a != 0x17 and a >= 0xE, go to command 0xB
; if a < 0xE, use a jump table
	ld hl, TextCommandJumpTable
	push bc
	add a
	ld b, 0
	ld c, a
	add hl, bc
	pop bc
	ld a, [hli]
	ld h, [hl]
	ld l, a
	jp hl

; draw box
; 04AAAABBCC
; AAAA = address of upper left corner
; BB = height
; CC = width
TextCommand04::
	pop hl
	ld a, [hli]
	ld e, a
	ld a, [hli]
	ld d, a
	ld a, [hli]
	ld b, a
	ld a, [hli]
	ld c, a
	push hl
	ld h, d
	ld l, e
	call TextBoxBorder
	pop hl
	jr NextTextCommand

; place string inline
; 00{string}
TextCommand00::
	pop hl
	ld d, h
	ld e, l
	ld h, b
	ld l, c
	call PlaceString
	ld h, d
	ld l, e
	inc hl
	jr NextTextCommand

; place string from RAM
; 01AAAA
; AAAA = address of string
TextCommand01::
	pop hl
	ld a, [hli]
	ld e, a
	ld a, [hli]
	ld d, a
	push hl
	ld h, b
	ld l, c
	call PlaceString
	pop hl
	jr NextTextCommand

; print BCD number
; 02AAAABB
; AAAA = address of BCD number
; BB
; bits 0-4 = length in bytes
; bits 5-7 = unknown flags
TextCommand02::
	pop hl
	ld a, [hli]
	ld e, a
	ld a, [hli]
	ld d, a
	ld a, [hli]
	push hl
	ld h, b
	ld l, c
	ld c, a
	call PrintBCDNumber
	ld b, h
	ld c, l
	pop hl
	jr NextTextCommand

; repoint destination address
; 03AAAA
; AAAA = new destination address
TextCommand03::
	pop hl
	ld a, [hli]
	ld [wTextDestinationTileAddrBuffer], a
	ld c, a
	ld a, [hli]
	ld [wTextDestinationTileAddrBuffer + 1], a
	ld b, a
	jp NextTextCommand

; repoint destination to second line of dialogue text box
; 05
; (no arguments)
TextCommand05::
	pop hl
	coord bc, 1, 16 ; address of second line of dialogue text box
	jp NextTextCommand

; blink arrow and wait for A or B to be pressed
; 06
; (no arguments)
TextCommand06::
	ld a, [wLinkState]
	cp a, LINK_STATE_BATTLING
	jp z, TextCommand0D
	ld a, $ee ; down arrow
	Coorda 18, 16 ; place down arrow in lower right corner of dialogue text box
	push bc
	call ManualTextScroll ; blink arrow and wait for A or B to be pressed
	pop bc
	ld a, " "
	Coorda 18, 16 ; overwrite down arrow with blank space
	pop hl
	jp NextTextCommand

; scroll text up one line
; 07
; (no arguments)
TextCommand07::
	ld a, " "
	Coorda 18, 16 ; place blank space in lower right corner of dialogue text box
	call ScrollTextUpOneLine
	call ScrollTextUpOneLine
	pop hl
	coord bc, 1, 16 ; address of second line of dialogue text box
	jp NextTextCommand

; execute asm inline
; 08{code}
TextCommand08::
	pop hl
	ld de, NextTextCommand
	push de ; return address
	jp hl

; print decimal number (converted from binary number)
; 09AAAABB
; AAAA = address of number
; BB
; bits 0-3 = how many digits to display
; bits 4-7 = how long the number is in bytes
TextCommand09::
	pop hl
	ld a, [hli]
	ld e, a
	ld a, [hli]
	ld d, a
	ld a, [hli]
	push hl
	ld h, b
	ld l, c
	ld b, a
	and a, $0f
	ld c, a
	ld a, b
	and a, $f0
	swap a
	set BIT_LEFT_ALIGN, a
	ld b, a
	call PrintNumber
	ld b, h
	ld c, l
	pop hl
	jp NextTextCommand

; wait half a second if the user doesn't hold A or B
; 0A
; (no arguments)
TextCommand0A::
	push bc
	call Joypad
	ld a, [hJoyHeld]
	and a, A_BUTTON | B_BUTTON
	jr nz, .skipDelay
	ld c, 30
	call DelayFrames
.skipDelay
	pop bc
	pop hl
	jp NextTextCommand

; plays sounds
; this actually handles various command ID's, not just 0B
; (no arguments)
TextCommand0B::
	pop hl
	push bc
	dec hl
	ld a, [hli]
	ld b, a ; b = command number that got us here
	push hl
	ld hl, TextCommandSounds
.loop
	ld a, [hli]
	cp b
	jr z, .matchFound
	inc hl
	jr .loop
.matchFound
	cp a, $14
	jr z, .pokemonCry
	cp a, $15
	jr z, .pokemonCry
	cp a, $16
	jr z, .pokemonCry
	ld a, [hl]
	call PlaySound
	call WaitForSoundToFinish
	pop hl
	pop bc
	jp NextTextCommand
.pokemonCry
	push de
	ld a, [hl]
	call PlayCry
	pop de
	pop hl
	pop bc
	jp NextTextCommand

; format: text command ID, sound ID or cry ID
TextCommandSounds::
	db $0B, SFX_GET_ITEM_1
	db $12, SFX_TURN_OFF_PC
	db $0E, SFX_POKEDEX_RATING
	db $0F, SFX_GET_ITEM_1
	db $10, SFX_GET_ITEM_2
	db $11, SFX_GET_KEY_ITEM
	db $13, SFX_TRADE_MACHINE
	db $14, PIKACHU  ; used in OakSpeech
	db $15, PIDGEOT  ; used in SaffronCityText12
	db $16, DEWGONG  ; unused?

; draw ellipses
; 0CAA
; AA = number of ellipses to draw
TextCommand0C::
	pop hl
	ld a, [hli]
	ld d, a
	push hl
	ld h, b
	ld l, c
.loop
	ld a, $75 ; ellipsis
	ld [hli], a
	push de
	call Joypad
	pop de
	ld a, [hJoyHeld] ; joypad state
	and a, A_BUTTON | B_BUTTON
	jr nz, .skipDelay ; if so, skip the delay
	ld c, 10
	call DelayFrames
.skipDelay
	dec d
	jr nz, .loop
	ld b, h
	ld c, l
	pop hl
	jp NextTextCommand

; wait for A or B to be pressed
; 0D
; (no arguments)
TextCommand0D::
	push bc
	call ManualTextScroll ; wait for A or B to be pressed
	pop bc
	pop hl
	jp NextTextCommand

; process text commands in another ROM bank
; 17AAAABB
; AAAA = address of text commands
; BB = bank
TextCommand17::
	pop hl
	ld a, [H_LOADEDROMBANK]
	push af
	ld a, [hli]
	ld e, a
	ld a, [hli]
	ld d, a
	ld a, [hli]
	ld [H_LOADEDROMBANK], a
	ld [MBC1RomBank], a
	push hl
	ld l, e
	ld h, d
	call TextCommandProcessor
	pop hl
	pop af
	ld [H_LOADEDROMBANK], a
	ld [MBC1RomBank], a
	jp NextTextCommand

TextCommandJumpTable::
	dw TextCommand00
	dw TextCommand01
	dw TextCommand02
	dw TextCommand03
	dw TextCommand04
	dw TextCommand05
	dw TextCommand06
	dw TextCommand07
	dw TextCommand08
	dw TextCommand09
	dw TextCommand0A
	dw TextCommand0B
	dw TextCommand0C
	dw TextCommand0D<|MERGE_RESOLUTION|>--- conflicted
+++ resolved
@@ -259,17 +259,10 @@
 	jp z, .ok
 	ld a, $EE
 	Coorda 18, 16
-<<<<<<< HEAD
-.next
-	call ProtectedDelay3
-	call ManualTextScroll
-	ld a, " " ; space
-=======
 .ok
 	call ProtectedDelay3
 	call ManualTextScroll
 	ld a, " "
->>>>>>> bcf0bd96
 	Coorda 18, 16
 Char57:: ; done
 	pop hl
