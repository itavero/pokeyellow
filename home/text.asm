--- conflicted
+++ resolved
@@ -61,13 +61,8 @@
 Char4ETest:: ; 172d (0:172d) 
 	cp $4E
 	jr nz,.next
-<<<<<<< HEAD
 	ld bc,$0028
 	ld a,[hFlags_0xFFFA]
-=======
-	ld bc,SCREEN_WIDTH * 2
-	ld a,[hFlags_0xFFF6]
->>>>>>> 1a987d1e
 	bit 2,a
 	jr z,.next2
 	ld bc,SCREEN_WIDTH
@@ -75,11 +70,7 @@
 	pop hl
 	add hl,bc
 	push hl
-<<<<<<< HEAD
-	jp Next17B6 ; 17b6
-=======
-	jp PlaceNextChar_inc
->>>>>>> 1a987d1e
+	jp PlaceNextChar_inc ; 17b6
 
 .next
 	cp $4F
@@ -87,11 +78,7 @@
 	pop hl
 	coord hl, 1, 16
 	push hl
-<<<<<<< HEAD
-	jp Next17B6
-=======
 	jp PlaceNextChar_inc
->>>>>>> 1a987d1e
 
 .next3 ; Check against a dictionary
 	and a
@@ -136,11 +123,7 @@
 	jp z,Char5A
 	ld [hli],a
 	call PrintLetterDelay
-<<<<<<< HEAD
-Next17B6:: ; 17b6 (0:17b6)
-=======
-PlaceNextChar_inc:: ; 19e8 (0:19e8)
->>>>>>> 1a987d1e
+PlaceNextChar_inc:: ; 17b6 (0:17b6)
 	inc de
 	jp PlaceNextChar
 
@@ -286,17 +269,10 @@
 	jp z,Next1870
 	ld a,$EE
 	Coorda 18, 16
-<<<<<<< HEAD
 Next1870:: ; 1870 (0:1870)
 	call ProtectedDelay3 ; 1913
 	call ManualTextScroll ; 388e
-	ld a,$7F ; space
-=======
-Next1AA2:: ; 1aa2 (0:1aa2)
-	call ProtectedDelay3
-	call ManualTextScroll
-	ld a, " "
->>>>>>> 1a987d1e
+	ld a, " " ; space
 	Coorda 18, 16
 Char57:: ; 1aad (0:1aad)
 	pop hl
@@ -319,9 +295,8 @@
 	ld c,20
 	call DelayFrames
 	pop de
-<<<<<<< HEAD
-	hlCoord 1, 14
-	jp Next17B6
+	coord hl, 1, 14
+	jp PlaceNextChar_inc
 
 Char49:: ; 18a3 (0:18a3)
 	ld a,[hFlags_0xFFFA]
@@ -331,12 +306,6 @@
 	jp Char4ETest
 	
 .Char49
-=======
-	coord hl, 1, 14
-	jp PlaceNextChar_inc
-
-Char49:: ; 1ad5 (0:1ad5)
->>>>>>> 1a987d1e
 	push de
 	ld a,$EE
 	Coorda 18, 16
@@ -351,11 +320,7 @@
 	pop hl
 	coord hl, 1, 11
 	push hl
-<<<<<<< HEAD
-	jp Next17B6
-=======
 	jp PlaceNextChar_inc
->>>>>>> 1a987d1e
 
 Char4B:: ; 18d1 (0:18d1)
 	ld a,$EE
@@ -369,29 +334,16 @@
 	;fall through
 Char4C:: ; 18e3 (0:18e3)
 	push de
-<<<<<<< HEAD
 	call Next18F1 ; 18f1
 	call Next18F1
-	hlCoord 1, 16
-	pop de
-	jp Next17B6
-
-Next18F1:: ; 18f1 (0:18f1)
-	hlCoord 0, 14
-	deCoord 0, 13
-	ld b,$3C
-=======
-	call Next1B18
-	call Next1B18
 	coord hl, 1, 16
 	pop de
 	jp PlaceNextChar_inc
 
-Next1B18:: ; 1b18 (0:1b18)
+Next18F1:: ; 18f1 (0:18f1)
 	coord hl, 0, 14
 	coord de, 0, 13
-	ld b,60
->>>>>>> 1a987d1e
+	ld b, 60
 .next
 	ld a,[hli]
 	ld [de],a
@@ -421,13 +373,8 @@
 	pop bc
 	ret
 
-<<<<<<< HEAD
 TextCommandProcessor:: ; 1919 (0:1919)
-	ld a,[wd358]
-=======
-TextCommandProcessor:: ; 1b40 (0:1b40)
 	ld a,[wLetterPrintingDelayFlags]
->>>>>>> 1a987d1e
 	push af
 	set 1,a
 	ld e,a
@@ -684,7 +631,6 @@
 	jp NextTextCommand
 
 ; format: text command ID, sound ID or cry ID
-<<<<<<< HEAD
 TextCommandSounds:: ; 1a3d (0:1a3d)
 	db $0B,$86 ; (SFX_02_3a - SFX_Headers_02) / 3
 	db $12,$9A ; (SFX_08_46 - SFX_Headers_08) / 3
@@ -694,17 +640,6 @@
 	db $11,$94 ; (SFX_02_42 - SFX_Headers_02) / 3
 	db $13,$98 ; (SFX_08_45 - SFX_Headers_08) / 3
 	db $14,PIKACHU ; used in OakSpeech
-=======
-TextCommandSounds:: ; 1c64 (0:1c64)
-	db $0B,SFX_GET_ITEM_1
-	db $12,SFX_CAUGHT_MON
-	db $0E,SFX_POKEDEX_RATING
-	db $0F,SFX_GET_ITEM_1
-	db $10,SFX_GET_ITEM_2
-	db $11,SFX_GET_KEY_ITEM
-	db $13,SFX_DEX_PAGE_ADDED
-	db $14,NIDORINA ; used in OakSpeech
->>>>>>> 1a987d1e
 	db $15,PIDGEOT  ; used in SaffronCityText12
 	db $16,DEWGONG  ; unused?
 
