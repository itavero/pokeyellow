TextBoxBorder::
; Draw a cxb text box at hl.

	; top row
	push hl
	ld a, "┌"
	ld [hli], a
	inc a ; ─
	call NPlaceChar
	inc a ; ┐
	ld [hl], a
	pop hl

	ld de, 20
	add hl, de

	; middle rows
.next
	push hl
	ld a, "│"
	ld [hli], a
	ld a, " "
	call NPlaceChar
	ld [hl], "│"
	pop hl

	ld de, 20
	add hl, de
	dec b
	jr nz, .next

	; bottom row
	ld a, "└"
	ld [hli], a
	ld a, "─"
	call NPlaceChar
	ld [hl], "┘"
	ret

NPlaceChar::
; Place char a c times.
	ld d, c
.loop
	ld [hli], a
	dec d
	jr nz, .loop
	ret

PlaceString::
	push hl
PlaceNextChar::
	ld a, [de]

	cp "@"
	jr nz, Char4ETest
	ld b, h
	ld c, l
	pop hl
	ret

Char4ETest::
	cp $4E ; next
	jr nz, .next
	ld bc, 2 * SCREEN_WIDTH
	ld a, [hFlags_0xFFFA]
	bit 2, a
	jr z, .next2
	ld bc, SCREEN_WIDTH
.next2
	pop hl
	add hl, bc
	push hl
	jp PlaceNextChar_inc ; 17b6

.next
	cp $4F ; line
	jr nz, .next3
	pop hl
	coord hl, 1, 16
	push hl
	jp PlaceNextChar_inc

.next3 ; Check against a dictionary
dict: macro
if \1 == 0
	and a
else
	cp \1
endc
	jp z, \2
endm

	dict $00, Char00 ; error
	dict $4C, Char4C ; autocont
	dict $4B, Char4B ; cont_
	dict $51, Char51 ; para
	dict $49, Char49 ; page
	dict $52, Char52 ; player
	dict $53, Char53 ; rival
	dict $54, Char54 ; POKé
	dict $5B, Char5B ; PC
	dict $5E, Char5E ; ROCKET
	dict $5C, Char5C ; TM
	dict $5D, Char5D ; TRAINER
	dict $55, Char55 ; cont
	dict $56, Char56 ; 6 dots
	dict $57, Char57 ; done
	dict $58, Char58 ; prompt
	dict $4A, Char4A ; PKMN
	dict $5F, Char5F ; dex
	dict $59, Char59 ; TARGET
	dict $5A, Char5A ; USER

	ld [hli], a
	call PrintLetterDelay
PlaceNextChar_inc::
	inc de
	jp PlaceNextChar

Char00::
	ld b, h
	ld c, l
	pop hl
	ld de, Char00Text
	dec de
	ret

<<<<<<< HEAD
Char00Text:: ; 17c2 (0:17c2) ; “%d ERROR.”
	TX_FAR _Char00Text ; a0c66 (28:4c66)
	db "@"

Char52:: ; 17c7 (0:17c7) ; player’s name
=======
Char00Text:: ; “%d ERROR.”
	TX_FAR _Char00Text
	db "@"

Char52:: ; player’s name
>>>>>>> a51037ee
	push de
	ld de, wPlayerName
	jr FinishDTE

Char53:: ; rival’s name
	push de
	ld de, wRivalName
	jr FinishDTE

Char5D:: ; TRAINER
	push de
	ld de, Char5DText
	jr FinishDTE

Char5C:: ; TM
	push de
	ld de, Char5CText
	jr FinishDTE

Char5B:: ; PC
	push de
	ld de, Char5BText
	jr FinishDTE

Char5E:: ; ROCKET
	push de
	ld de, Char5EText
	jr FinishDTE

Char54:: ; POKé
	push de
	ld de, Char54Text
	jr FinishDTE

Char56:: ; ……
	push de
	ld de, Char56Text
	jr FinishDTE

Char4A:: ; PKMN
	push de
	ld de, Char4AText
	jr FinishDTE

Char59::
; depending on whose turn it is, print
; enemy active monster’s name, prefixed with “Enemy ”
; or
; player active monster’s name
; (like Char5A but flipped)
	ld a, [H_WHOSETURN]
	xor 1
	jr MonsterNameCharsCommon

Char5A::
; depending on whose turn it is, print
; player active monster’s name
; or
; enemy active monster’s name, prefixed with “Enemy ”
	ld a, [H_WHOSETURN]
MonsterNameCharsCommon::
	push de
	and a
	jr nz, .Enemy
	ld de, wBattleMonNick ; player active monster name
	jr FinishDTE

.Enemy
	; print “Enemy ”
	ld de, Char5AText
	call PlaceString
	ld h, b
	ld l, c
	ld de, wEnemyMonNick ; enemy active monster name

FinishDTE::
	call PlaceString
	ld h, b
	ld l, c
	pop de
	inc de
	jp PlaceNextChar

Char5CText::
	db "TM@"
Char5DText::
	db "TRAINER@"
Char5BText::
	db "PC@"
Char5EText::
	db "ROCKET@"
Char54Text::
	db "POKé@"
Char56Text::
	db "……@"
Char5AText::
	db "Enemy @"
Char4AText::
	db $E1, $E2, "@" ; PKMN

Char55::
	push de
	ld b, h
	ld c, l
	ld hl, Char55Text
	call TextCommandProcessor ; 1919
	ld h, b
	ld l, c
	pop de
	inc de
	jp PlaceNextChar

Char55Text::
; equivalent to Char4B
	TX_FAR _Char55Text ; a0c73 (28:4c73)
	db "@"

Char5F::
; ends a Pokédex entry
	ld [hl], "."
	pop hl
	ret

Char58:: ; 1863 (0:1863) prompt
	ld a, [wLinkState]
	cp LINK_STATE_BATTLING
	jp z, .next
	ld a, $EE
	Coorda 18, 16
.next ; 1870 (0:1870)
	call ProtectedDelay3 ; 1913
	call ManualTextScroll ; 388e
	ld a, " " ; space
	Coorda 18, 16
Char57:: ; 1aad (0:1aad) done
	pop hl
	ld de, Char58Text
	dec de
	ret

Char58Text::
	db "@"

Char51:: ; 1882 (0:1882) para
	push de
	ld a, $EE
	Coorda 18, 16
	call ProtectedDelay3
	call ManualTextScroll
	coord hl, 1, 13
	lb bc, 4, 18
	call ClearScreenArea
	ld c, 20
	call DelayFrames
	pop de
	coord hl, 1, 14
	jp PlaceNextChar_inc

Char49::
	ld a, [hFlags_0xFFFA]
	bit 3, a
	jr z, .Char49
	ld a, $4e
	jp Char4ETest

.Char49
	push de
	ld a, $EE
	Coorda 18, 16
	call ProtectedDelay3
	call ManualTextScroll
	coord hl, 1, 10
	lb bc, 7, 18
	call ClearScreenArea
	ld c, 20
	call DelayFrames
	pop de
	pop hl
	coord hl, 1, 11
	push hl
	jp PlaceNextChar_inc

Char4B::
	ld a, $EE
	Coorda 18, 16
	call ProtectedDelay3
	push de
	call ManualTextScroll
	pop de
	ld a, " "
	Coorda 18, 16
	;fall through
Char4C::
	push de
	call ScrollTextUpOneLine ; 18f1
	call ScrollTextUpOneLine
	coord hl, 1, 16
	pop de
	jp PlaceNextChar_inc

ScrollTextUpOneLine::
	coord hl, 0, 14
	coord de, 0, 13
	ld b, 60
.next
	ld a, [hli]
	ld [de], a
	inc de
	dec b
	jr nz, .next
	coord hl, 1, 16
	ld a, " "
	ld b, SCREEN_WIDTH - 2
.next2
	ld [hli], a
	dec b
	jr nz, .next2

	; wait five frames
	ld b, 5
.WaitFrame
	call DelayFrame
	dec b
	jr nz, .WaitFrame

	ret

ProtectedDelay3::
	push bc
	call Delay3
	pop bc
	ret

TextCommandProcessor::
	ld a, [wLetterPrintingDelayFlags]
	push af
	set 1, a
	ld e, a
	ld a, [$fff9]
	xor e
	ld [wLetterPrintingDelayFlags], a
	ld a, c
	ld [wTextDestinationTileAddrBuffer], a
	ld a, b
	ld [wTextDestinationTileAddrBuffer + 1], a

NextTextCommand::
	ld a, [hli]
	cp a, "@" ; terminator
	jr nz, .doTextCommand
	pop af
	ld [wLetterPrintingDelayFlags], a
	ret
.doTextCommand
	push hl
	cp a, $17
	jp z, TextCommand17
	cp a, $0e
	jp nc, TextCommand0B ; if a != 0x17 and a >= 0xE, go to command 0xB
; if a < 0xE, use a jump table
	ld hl, TextCommandJumpTable
	push bc
	add a
	ld b, $00
	ld c, a
	add hl, bc
	pop bc
	ld a, [hli]
	ld h, [hl]
	ld l, a
	jp [hl]

; draw box
; 04AAAABBCC
; AAAA = address of upper left corner
; BB = height
; CC = width
TextCommand04::
	pop hl
	ld a, [hli]
	ld e, a
	ld a, [hli]
	ld d, a
	ld a, [hli]
	ld b, a
	ld a, [hli]
	ld c, a
	push hl
	ld h, d
	ld l, e
	call TextBoxBorder
	pop hl
	jr NextTextCommand

; place string inline
; 00{string}
TextCommand00::
	pop hl
	ld d, h
	ld e, l
	ld h, b
	ld l, c
	call PlaceString
	ld h, d
	ld l, e
	inc hl
	jr NextTextCommand

; place string from RAM
; 01AAAA
; AAAA = address of string
TextCommand01::
	pop hl
	ld a, [hli]
	ld e, a
	ld a, [hli]
	ld d, a
	push hl
	ld h, b
	ld l, c
	call PlaceString
	pop hl
	jr NextTextCommand

; print BCD number
; 02AAAABB
; AAAA = address of BCD number
; BB
; bits 0-4 = length in bytes
; bits 5-7 = unknown flags
TextCommand02::
	pop hl
	ld a, [hli]
	ld e, a
	ld a, [hli]
	ld d, a
	ld a, [hli]
	push hl
	ld h, b
	ld l, c
	ld c, a
	call PrintBCDNumber
	ld b, h
	ld c, l
	pop hl
	jr NextTextCommand

; repoint destination address
; 03AAAA
; AAAA = new destination address
TextCommand03::
	pop hl
	ld a, [hli]
	ld [wTextDestinationTileAddrBuffer], a
	ld c, a
	ld a, [hli]
	ld [wTextDestinationTileAddrBuffer + 1], a
	ld b, a
	jp NextTextCommand

; repoint destination to second line of dialogue text box
; 05
; (no arguments)
TextCommand05::
	pop hl
	coord bc, 1, 16 ; address of second line of dialogue text box
	jp NextTextCommand

; blink arrow and wait for A or B to be pressed
; 06
; (no arguments)
TextCommand06::
	ld a, [wLinkState]
	cp a, LINK_STATE_BATTLING
	jp z, TextCommand0D
	ld a, $ee ; down arrow
	Coorda 18, 16 ; place down arrow in lower right corner of dialogue text box
	push bc
	call ManualTextScroll ; blink arrow and wait for A or B to be pressed
	pop bc
	ld a, " "
	Coorda 18, 16 ; overwrite down arrow with blank space
	pop hl
	jp NextTextCommand

; scroll text up one line
; 07
; (no arguments)
TextCommand07::
	ld a, " "
	Coorda 18, 16 ; place blank space in lower right corner of dialogue text box
	call ScrollTextUpOneLine ; scroll up text
	call ScrollTextUpOneLine
	pop hl
	coord bc, 1, 16 ; address of second line of dialogue text box
	jp NextTextCommand

; execute asm inline
; 08{code}
TextCommand08::
	pop hl
	ld de, NextTextCommand
	push de ; return address
	jp [hl]

; print decimal number (converted from binary number)
; 09AAAABB
; AAAA = address of number
; BB
; bits 0-3 = how many digits to display
; bits 4-7 = how long the number is in bytes
TextCommand09::
	pop hl
	ld a, [hli]
	ld e, a
	ld a, [hli]
	ld d, a
	ld a, [hli]
	push hl
	ld h, b
	ld l, c
	ld b, a
	and a, $0f
	ld c, a
	ld a, b
	and a, $f0
	swap a
	set BIT_LEFT_ALIGN, a
	ld b, a
	call PrintNumber
	ld b, h
	ld c, l
	pop hl
	jp NextTextCommand

; wait half a second if the user doesn't hold A or B
; 0A
; (no arguments)
TextCommand0A::
	push bc
	call Joypad
	ld a, [hJoyHeld]
	and a, A_BUTTON | B_BUTTON
	jr nz, .skipDelay
	ld c, 30
	call DelayFrames
.skipDelay
	pop bc
	pop hl
	jp NextTextCommand

; plays sounds
; this actually handles various command ID's, not just 0B
; (no arguments)
TextCommand0B::
	pop hl
	push bc
	dec hl
	ld a, [hli]
	ld b, a ; b = command number that got us here
	push hl
	ld hl, TextCommandSounds
.loop
	ld a, [hli]
	cp b
	jr z, .matchFound
	inc hl
	jr .loop
.matchFound
	cp a, $14
	jr z, .pokemonCry
	cp a, $15
	jr z, .pokemonCry
	cp a, $16
	jr z, .pokemonCry
	ld a, [hl]
	call PlaySound
	call WaitForSoundToFinish
	pop hl
	pop bc
	jp NextTextCommand
.pokemonCry
	push de
	ld a, [hl]
	call PlayCry
	pop de
	pop hl
	pop bc
	jp NextTextCommand

; format: text command ID, sound ID or cry ID
TextCommandSounds::
	db $0B, SFX_GET_ITEM_1
	db $12, SFX_TURN_OFF_PC
	db $0E, SFX_POKEDEX_RATING
	db $0F, SFX_GET_ITEM_1
	db $10, SFX_GET_ITEM_2
	db $11, SFX_GET_KEY_ITEM
	db $13, SFX_TRADE_MACHINE
	db $14, PIKACHU ; used in OakSpeech
	db $15, PIDGEOT  ; used in SaffronCityText12
	db $16, DEWGONG  ; unused?

; draw ellipses
; 0CAA
; AA = number of ellipses to draw
TextCommand0C::
	pop hl
	ld a, [hli]
	ld d, a
	push hl
	ld h, b
	ld l, c
.loop
	ld a, $75 ; ellipsis
	ld [hli], a
	push de
	call Joypad
	pop de
	ld a, [hJoyHeld] ; joypad state
	and a, A_BUTTON | B_BUTTON
	jr nz, .skipDelay ; if so, skip the delay
	ld c, 10
	call DelayFrames
.skipDelay
	dec d
	jr nz, .loop
	ld b, h
	ld c, l
	pop hl
	jp NextTextCommand

; wait for A or B to be pressed
; 0D
; (no arguments)
TextCommand0D::
	push bc
	call ManualTextScroll ; wait for A or B to be pressed
	pop bc
	pop hl
	jp NextTextCommand

; process text commands in another ROM bank
; 17AAAABB
; AAAA = address of text commands
; BB = bank
TextCommand17::
	pop hl
	ld a, [H_LOADEDROMBANK]
	push af
	ld a, [hli]
	ld e, a
	ld a, [hli]
	ld d, a
	ld a, [hli]
	ld [H_LOADEDROMBANK], a
	ld [MBC1RomBank], a
	push hl
	ld l, e
	ld h, d
	call TextCommandProcessor
	pop hl
	pop af
	ld [H_LOADEDROMBANK], a
	ld [MBC1RomBank], a
	jp NextTextCommand

TextCommandJumpTable::
	dw TextCommand00
	dw TextCommand01
	dw TextCommand02
	dw TextCommand03
	dw TextCommand04
	dw TextCommand05
	dw TextCommand06
	dw TextCommand07
	dw TextCommand08
	dw TextCommand09
	dw TextCommand0A
	dw TextCommand0B
	dw TextCommand0C
	dw TextCommand0D<|MERGE_RESOLUTION|>--- conflicted
+++ resolved
@@ -125,19 +125,11 @@
 	dec de
 	ret
 
-<<<<<<< HEAD
-Char00Text:: ; 17c2 (0:17c2) ; “%d ERROR.”
-	TX_FAR _Char00Text ; a0c66 (28:4c66)
-	db "@"
-
-Char52:: ; 17c7 (0:17c7) ; player’s name
-=======
 Char00Text:: ; “%d ERROR.”
 	TX_FAR _Char00Text
 	db "@"
 
 Char52:: ; player’s name
->>>>>>> a51037ee
 	push de
 	ld de, wPlayerName
 	jr FinishDTE
