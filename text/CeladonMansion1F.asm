_CeladonMansion1FMeowthText::
	text "MEOWTH: Meow!@"
	text_end

<<<<<<< HEAD
_CeladonMansion1Text3::
=======
_CeladonMansion1FGrannyText::
	text "My dear #MON"
	line "keep me company."

	para "MEOWTH even brings"
	line "money home!"
	done

_CeladonMansion1FClefairyText::
>>>>>>> 3bbd38aa
	text "CLEFAIRY: Pi"
	line "pippippi!@"
	text_end

_CeladonMansion1FNidoranFText::
	text "NIDORAN: Kya"
	line "kyaoo!@"
	text_end

_CeladonMansion1FManagersSuiteSignText::
	text "CELADON MANSION"
	line "Manager's Suite"
	done

_CeladonMansion1Text2::
	text "My dear #MON"
	line "keep me company."

	para "MEOWTH even brings"
	line "money home!"
	done

_CeladonMansion1Text6::
	text "Oh, you have an"
	line "adorable PIKACHU"
	cont "with you.@"
	text_end

_CeladonMansion1Text7::
	text "It seems like it"
	line "hasn't been tamed"
	cont "at all."
	done

_CeladonMansion1Text8::
	text "Why don't you"
	line "take more care"
	cont "with PIKACHU?"
	done

_CeladonMansion1Text9::
	text "You must be happy"
	line "to have a #MON"
	cont "that cute."
	done

_CeladonMansion1Text10::
	text "Your PIKACHU seems"
	line "tamed."
	done

_CeladonMansion1Text11::
	text "Your PIKACHU looks"
	line "happy with you."
	done

_CeladonMansion1Text12::
	text "You look like a"
	line "fantastic duo."

	para "You're making me"
	line "jealous!"
	done<|MERGE_RESOLUTION|>--- conflicted
+++ resolved
@@ -2,19 +2,7 @@
 	text "MEOWTH: Meow!@"
 	text_end
 
-<<<<<<< HEAD
-_CeladonMansion1Text3::
-=======
-_CeladonMansion1FGrannyText::
-	text "My dear #MON"
-	line "keep me company."
-
-	para "MEOWTH even brings"
-	line "money home!"
-	done
-
 _CeladonMansion1FClefairyText::
->>>>>>> 3bbd38aa
 	text "CLEFAIRY: Pi"
 	line "pippippi!@"
 	text_end
