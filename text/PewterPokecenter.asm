_PewterPokecenterGentlemanText::
	text "What!?"

	para "TEAM ROCKET is"
	line "at MT.MOON? Huh?"
	cont "I'm on the phone!"

	para "Scram!"
	done

<<<<<<< HEAD
_PewterPokecenterText3::
	text "#MON CENTERS"
	line "are wonderful!"

	para "They heal #MON"
	line "completely."

	para "Even conditions"
	line "like sleep, burn,"
	cont "poison and others"
	cont "are cured."
	done

_PewterJigglypuffText::
=======
_PewterPokecenterJigglypuffText::
>>>>>>> 3bbd38aa
	text "JIGGLYPUFF: Puu"
	line "pupuu!"
	done<|MERGE_RESOLUTION|>--- conflicted
+++ resolved
@@ -8,7 +8,6 @@
 	para "Scram!"
 	done
 
-<<<<<<< HEAD
 _PewterPokecenterText3::
 	text "#MON CENTERS"
 	line "are wonderful!"
@@ -22,10 +21,7 @@
 	cont "are cured."
 	done
 
-_PewterJigglypuffText::
-=======
 _PewterPokecenterJigglypuffText::
->>>>>>> 3bbd38aa
 	text "JIGGLYPUFF: Puu"
 	line "pupuu!"
 	done