--- conflicted
+++ resolved
@@ -72,13 +72,8 @@
 	text "Tough!"
 	prompt
 
-<<<<<<< HEAD
-_SilphCo2AfterBattleText3::
+_SilphCo2FRocket1AfterBattleText::
 	text "Diamond-shaped"
-=======
-_SilphCo2FRocket1AfterBattleText::
-	text "Diamond shaped"
->>>>>>> 3bbd38aa
 	line "tiles are"
 	cont "teleport blocks!"
 
