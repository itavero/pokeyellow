--- conflicted
+++ resolved
@@ -1,4 +1,3 @@
-<<<<<<< HEAD
 _RocketHideoutJessieJamesText1::
 	text "Not another step,"
 	line "brat!@"
@@ -24,10 +23,7 @@
 	cont "off again!@"
 	text_end
 
-_RocketHideout4Text_4557a::
-=======
 _RocketHideoutB4FGiovanniImpressedYouGotHereText::
->>>>>>> 3bbd38aa
 	text "So! I must say, I"
 	line "am impressed you"
 	cont "got here!"
@@ -55,43 +51,7 @@
 	line "again..."
 	done
 
-<<<<<<< HEAD
-_RocketHideout4BattleText4::
-=======
-_RocketHideoutB4FGiovanniBattleText::
-	text "I know you! You"
-	line "ruined our plans"
-	cont "at MT.MOON!"
-	done
-
-_RocketHideoutB4FGiovanniEndBattleText::
-	text "Burned"
-	line "again!"
-	prompt
-
-_RocketHideoutB4FGiovanniAfterBattleText::
-	text "Do you have"
-	line "something against"
-	cont "TEAM ROCKET?"
-	done
-
-_RocketHideoutB4FRocket1BattleText::
-	text "How can you not"
-	line "see the beauty of"
-	cont "our evil?"
-	done
-
-_RocketHideoutB4FRocket1EndBattleText::
-	text "Ayaya!"
-	prompt
-
-_RocketHideoutB4FRocket1AfterBattleText::
-	text "BOSS! I'm sorry I"
-	line "failed you!"
-	done
-
 _RocketHideoutB4FRocket2BattleText::
->>>>>>> 3bbd38aa
 	text "The elevator"
 	line "doesn't work? Who"
 	cont "has the LIFT KEY?"
