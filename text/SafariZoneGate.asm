--- conflicted
+++ resolved
@@ -3,31 +3,27 @@
 	line "SAFARI ZONE!"
 	done
 
-<<<<<<< HEAD
-SafariZoneEntranceText_9e814::
+_SafariZoneGateSafariZoneWorker1LeavingEarlyText::
 	text "Leaving early?@"
 	text_end
 
-_SafariZoneEntranceText_753bb::
+_SafariZoneGateSafariZoneWorker1ReturnSafariBallsText::
 	text "Please return any"
 	line "SAFARI BALLs you"
 	cont "have left."
 	done
 
-_SafariZoneEntranceText_753c0::
+_SafariZoneGateSafariZoneWorker1GoodLuckText::
 	text "Good Luck!"
 	done
 
-_SafariZoneEntranceText_753c5::
+_SafariZoneGateSafariZoneWorker1GoodHaulComeAgainText::
 	text "Did you get a"
 	line "good haul?"
 	cont "Come again!"
 	done
 
-SafariZoneEntranceText_9e6e4::
-=======
 _SafariZoneGateSafariZoneWorker1WouldYouLikeToJoinText::
->>>>>>> 3bbd38aa
 	text "For just ¥500,"
 	line "you can catch all"
 	cont "the #MON you"
@@ -37,15 +33,10 @@
 	line "join the hunt?@"
 	text_end
 
-<<<<<<< HEAD
-SafariZoneEntranceText_9e747::
+_SafariZoneGateSafariZoneWorker1ThatllBe500PleaseText::
 	text "That'll be ¥@"
 	text_bcd wPriceTemp, $c3
 	text ","
-=======
-_SafariZoneGateSafariZoneWorker1ThatllBe500PleaseText::
-	text "That'll be ¥500"
->>>>>>> 3bbd38aa
 	line "please!"
 
 	para "We only use a"
@@ -75,31 +66,7 @@
 	line "money!"
 	done
 
-<<<<<<< HEAD
-_SafariZoneEntranceText_753e6::
-=======
-_SafariZoneGateSafariZoneWorker1LeavingEarlyText::
-	text "Leaving early?@"
-	text_end
-
-_SafariZoneGateSafariZoneWorker1ReturnSafariBallsText::
-	text "Please return any"
-	line "SAFARI BALLs you"
-	cont "have left."
-	done
-
-_SafariZoneGateSafariZoneWorker1GoodLuckText::
-	text "Good Luck!"
-	done
-
-_SafariZoneGateSafariZoneWorker1GoodHaulComeAgainText::
-	text "Did you get a"
-	line "good haul?"
-	cont "Come again!"
-	done
-
 _SafariZoneGateSafariZoneWorker2FirstTimeHereText::
->>>>>>> 3bbd38aa
 	text "Hi! Is it your"
 	line "first time here?"
 	done
