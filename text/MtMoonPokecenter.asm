_MtMoonPokecenterYoungsterText::
	text "I've 6 # BALLs"
	line "set in my belt."

	para "At most, you can"
	line "carry 6 #MON."
	done

_MtMoonPokecenterGentlemanText::
	text "TEAM ROCKET"
	line "attacks CERULEAN"
	cont "citizens..."

	para "TEAM ROCKET is"
	line "always in the"
	cont "news!"
	done

<<<<<<< HEAD
_MtMoonPokecenterText5::
	text_start
	done

_MagikarpSalesmanText1::
=======
_MtMoonPokecenterMagikarpSalesmanIGotADealText::
>>>>>>> 3bbd38aa
	text "MAN: Hello, there!"
	line "Have I got a deal"
	cont "just for you!"

	para "I'll let you have"
	line "a swell MAGIKARP"
	cont "for just ¥500!"
	cont "What do you say?"
	done

_MtMoonPokecenterMagikarpSalesmanNoText::
	text "No? I'm only"
	line "doing this as a"
	cont "favor to you!"
	done

_MtMoonPokecenterMagikarpSalesmanNoMoneyText::
	text "You'll need more"
	line "money than that!"
	done

_MtMoonPokecenterMagikarpSalesmanNoRefundsText::
	text "MAN: Well, I don't"
	line "give refunds!"
<<<<<<< HEAD
=======
	done

_MtMoonPokecenterClipboardText::
	text_start
>>>>>>> 3bbd38aa
	done<|MERGE_RESOLUTION|>--- conflicted
+++ resolved
@@ -16,15 +16,11 @@
 	cont "news!"
 	done
 
-<<<<<<< HEAD
-_MtMoonPokecenterText5::
+_MtMoonPokecenterClipboardText::
 	text_start
 	done
 
-_MagikarpSalesmanText1::
-=======
 _MtMoonPokecenterMagikarpSalesmanIGotADealText::
->>>>>>> 3bbd38aa
 	text "MAN: Hello, there!"
 	line "Have I got a deal"
 	cont "just for you!"
@@ -49,11 +45,4 @@
 _MtMoonPokecenterMagikarpSalesmanNoRefundsText::
 	text "MAN: Well, I don't"
 	line "give refunds!"
-<<<<<<< HEAD
-=======
-	done
-
-_MtMoonPokecenterClipboardText::
-	text_start
->>>>>>> 3bbd38aa
 	done