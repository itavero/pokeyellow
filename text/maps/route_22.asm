<<<<<<< HEAD
_Route22Text_511ad:: ; 922cd (24:62cd)
=======
_Route22RivalBeforeBattleText1:: ; 922cd (24:62cd)
>>>>>>> d218d197
	text $53, ": Hey!"
	line $52, "!"

	para "You're going to"
	line "#MON LEAGUE?"

	para "Forget it! You"
	line "probably don't"
	cont "have any BADGEs!"

	para "The guard won't"
	line "let you through!"

	para "By the way, did"
	line "your #MON"
	cont "get any stronger?"
	done

<<<<<<< HEAD
_Route22Text_511b2:: ; 9236f (24:636f)
=======
_Route22RivalAfterBattleText1:: ; 9236f (24:636f)
>>>>>>> d218d197
	text "I heard #MON"
	line "LEAGUE has many"
	cont "tough trainers!"

	para "I have to figure"
	line "out how to get"
	cont "past them!"

	para "You should quit"
	line "dawdling and get"
	cont "a move on!"
	done

<<<<<<< HEAD
_Route22Text_511b7:: ; 923f4 (24:63f4)
=======
_Route22RivalDefeatedText1:: ; 923f4 (24:63f4)
>>>>>>> d218d197
	text "Awww!"
	line "You just lucked"
	cont "out!"
	prompt

_Route22Text_511bc:: ; 92410 (24:6410)
	text $53, ": What?"
	line "Why do I have 2"
	cont "#MON?"

	para "You should catch"
	cont "some more too!"
	prompt

<<<<<<< HEAD
_Route22Text_511c1:: ; 92450 (24:6450)
=======
_Route22RivalBeforeBattleText2:: ; 92450 (24:6450)
>>>>>>> d218d197
	text $53, ": What?"
	line $52, "! What a"
	cont "surprise to see"
	cont "you here!"

	para "So you're going to"
	line "#MON LEAGUE?"

	para "You collected all"
	line "the BADGEs too?"
	cont "That's cool!"

	para "Then I'll whip you"
	line $52, " as a"
	cont "warm up for"
	cont "#MON LEAGUE!"

	para "Come on!"
	done

<<<<<<< HEAD
_Route22Text_511c6:: ; 92506 (24:6506)
=======
_Route22RivalAfterBattleText2:: ; 92506 (24:6506)
>>>>>>> d218d197
	text "That loosened me"
	line "up! I'm ready for"
	cont "#MON LEAGUE!"

	para $52, ", you need"
	line "more practice!"

	para "But hey, you know"
	line "that! I'm out of"
	cont "here. Smell ya!"
	done

<<<<<<< HEAD
_Route22Text_511cb:: ; 92583 (24:6583)
=======
_Route22RivalDefeatedText2:: ; 92583 (24:6583)
>>>>>>> d218d197
	text "What!?"

	para "I was just"
	line "careless!"
	prompt

_Route22Text_511d0:: ; 925a0 (24:65a0)
	text $53, ": Hahaha!"
	line $52, "! That's"
	cont "your best? You're"
	cont "nowhere near as"
	cont "good as me, pal!"

	para "Go train some"
	line "more! You loser!"
	prompt

_Route22FrontGateText:: ; 92606 (24:6606)
	text "#MON LEAGUE"
	line "Front Gate"
	done
<|MERGE_RESOLUTION|>--- conflicted
+++ resolved
@@ -1,8 +1,4 @@
-<<<<<<< HEAD
-_Route22Text_511ad:: ; 922cd (24:62cd)
-=======
 _Route22RivalBeforeBattleText1:: ; 922cd (24:62cd)
->>>>>>> d218d197
 	text $53, ": Hey!"
 	line $52, "!"
 
@@ -21,11 +17,7 @@
 	cont "get any stronger?"
 	done
 
-<<<<<<< HEAD
-_Route22Text_511b2:: ; 9236f (24:636f)
-=======
 _Route22RivalAfterBattleText1:: ; 9236f (24:636f)
->>>>>>> d218d197
 	text "I heard #MON"
 	line "LEAGUE has many"
 	cont "tough trainers!"
@@ -39,11 +31,7 @@
 	cont "a move on!"
 	done
 
-<<<<<<< HEAD
-_Route22Text_511b7:: ; 923f4 (24:63f4)
-=======
 _Route22RivalDefeatedText1:: ; 923f4 (24:63f4)
->>>>>>> d218d197
 	text "Awww!"
 	line "You just lucked"
 	cont "out!"
@@ -58,11 +46,7 @@
 	cont "some more too!"
 	prompt
 
-<<<<<<< HEAD
-_Route22Text_511c1:: ; 92450 (24:6450)
-=======
 _Route22RivalBeforeBattleText2:: ; 92450 (24:6450)
->>>>>>> d218d197
 	text $53, ": What?"
 	line $52, "! What a"
 	cont "surprise to see"
@@ -83,11 +67,7 @@
 	para "Come on!"
 	done
 
-<<<<<<< HEAD
-_Route22Text_511c6:: ; 92506 (24:6506)
-=======
 _Route22RivalAfterBattleText2:: ; 92506 (24:6506)
->>>>>>> d218d197
 	text "That loosened me"
 	line "up! I'm ready for"
 	cont "#MON LEAGUE!"
@@ -100,11 +80,7 @@
 	cont "here. Smell ya!"
 	done
 
-<<<<<<< HEAD
-_Route22Text_511cb:: ; 92583 (24:6583)
-=======
 _Route22RivalDefeatedText2:: ; 92583 (24:6583)
->>>>>>> d218d197
 	text "What!?"
 
 	para "I was just"
