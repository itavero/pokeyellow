<<<<<<< HEAD
_UnnamedText_5d773::
=======
_UGPathRoute7EntranceUnusedText_5d773:: ; 8c132 (23:4132)
>>>>>>> 1a987d1e
	text "I want to shop at"
	line "the dept. store"
	cont "in CELADON but..."

	para "There are so many"
	line "rough looking"
	cont "people there."
	done

<<<<<<< HEAD
_UnnamedText_5d778::
=======
_UGPathRoute7EntranceUnusedText_5d778:: ; 8c195 (23:4195)
>>>>>>> 1a987d1e
	text "TEAM ROCKET had a"
	line "secret hideout in"
	cont "CELADON CITY?"
	done

<<<<<<< HEAD
_UnnamedText_5d77d::
=======
_UGPathRoute7EntranceUnusedText_5d77d:: ; 8c1c8 (23:41c8)
>>>>>>> 1a987d1e
	text "You're here to"
	line "shop in CELADON?"

	para "Just step outside"
	line "and head west!"
	done

<<<<<<< HEAD
_UnnamedText_5d782::
=======
_UGPathRoute7EntranceUnusedText_5d782:: ; 8c209 (23:4209)
>>>>>>> 1a987d1e
	text "The UNDERGROUND"
	line "PATH goes beneath"
	cont "SAFFRON and leads"
	cont "to LAVENDER."

	para "If you're heading"
	line "to CERULEAN, go"
	cont "to the building"
	cont "across the road."
	done
<|MERGE_RESOLUTION|>--- conflicted
+++ resolved
@@ -1,8 +1,4 @@
-<<<<<<< HEAD
-_UnnamedText_5d773::
-=======
-_UGPathRoute7EntranceUnusedText_5d773:: ; 8c132 (23:4132)
->>>>>>> 1a987d1e
+_UGPathRoute7EntranceUnusedText_5d773::
 	text "I want to shop at"
 	line "the dept. store"
 	cont "in CELADON but..."
@@ -12,40 +8,25 @@
 	cont "people there."
 	done
 
-<<<<<<< HEAD
-_UnnamedText_5d778::
-=======
-_UGPathRoute7EntranceUnusedText_5d778:: ; 8c195 (23:4195)
->>>>>>> 1a987d1e
+_UGPathRoute7EntranceUnusedText_5d778::
 	text "TEAM ROCKET had a"
 	line "secret hideout in"
 	cont "CELADON CITY?"
 	done
 
-<<<<<<< HEAD
-_UnnamedText_5d77d::
-=======
-_UGPathRoute7EntranceUnusedText_5d77d:: ; 8c1c8 (23:41c8)
->>>>>>> 1a987d1e
+_UGPathRoute7EntranceUnusedText_5d77d::
 	text "You're here to"
 	line "shop in CELADON?"
-
 	para "Just step outside"
 	line "and head west!"
 	done
-
-<<<<<<< HEAD
-_UnnamedText_5d782::
-=======
-_UGPathRoute7EntranceUnusedText_5d782:: ; 8c209 (23:4209)
->>>>>>> 1a987d1e
+_UGPathRoute7EntranceUnusedText_5d782::
 	text "The UNDERGROUND"
 	line "PATH goes beneath"
 	cont "SAFFRON and leads"
 	cont "to LAVENDER."
-
 	para "If you're heading"
 	line "to CERULEAN, go"
 	cont "to the building"
 	cont "across the road."
-	done
+	done