--- conflicted
+++ resolved
@@ -1,10 +1,5 @@
-<<<<<<< HEAD
-_PewterMartText2::
+_PewterMartYoungsterText::
 	text "A shady old man"
-=======
-_PewterMartYoungsterText::
-	text "A shady, old man"
->>>>>>> 3bbd38aa
 	line "got me to buy"
 	cont "this really weird"
 	cont "fish #MON!"
