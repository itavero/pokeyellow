_RedsHouse1FMomWakeUpText::
	text "MOM: Right."
	line "All boys leave"
	cont "home someday."
	cont "It said so on TV."

	para "PROF.OAK, next"
	line "door, is looking"
	cont "for you."
	done

<<<<<<< HEAD
_MomHealText1::
	text "MOM: <PLAYER>, if"
	line "you drive your"
	cont "#MON too hard,"
	cont "they'll dislike"
	cont "you."

	para "You should take a"
	line "rest."
=======
_RedsHouse1FMomYouShouldRestText::
	text "MOM: <PLAYER>!"
	line "You should take a"
	cont "quick rest."
>>>>>>> 3bbd38aa
	prompt

_RedsHouse1FMomLookingGreatText::
	text "MOM: Oh good!"
	line "You and your"
	cont "#MON are"
	cont "looking great!"
	cont "Take care now!"
	done

_RedsHouse1FTVStandByMeMovieText::
	text "There's a movie"
	line "on TV. Four boys"
	cont "are walking on"
	cont "railroad tracks."

	para "I better go too."
	done

_RedsHouse1FTVWrongSideText::
	text "Oops, wrong side."
	done<|MERGE_RESOLUTION|>--- conflicted
+++ resolved
@@ -9,8 +9,7 @@
 	cont "for you."
 	done
 
-<<<<<<< HEAD
-_MomHealText1::
+_RedsHouse1FMomYouShouldRestText::
 	text "MOM: <PLAYER>, if"
 	line "you drive your"
 	cont "#MON too hard,"
@@ -19,12 +18,6 @@
 
 	para "You should take a"
 	line "rest."
-=======
-_RedsHouse1FMomYouShouldRestText::
-	text "MOM: <PLAYER>!"
-	line "You should take a"
-	cont "quick rest."
->>>>>>> 3bbd38aa
 	prompt
 
 _RedsHouse1FMomLookingGreatText::
