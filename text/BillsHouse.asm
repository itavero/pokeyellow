<<<<<<< HEAD
_BillsHouseDontLeaveText::
	text "Whoa, don't go"
	line "anywhere, wait!"
	done

_BillsHouseText_1e865::
=======
_BillsHouseBillImNotAPokemonText::
>>>>>>> 3bbd38aa
	text "Hiya! I'm a"
	line "#MON..."
	cont "...No I'm not!"

	para "Call me BILL!"
	line "I'm a true blue"
	cont "#MANIAC! Hey!"
	cont "What's with that"
	cont "skeptical look?"

	para "I'm not joshing"
	line "you, I screwed up"
	cont "an experiment and"
	cont "got combined with"
	cont "a #MON!"

	para "So, how about it?"
	line "Help me out here!"
	done

_BillsHouseBillUseSeparationSystemText::
	text "When I'm in the"
	line "TELEPORTER, go to"
	cont "my PC and run the"
	cont "Cell Separation"
	cont "System!"
	done

_BillsHouseBillNoYouGottaHelpText::
	text "No!? Come on, you"
	line "gotta help a guy"
	cont "in deep trouble!"

	para "What do you say,"
	line "chief? Please?"
	cont "OK? All right!"
	prompt

_BillsHouseBillThankYouText::
	text "BILL: Yeehah!"
	line "Thanks, bud! I"
	cont "owe you one!"

	para "So, did you come"
	line "to see my #MON"
	cont "collection?"
	cont "You didn't?"
	cont "That's a bummer."

	para "I've got to thank"
	line "you... Oh here,"
	cont "maybe this'll do."
	prompt

_SSTicketReceivedText::
	text "<PLAYER> received"
	line "an @"
	text_ram wStringBuffer
	text "!@"
	text_end

_SSTicketNoRoomText::
	text "You've got too"
	line "much stuff, bud!"
	done

_BillsHouseBillWhyDontYouGoInsteadOfMeText::
	text "That cruise ship,"
	line "S.S.ANNE, is in"
	cont "VERMILION CITY."
	cont "Its passengers"
	cont "are all trainers!"

	para "They invited me"
	line "to their party,"
	cont "but I can't stand"
	cont "fancy do's. Why"
	cont "don't you go"
	cont "instead of me?"
	done

_BillsHouseBillCheckOutMyRarePokemonText::
	text "BILL: Look, bud,"
	line "just check out"
	cont "some of my rare"
	cont "#MON on my PC!"
	done<|MERGE_RESOLUTION|>--- conflicted
+++ resolved
@@ -1,13 +1,9 @@
-<<<<<<< HEAD
-_BillsHouseDontLeaveText::
+_BillsHouseBillDontLeaveText::
 	text "Whoa, don't go"
 	line "anywhere, wait!"
 	done
 
-_BillsHouseText_1e865::
-=======
 _BillsHouseBillImNotAPokemonText::
->>>>>>> 3bbd38aa
 	text "Hiya! I'm a"
 	line "#MON..."
 	cont "...No I'm not!"
