_Route16Biker1BattleText::
	text "What do you want?"
	done

_Route16Biker1EndBattleText::
	text "Don't you"
	line "dare laugh!"
	prompt

_Route16Biker1AfterBattleText::
	text "We like just"
	line "hanging here,"
	cont "what's it to you?"
	done

_Route16Biker2BattleText::
	text "Nice BIKE!"
	line "Hand it over!"
	done

<<<<<<< HEAD
_Route16EndBattleText2::
	text "Knock-"
=======
_Route16Biker2EndBattleText::
	text "Knock"
>>>>>>> 3bbd38aa
	line "out!"
	prompt

_Route16Biker2AfterBattleText::
	text "Forget it, who"
	line "needs your BIKE!"
	done

_Route16Biker3BattleText::
	text "Come out and play,"
	line "little mouse!"
	done

_Route16Biker3EndBattleText::
	text "You"
	line "little rat!"
	prompt

_Route16Biker3AfterBattleText::
	text "I hate losing!"
	line "Get away from me!"
	done

_Route16biker4BattleText::
	text "Hey, you just"
	line "bumped me!"
	done

_Route16Biker4EndBattleText::
	text "Kaboom!"
	prompt

_Route16Biker4AfterBattleText::
	text "You can also get"
	line "to FUCHSIA from"
	cont "VERMILION using a"
	cont "coastal road."
	done

_Route16Biker5BattleText::
	text "I'm feeling"
	line "hungry and mean!"
	done

_Route16Biker5EndBattleText::
	text "Bad,"
	line "bad, bad!"
	prompt

_Route16Biker5AfterBattleText::
	text "I like my #MON"
	line "ferocious! They"
	cont "tear up enemies!"
	done

_Route16Biker6BattleText::
	text "Sure, I'll go!"
	done

_Route16Biker6EndBattleText::
	text "Don't make"
	line "me mad!"
	prompt

_Route16Biker6AfterBattleText::
	text "I like harassing"
	line "people with my"
	cont "vicious #MON!"
	done

_Route16Text7::
	text "A sleeping #MON"
	line "blocks the way!"
	done

_Route16SnorlaxWokeUpText::
	text "SNORLAX woke up!"

	para "It attacked in a"
	line "grumpy rage!"
	done

_Route16SnorlaxReturnedToMountainsText::
	text "With a big yawn,"
	line "SNORLAX returned"
	cont "to the mountains!"
	done

_Route16CyclingRoadSignText::
	text "Enjoy the slope!"
	line "CYCLING ROAD"
	done

_Route16SignText::
	text "ROUTE 16"
	line "CELADON CITY -"
	cont "FUCHSIA CITY"
	done<|MERGE_RESOLUTION|>--- conflicted
+++ resolved
@@ -18,13 +18,8 @@
 	line "Hand it over!"
 	done
 
-<<<<<<< HEAD
-_Route16EndBattleText2::
+_Route16Biker2EndBattleText::
 	text "Knock-"
-=======
-_Route16Biker2EndBattleText::
-	text "Knock"
->>>>>>> 3bbd38aa
 	line "out!"
 	prompt
 
