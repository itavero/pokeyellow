_ViridianSchoolHouseBrunetteGirlText::
	text "Whew! I'm trying"
	line "to memorize all"
	cont "my notes."
	done

<<<<<<< HEAD
_SchoolText3::
	text "Sis says #MON"
	line "will become tame"
	cont "if you treat them"
	cont "nicely."
	done

_SchoolText2::
=======
_ViridianSchoolHouseCooltrainerFText::
>>>>>>> 3bbd38aa
	text "Okay!"

	para "Be sure to read"
	line "the blackboard"
	cont "carefully!"
	done<|MERGE_RESOLUTION|>--- conflicted
+++ resolved
@@ -4,18 +4,14 @@
 	cont "my notes."
 	done
 
-<<<<<<< HEAD
-_SchoolText3::
+_ViridianSchoolHouseLittleGirlText::
 	text "Sis says #MON"
 	line "will become tame"
 	cont "if you treat them"
 	cont "nicely."
 	done
 
-_SchoolText2::
-=======
 _ViridianSchoolHouseCooltrainerFText::
->>>>>>> 3bbd38aa
 	text "Okay!"
 
 	para "Be sure to read"
