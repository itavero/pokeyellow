--- conflicted
+++ resolved
@@ -86,27 +86,7 @@
 	line "ROCKET's way!"
 	done
 
-<<<<<<< HEAD
-_CeladonCityText11::
-=======
-_CeladonCityTrainerTips1Text::
-	text "TRAINER TIPS"
-
-	para "X ACCURACY boosts"
-	line "the accuracy of"
-	cont "techniques!"
-
-	para "DIRE HIT jacks up"
-	line "the likelihood of"
-	cont "critical hits!"
-
-	para "Get your items at"
-	line "CELADON DEPT."
-	cont "STORE!"
-	done
-
 _CeladonCitySignText::
->>>>>>> 3bbd38aa
 	text "CELADON CITY"
 	line "The City of"
 	cont "Rainbow Dreams"
@@ -157,7 +137,7 @@
 	cont "for grownups!"
 	done
 
-_CeladonCityText10::
+_CeladonCityTrainerTips1Text::
 	text "TRAINER TIPS"
 
 	para "X ACCURACY boosts"
