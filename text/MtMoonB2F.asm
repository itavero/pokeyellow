<<<<<<< HEAD
_MtMoonJessieJamesText1::
	text "Stop right there!@"
	text_end

_MtMoonJessieJamesText2::
	text "That fossil is"
	line "TEAM ROCKET's!"

	para "Surrender now, or "
	line "prepare to fight!"
	done

_MtMoonJessieJamesText3::
	text "A"
	line "brat beat us?"
	prompt

_MtMoonJessieJamesText4::
	text "TEAM ROCKET, blast"
	line "off at the speed"
	cont "of light!@"
	text_end

_MtMoon3Text_49f24::
=======
_MtMoonB2FDomeFossilYouWantText::
>>>>>>> 3bbd38aa
	text "You want the"
	line "DOME FOSSIL?"
	done

_MtMoonB2FHelixFossilYouWantText::
	text "You want the"
	line "HELIX FOSSIL?"
	done

_MtMoonB2FReceivedFossilText::
	text "<PLAYER> got the"
	line "@"
	text_ram wStringBuffer
	text "!@"
	text_end

_MtMoonB2FYouHaveNoRoomText::
	text "Look, you've got"
	line "no room for this.@"
	text_end

_MtMoonB2FSuperNerdTheyreBothMineText::
	text "Hey, stop!"

	para "I found these"
	line "fossils! They're"
	cont "both mine!"
	done

_MtMoonB2FSuperNerdOkIllShareText::
	text "OK!"
	line "I'll share!"
	prompt

_MtMoonB2fSuperNerdEachTakeOneText::
	text "We'll each take"
	line "one!"
	cont "No being greedy!"
	done

_MtMoonB2FSuperNerdTheresAPokemonLabText::
	text "Far away, on"
	line "CINNABAR ISLAND,"
	cont "there's a #MON"
	cont "LAB."

	para "They do research"
	line "on regenerating"
	cont "fossils."
	done

_MtMoonB2FSuperNerdThenThisIsMineText::
	text "All right. Then"
	line "this is mine!@"
	text_end

<<<<<<< HEAD
_MtMoon3BattleText3::
=======
_MtMoonB2FRocket1BattleText::
	text "TEAM ROCKET will"
	line "find the fossils,"
	cont "revive and sell"
	cont "them for cash!"
	done

_MtMoonB2FRocket1EndBattleText::
	text "Urgh!"
	line "Now I'm mad!"
	prompt

_MtMoonB2FRocket1AfterBattleText::
	text "You made me mad!"
	line "TEAM ROCKET will"
	cont "blacklist you!"
	done

_MtMoonB2FRocket2BattleText::
>>>>>>> 3bbd38aa
	text "We, TEAM ROCKET,"
	line "are #MON"
	cont "gangsters!"
	done

_MtMoonB2FRocket2EndBattleText::
	text "I blew"
	line "it!"
	prompt

_MtMoonB2FRocket2AfterBattleText::
	text "Darn it all! My"
	line "associates won't"
	cont "stand for this!"
	done

_MtMoonB2FRocket3BattleText::
	text "We're pulling a"
	line "big job here!"
	cont "Get lost, kid!"
	done

_MtMoonB2FRocket3EndBattleText::
	text "So, you"
	line "are good."
	prompt

_MtMoonB2FRocket3AfterBattleText::
	text "If you find a"
	line "fossil, give it"
	cont "to me and scram!"
	done

_MtMoonB2FRocket4BattleText::
	text "Little kids"
	line "should leave"
	cont "grown-ups alone!"
	done

_MtMoonB2FRocket4EndBattleText::
	text "I'm"
	line "steamed!"
	prompt

_MtMoonB2FRocket4AfterBattleText::
	text "#MON lived"
	line "here long before"
	cont "people came."
	done<|MERGE_RESOLUTION|>--- conflicted
+++ resolved
@@ -1,4 +1,3 @@
-<<<<<<< HEAD
 _MtMoonJessieJamesText1::
 	text "Stop right there!@"
 	text_end
@@ -22,10 +21,7 @@
 	cont "of light!@"
 	text_end
 
-_MtMoon3Text_49f24::
-=======
 _MtMoonB2FDomeFossilYouWantText::
->>>>>>> 3bbd38aa
 	text "You want the"
 	line "DOME FOSSIL?"
 	done
@@ -82,29 +78,7 @@
 	line "this is mine!@"
 	text_end
 
-<<<<<<< HEAD
-_MtMoon3BattleText3::
-=======
-_MtMoonB2FRocket1BattleText::
-	text "TEAM ROCKET will"
-	line "find the fossils,"
-	cont "revive and sell"
-	cont "them for cash!"
-	done
-
-_MtMoonB2FRocket1EndBattleText::
-	text "Urgh!"
-	line "Now I'm mad!"
-	prompt
-
-_MtMoonB2FRocket1AfterBattleText::
-	text "You made me mad!"
-	line "TEAM ROCKET will"
-	cont "blacklist you!"
-	done
-
 _MtMoonB2FRocket2BattleText::
->>>>>>> 3bbd38aa
 	text "We, TEAM ROCKET,"
 	line "are #MON"
 	cont "gangsters!"
