_Route17Biker1BattleText::
	text "There's no money"
	line "in fighting kids!"
	done

_Route17Biker1EndBattleText::
	text "Burned"
	line "out!"
	prompt

_Route17Biker1AfterBattleText::
	text "Good stuff is"
	line "lying around on"
	cont "CYCLING ROAD!"
	done

_Route17Biker2BattleText::
	text "What do you want,"
	line "kiddo?"
	done

_Route17Biker2EndBattleText::
	text "Whoo!"
	prompt

_Route17Biker2AfterBattleText::
	text "I could belly-"
	line "bump you outta"
	cont "here!"
	done

_Route17Biker3BattleText::
	text "You heading to"
	line "FUCHSIA?"
	done

_Route17Biker3EndBattleText::
	text "Crash and"
	line "burn!"
	prompt

_Route17Biker3AfterBattleText::
	text "I love racing"
	line "downhill!"
	done

_Route17Biker4BattleText::
	text "We're BIKERs!"
	line "Highway stars!"
	done

_Route17Biker4EndBattleText::
	text "Smoked!"
	prompt

_Route17Biker4AfterBattleText::
	text "Are you looking"
	line "for adventure?"
	done

_Route17Biker5BattleText::
	text "Let VOLTORB"
	line "electrify you!"
	done

_Route17Biker5EndBattleText::
	text "Grounded"
	line "out!"
	prompt

_Route17Biker5AfterBattleText::
	text "I got my VOLTORB"
	line "at the abandoned"
	cont "POWER PLANT."
	done

_Route17Biker6BattleText::
	text "My #MON won't"
	line "evolve! Why?"
	done

_Route17Biker6EndBattleText::
	text "Why,"
	line "you!"
	prompt

_Route17Biker6AfterBattleText::
	text "Maybe some #MON"
	line "need element"
	cont "STONEs to evolve."
	done

_Route17Biker7BattleText::
	text "I need a little"
	line "exercise!"
	done

_Route17Biker7EndBattleText::
	text "Whew!"
	line "Good workout!"
	prompt

_Route17Biker7AfterBattleText::
	text "I'm sure I lost"
	line "weight there!"
	done

_Route17Biker8BattleText::
	text "Be a rebel!"
	done

_Route17Biker8EndBattleText::
	text "Aaaargh!"
	prompt

_Route17Biker8AfterBattleText::
	text "Be ready to fight"
	line "for your beliefs!"
	done

_Route17Biker9BattleText::
	text "Nice BIKE!"
	line "How's it handle?"
	done

_Route17Biker9EndBattleText::
	text "Shoot!"
	prompt

_Route17Biker9AfterBattleText::
	text "The slope makes"
	line "it hard to steer!"
	done

<<<<<<< HEAD
_Route17BattleText10::
	text "Get lost, kid!"
=======
_Route17Biker10BattleText::
	text "Get lost kid!"
>>>>>>> 3bbd38aa
	line "I'm bushed!"
	done

_Route17Biker10EndBattleText::
	text "Are you"
	line "satisfied?"
	prompt

_Route17Biker10AfterBattleText::
	text "I need to catch"
	line "a few Zs!"
	done

_Route17NoticeSign1Text::
	text "It's a notice!"

	para "Watch out for"
	line "discarded items!"
	done

_Route17TrainerTips1Text::
	text "TRAINER TIPS"

	para "All #MON are"
	line "unique."

	para "Even #MON of"
	line "the same type and"
	cont "level grow at"
	cont "different rates."
	done

_Route17TrainerTips2Text::
	text "TRAINER TIPS"

	para "Press the A or B"
	line "Button to stay in"
	cont "place while on a"
	cont "slope."
	done

_Route17SignText::
	text "ROUTE 17"
	line "CELADON CITY -"
	cont "FUCHSIA CITY"
	done

_Route17NoticeSign2Text::
	text "It's a notice!"

	para "Don't throw the"
	line "game, throw #"
	cont "BALLs instead!"
	done

_Route17CyclingRoadEndsSignText::
	text "CYCLING ROAD"
	line "Slope ends here!"
	done<|MERGE_RESOLUTION|>--- conflicted
+++ resolved
@@ -132,13 +132,8 @@
 	line "it hard to steer!"
 	done
 
-<<<<<<< HEAD
-_Route17BattleText10::
+_Route17Biker10BattleText::
 	text "Get lost, kid!"
-=======
-_Route17Biker10BattleText::
-	text "Get lost kid!"
->>>>>>> 3bbd38aa
 	line "I'm bushed!"
 	done
 
