_ViridianMartClerkSayHiToOakText::
	text "Okay! Say hi to"
	line "PROF.OAK for me!"
	done

_ViridianMartClerkYouCameFromPalletTownText::
	text "Hey! You came from"
	line "PALLET TOWN?"
	done

_ViridianMartClerkParcelQuestText::
	text "You know PROF."
	line "OAK, right?"

	para "His order came in."
	line "Will you take it"
	cont "to him?"

	para "<PLAYER> got"
	line "OAK's PARCEL!@"
	text_end

<<<<<<< HEAD
_ViridianMartText2::
	text "This shop sells a"
	line "lot of PARLYZ"
	cont "HEALs."
	done

_ViridianMartText3::
	text "The shop finally"
	line "has some POTIONs"
	cont "in stock."
=======
_ViridianMartYoungsterText::
	text "This shop sells"
	line "many ANTIDOTEs."
	done

_ViridianMartCooltrainerMText::
	text "No! POTIONs are"
	line "all sold out."
>>>>>>> 3bbd38aa
	done<|MERGE_RESOLUTION|>--- conflicted
+++ resolved
@@ -20,25 +20,14 @@
 	line "OAK's PARCEL!@"
 	text_end
 
-<<<<<<< HEAD
-_ViridianMartText2::
+_ViridianMartYoungsterText::
 	text "This shop sells a"
 	line "lot of PARLYZ"
 	cont "HEALs."
 	done
 
-_ViridianMartText3::
+_ViridianMartCooltrainerMText::
 	text "The shop finally"
 	line "has some POTIONs"
 	cont "in stock."
-=======
-_ViridianMartYoungsterText::
-	text "This shop sells"
-	line "many ANTIDOTEs."
-	done
-
-_ViridianMartCooltrainerMText::
-	text "No! POTIONs are"
-	line "all sold out."
->>>>>>> 3bbd38aa
 	done