--- conflicted
+++ resolved
@@ -15,13 +15,7 @@
 	cont "around here!"
 	done
 
-<<<<<<< HEAD
-_CopycatsHouse1FText3::
+_CopycatsHouse1FChanseyText::
 	text "CHANSEY: Chaaan"
 	line "sey!@"
-=======
-_CopycatsHouse1FChanseyText::
-	text "CHANSEY: Chaan!"
-	line "Sii!@"
->>>>>>> 3bbd38aa
 	text_end