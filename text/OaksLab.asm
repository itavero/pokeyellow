--- conflicted
+++ resolved
@@ -8,89 +8,27 @@
 	cont "#MON for me."
 	done
 
-<<<<<<< HEAD
-_OaksLabText40::
+_OaksLabRivalIllGetABetterPokemonThanYou::
 	text "<RIVAL>: Humph!"
 	line "I'll get a better"
 	cont "#MON than you!"
 	done
 
-_OaksLabText41::
+_OaksLabRivalMyPokemonLooksStrongerText::
 	text "<RIVAL>: Heh, my"
-=======
-_OaksLabRivalGoAheadAndChooseText::
-	text "<RIVAL>: Heh, I"
-	line "don't need to be"
-	cont "greedy like you!"
-
-	para "Go ahead and"
-	line "choose, <PLAYER>!"
-	done
-
-_OaksLabRivalMyPokemonLooksStrongerText::
-	text "<RIVAL>: My"
->>>>>>> 3bbd38aa
 	line "#MON looks a"
 	cont "lot stronger."
 	done
 
-<<<<<<< HEAD
-_OaksLabText39::
+_OaksLabThatsAPokeball::
 	text "That's a #"
 	line "BALL. There's a"
 	cont "#MON inside!"
 	done
 
-_OaksLabPikachuText::
+_OaksLabOak1GoAheadItsYours::
 	text "OAK: Go ahead,"
 	line "it's yours!"
-=======
-_OaksLabThoseArePokeBallsText::
-	text "Those are #"
-	line "BALLs. They"
-	cont "contain #MON!"
-	done
-
-_OaksLabYouWantCharmanderText::
-	text "So! You want the"
-	line "fire #MON,"
-	cont "CHARMANDER?"
-	done
-
-_OaksLabYouWantSquirtleText::
-	text "So! You want the"
-	line "water #MON,"
-	cont "SQUIRTLE?"
-	done
-
-_OaksLabYouWantBulbasaurText::
-	text "So! You want the"
-	line "plant #MON,"
-	cont "BULBASAUR?"
-	done
-
-_OaksLabMonEnergeticText::
-	text "This #MON is"
-	line "really energetic!"
-	prompt
-
-_OaksLabReceivedMonText::
-	text "<PLAYER> received"
-	line "a @"
-	text_ram wcd6d
-	text "!@"
-	text_end
-
-_OaksLabLastMonText::
-	text "That's PROF.OAK's"
-	line "last #MON!"
-	done
-
-_OaksLabOak1WhichPokemonDoYouWantText::
-	text "OAK: Now, <PLAYER>,"
-	line "which #MON do"
-	cont "you want?"
->>>>>>> 3bbd38aa
 	done
 
 _OaksLabOak1YourPokemonCanFightText::
@@ -103,18 +41,10 @@
 	line "to the next town."
 	done
 
-<<<<<<< HEAD
-_OaksLabText_1d2fa::
+_OaksLabOak1YouShouldTalkToIt::
 	text "OAK: You should"
 	line "talk to it and"
 	cont "see how it feels."
-=======
-_OaksLabOak1RaiseYourYoungPokemonText::
-	text "OAK: <PLAYER>,"
-	line "raise your young"
-	cont "#MON by making"
-	cont "it fight!"
->>>>>>> 3bbd38aa
 	done
 
 _OaksLabOak1DeliverParcelText::
@@ -232,20 +162,10 @@
 	cont "waiting!"
 	done
 
-<<<<<<< HEAD
-_OaksLabChooseMonText::
+_OaksLabOakChooseMonText::
 	text "OAK: Hmm? <RIVAL>?"
 	line "Why are you here"
 	cont "already?"
-=======
-_OaksLabOakChooseMonText::
-	text "OAK: <RIVAL>?"
-	line "Let me think..."
-
-	para "Oh, that's right,"
-	line "I told you to"
-	cont "come! Just wait!"
->>>>>>> 3bbd38aa
 
 	para "I said for you to"
 	line "come by later..."
@@ -271,8 +191,7 @@
 	cont "about me?"
 	done
 
-<<<<<<< HEAD
-_OaksLabBePatientText::
+_OaksLabOakBePatientText::
 	text "OAK: Be patient,"
 	line "<RIVAL>, I'll give"
 	cont "you one later."
@@ -311,22 +230,6 @@
 
 	para "<PLAYER>, come over"
 	line "here."
-=======
-_OaksLabOakBePatientText::
-	text "OAK: Be patient!"
-	line "<RIVAL>, you can"
-	cont "have one too!"
-	done
-
-_OaksLabOakDontGoAwayYetText::
-	text "OAK: Hey! Don't go"
-	line "away yet!"
-	done
-
-_OaksLabRivalIllTakeThisOneText::
-	text "<RIVAL>: I'll take"
-	line "this one, then!"
->>>>>>> 3bbd38aa
 	done
 
 _OaksLabOakGivesText::
@@ -347,16 +250,12 @@
 	text "!@"
 	text_end
 
-<<<<<<< HEAD
-_OaksLabLeavingText::
+_OaksLabOakDontGoAwayYetText::
 	text "OAK: Hey! Don't go"
 	line "away yet!"
 	done
 
-_OaksLabRivalChallengeText::
-=======
 _OaksLabRivalIllTakeYouOnText::
->>>>>>> 3bbd38aa
 	text "<RIVAL>: Wait"
 	line "<PLAYER>!"
 	cont "Let's check out"
@@ -388,7 +287,6 @@
 	line "Smell you later!"
 	done
 
-<<<<<<< HEAD
 _OaksLabPikachuDislikesPokeballsText1::
 	text "OAK: What?"
 	done
@@ -413,39 +311,24 @@
 	cont "feels about you."
 	done
 
-_OaksLabText21::
+_OaksLabRivalGrampsText::
 	text "<RIVAL>: Gramps!"
 	done
 
-_OaksLabText22::
+_OaksLabRivalMyPokemonHasGrownStrongerText::
 	text "<RIVAL>: Gramps,"
 	line "my #MON has"
 	cont "grown stronger!"
 	cont "Check it out!"
 	done
 
-_OaksLabText23::
+_OaksLabOakIHaveARequestText::
 	text "OAK: Ah, <RIVAL>,"
 	line "good timing!"
 
 	para "I needed to ask"
 	line "both of you to do"
 	cont "something for me."
-=======
-_OaksLabRivalGrampsText::
-	text "<RIVAL>: Gramps!"
-	done
-
-_OaksLabRivalWhatDidYouCallMeForText::
-	text "<RIVAL>: What did"
-	line "you call me for?"
-	done
-
-_OaksLabOakIHaveARequestText::
-	text "OAK: Oh right! I"
-	line "have a request"
-	cont "of you two."
->>>>>>> 3bbd38aa
 	done
 
 _OaksLabOakMyInventionPokedexText::
