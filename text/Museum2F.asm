_Museum2FYoungsterText::
	text "MOON STONE?"

	para "What's so special"
	line "about it?"
	done

_Museum2FGrampsText::
	text "July 20, 1969!"

	para "The 1st lunar"
	line "landing!"

	para "I bought a color"
	line "TV to watch it!"
	done

_Museum2FScientistText::
	text "We have a space"
	line "exhibit now."
	done

_Museum2FBrunetteGirlText::
	text "I want a PIKACHU!"
	line "It's so cute!"

	para "I asked my Daddy"
	line "to catch me one!"
	done

_Museum2FHikerText::
	text "Yeah, a PIKACHU"
	line "soon, I promise!"
	done

<<<<<<< HEAD
_Museum2FPikachuText1::
	text "Your PIKACHU looks"
	line "untamed."
	cont "May I have it for"
	cont "my daughter?"
	done

_Museum2FPikachuText2::
	text "I'd like to get"
	line "that PIKACHU off"
	cont "you, but it's too"
	cont "attached to you."
	done

_Museum2FText6::
=======
_Museum2FSpaceShuttleSignText::
>>>>>>> 3bbd38aa
	text "SPACE SHUTTLE"
	line "COLUMBIA"
	done

_Museum2FMoonStoneSignText::
	text "Meteorite that"
	line "fell on MT.MOON."
	cont "(MOON STONE?)"
	done<|MERGE_RESOLUTION|>--- conflicted
+++ resolved
@@ -33,7 +33,6 @@
 	line "soon, I promise!"
 	done
 
-<<<<<<< HEAD
 _Museum2FPikachuText1::
 	text "Your PIKACHU looks"
 	line "untamed."
@@ -48,10 +47,7 @@
 	cont "attached to you."
 	done
 
-_Museum2FText6::
-=======
 _Museum2FSpaceShuttleSignText::
->>>>>>> 3bbd38aa
 	text "SPACE SHUTTLE"
 	line "COLUMBIA"
 	done
