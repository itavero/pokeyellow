--- conflicted
+++ resolved
@@ -1,34 +1,3 @@
-<<<<<<< HEAD
-=======
-_TM18PreReceiveText::
-	text "Oh, hi! I finally"
-	line "finished #MON!"
-
-	para "Not done yet?"
-	line "This might be"
-	cont "useful!"
-	prompt
-
-_ReceivedTM18Text::
-	text "<PLAYER> received"
-	line "@"
-	text_ram wStringBuffer
-	text "!@"
-	text_end
-
-_TM18ExplanationText::
-	text "TM18 is COUNTER!"
-	line "Not like the one"
-	cont "I'm leaning on,"
-	cont "mind you!"
-	done
-
-_TM18NoRoomText::
-	text "Your pack is full"
-	line "of items!"
-	done
-
->>>>>>> 30acb46b
 _CeladonMart3Text2::
 	text "Captured #MON"
 	line "are registered"
@@ -113,7 +82,7 @@
 _ReceivedTM18Text::
 	text "<PLAYER> received"
 	line "@"
-	text_ram wcf4b
+	text_ram wStringBuffer
 	text "!@"
 	text_end
 
