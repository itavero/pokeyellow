_CeruleanBadgeHouseMiddleAgedManText::
	text "#MON BADGEs"
	line "are owned only by"
	cont "skilled trainers."

	para "I see you have"
	line "at least one."

	para "Those BADGEs have"
	line "amazing secrets!"
	prompt

_CeruleanBadgeHouseMiddleAgedManWhichBadgeText::
	text "Now then..."

	para "Which of the 8"
	line "BADGEs should I"
	cont "describe?"
	done

<<<<<<< HEAD
_CeruleanHouse2Text_74e81::
	text "Come visit me any-"
=======
_CeruleanBadgeHouseMiddleAgedManVisitAnyTimeText::
	text "Come visit me any"
>>>>>>> 3bbd38aa
	line "time you wish."
	done

_CeruleanBadgeHouseBoulderBadgeText::
	text "The ATTACK of all"
	line "#MON increases"
	cont "a little bit."

	para "It also lets you"
	line "use FLASH any-"
	cont "time you desire."
	prompt

_CeruleanBadgeHouseCascadeBadgeText::
	text "#MON up to L30"
	line "will obey you."

	para "Any higher, they"
	line "become unruly!"

	para "It also lets you"
	line "use CUT outside"
	cont "of battle."
	prompt

_CeruleanBadgeHouseThunderBadgeText::
	text "The SPEED of all"
	line "#MON increases"
	cont "a little bit."

	para "It also lets you"
	line "use FLY outside"
	cont "of battle."
	prompt

_CeruleanBadgeHouseRainbowBadgeText::
	text "#MON up to L50"
	line "will obey you."

	para "Any higher, they"
	line "become unruly!"

	para "It also lets you"
	line "use STRENGTH out-"
	cont "side of battle."
<<<<<<< HEAD
=======
	prompt

_CeruleanBadgeHouseSoulBadgeText::
	text "The DEFENSE of all"
	line "#MON increases"
	cont "a little bit."

	para "It also lets you"
	line "use SURF outside"
	cont "of battle."
	prompt

_CeruleanBadgeHouseMarshBadgeText::
	text "#MON up to L70"
	line "will obey you."

	para "Any higher, they"
	line "become unruly!"
	prompt

_CeruleanBadgeHouseVolcanoBadgeText::
	text "Your #MON's"
	line "SPECIAL abilities"
	cont "increase a bit."
	prompt

_CeruleanBadgeHouseEarthBadgeText::
	text "All #MON will"
	line "obey you!"
>>>>>>> 3bbd38aa
	prompt<|MERGE_RESOLUTION|>--- conflicted
+++ resolved
@@ -18,13 +18,8 @@
 	cont "describe?"
 	done
 
-<<<<<<< HEAD
-_CeruleanHouse2Text_74e81::
+_CeruleanBadgeHouseMiddleAgedManVisitAnyTimeText::
 	text "Come visit me any-"
-=======
-_CeruleanBadgeHouseMiddleAgedManVisitAnyTimeText::
-	text "Come visit me any"
->>>>>>> 3bbd38aa
 	line "time you wish."
 	done
 
@@ -70,36 +65,4 @@
 	para "It also lets you"
 	line "use STRENGTH out-"
 	cont "side of battle."
-<<<<<<< HEAD
-=======
-	prompt
-
-_CeruleanBadgeHouseSoulBadgeText::
-	text "The DEFENSE of all"
-	line "#MON increases"
-	cont "a little bit."
-
-	para "It also lets you"
-	line "use SURF outside"
-	cont "of battle."
-	prompt
-
-_CeruleanBadgeHouseMarshBadgeText::
-	text "#MON up to L70"
-	line "will obey you."
-
-	para "Any higher, they"
-	line "become unruly!"
-	prompt
-
-_CeruleanBadgeHouseVolcanoBadgeText::
-	text "Your #MON's"
-	line "SPECIAL abilities"
-	cont "increase a bit."
-	prompt
-
-_CeruleanBadgeHouseEarthBadgeText::
-	text "All #MON will"
-	line "obey you!"
->>>>>>> 3bbd38aa
 	prompt