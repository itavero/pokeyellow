--- conflicted
+++ resolved
@@ -1,13 +1,6 @@
-<<<<<<< HEAD
-_LTSurgePreBattleText::
+_VermilionGymLTSurgePreBattleText::
 	text "Ten-hut! Welcome"
 	line "to VERMILION GYM!"
-=======
-_VermilionGymLTSurgePreBattleText::
-	text "Hey, kid! What do"
-	line "you think you're"
-	cont "doing here?"
->>>>>>> 3bbd38aa
 
 	para "Will you look at"
 	line "that, a pint-size"
@@ -27,7 +20,7 @@
 	line "into surrender!"
 	done
 
-_LTSurgePostBattleAdviceText::
+_VermilionGymLTSurgePostBattleAdviceText::
 	text "A little word of"
 	line "advice, kid!"
 
@@ -39,7 +32,7 @@
 	cont "type #MON!"
 	done
 
-_LTSurgeThunderBadgeInfoText::
+_VermilionGymLTSurgeThunderBadgeInfoText::
 	text "The THUNDERBADGE"
 	line "cranks up your"
 	cont "#MON's SPEED!"
@@ -52,7 +45,7 @@
 	line "kid! Take this!"
 	done
 
-_ReceivedTM24Text::
+_VermilionGymLTSurgeReceivedTM24Text::
 	text "<PLAYER> received "
 	line "@"
 	text_ram wStringBuffer
@@ -69,12 +62,12 @@
 	line "electric #MON!"
 	done
 
-_TM24NoRoomText::
+_VermilionGymLTSurgeTM24NoRoomText::
 	text "Yo kid, make room"
 	line "in your pack!"
 	done
 
-_ReceivedThunderBadgeText::
+_VermilionGymLTSurgeReceivedThunderBadgeText::
 	text "Whoa!"
 
 	para "You're the real"
@@ -84,18 +77,18 @@
 	line "the THUNDERBADGE!"
 	prompt
 
-_VermilionGymBattleText1::
+_VermilionGymGentlemanBattleText::
 	text "When I was in the"
 	line "Army, LT.SURGE"
 	cont "was my strict CO!"
 	done
 
-_VermilionGymEndBattleText1::
+_VermilionGymGentlemanEndBattleText::
 	text "Stop!"
 	line "You're very good!"
 	prompt
 
-_VermilionGymAfterBattleText1::
+_VermilionGymGentlemanAfterBattleText::
 	text "The door won't"
 	line "open?"
 
@@ -103,17 +96,17 @@
 	line "was cautious!"
 	done
 
-_VermilionGymBattleText2::
+_VermilionGymSuperNerdBattleText::
 	text "I'm a lightweight,"
 	line "but I'm good with"
 	cont "electricity!"
 	done
 
-_VermilionGymEndBattleText2::
+_VermilionGymSuperNerdEndBattleText::
 	text "Fried!"
 	prompt
 
-_VermilionGymAfterBattleText2::
+_VermilionGymSuperNerdAfterBattleText::
 	text "OK, I'll talk!"
 
 	para "LT.SURGE said he"
@@ -121,17 +114,17 @@
 	cont "inside something!"
 	done
 
-_VermilionGymBattleText3::
+_VermilionGymSailorBattleText::
 	text "This is no place"
 	line "for kids!"
 	done
 
-_VermilionGymEndBattleText3::
+_VermilionGymSailorEndBattleText::
 	text "Wow!"
 	line "Surprised me!"
 	prompt
 
-_VermilionGymAfterBattleText3::
+_VermilionGymSailorAfterBattleText::
 	text "LT.SURGE set up"
 	line "double locks!"
 	cont "Here's a hint!"
@@ -142,7 +135,7 @@
 	cont "next to it!"
 	done
 
-_VermilionGymGuidePreBattleText::
+_VermilionGymGymGuideChampInMakingText::
 	text "Yo! Champ in"
 	line "making!"
 
@@ -168,7 +161,7 @@
 	cont "get to him!"
 	done
 
-_VermilionGymGuidePostBattleText::
+_VermilionGymGymGuideBeatLTSurgeText::
 	text "Whew! That match"
 	line "was electric!"
 	done