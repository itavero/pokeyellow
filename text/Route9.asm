--- conflicted
+++ resolved
@@ -15,36 +15,20 @@
 	cont "dark tunnel ahead."
 	done
 
-<<<<<<< HEAD
-_Route9BattleTextAJ::
+_Route9AJBattleText::
 	text "I aim to be the"
 	line "ultimate trainer!"
 	done
 
-_Route9EndBattleTextAJ::
+_Route9AJEndBattleText::
 	text "My"
 	line "SANDSHREW lost?"
 	prompt
 
-_Route9AfterBattleTextAJ::
+_Route9AJAfterBattleText::
 	text "I'll restart my"
 	line "100-win streak"
 	cont "with SANDSHREW."
-=======
-_Route9CooltrainerM1BattleText::
-	text "Who's that walking"
-	line "with those good"
-	cont "looking #MON?"
-	done
-
-_Route9CooltrainerM1EndBattleText::
-	text "Out"
-	line "like a light!"
-	prompt
-
-_Route9CooltrainerM1AfterBattleText::
-	text "Keep walking!"
->>>>>>> 3bbd38aa
 	done
 
 _Route9CooltrainerM2BattleText::
@@ -149,29 +133,4 @@
 	text "Hahahaha!"
 	line "Us hearty guys"
 	cont "always laugh!"
-<<<<<<< HEAD
-=======
-	done
-
-_Route9Youngster2BattleText::
-	text "Go, my super bug"
-	line "#MON!"
-	done
-
-_Route9Youngster2EndBattleText::
-	text "My"
-	line "bugs..."
-	prompt
-
-_Route9Youngster2AfterBattleText::
-	text "If you don't like"
-	line "bug #MON, you"
-	cont "bug me!"
-	done
-
-_Route9SignText::
-	text "ROUTE 9"
-	line "CERULEAN CITY-"
-	cont "ROCK TUNNEL"
->>>>>>> 3bbd38aa
 	done