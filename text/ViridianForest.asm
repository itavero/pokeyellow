_ViridianForestYoungster1Text::
	text "I came here with"
	line "some friends!"

	para "They're out for"
	line "#MON fights!"
	done

_ViridianForestYoungster2BattleText::
	text "Hey! You have"
	line "#MON! Come on!"
	cont "Let's battle 'em!"
	done

_ViridianForestYoungster2EndBattleText::
	text "No!"
	line "CATERPIE can't"
	cont "cut it!"
	prompt

_ViridianForestYoungster2AfterBattleText::
	text "Ssh! You'll scare"
	line "the bugs away!"
	done

_ViridianForestYoungster3BattleText::
	text "Yo! You can't jam"
	line "out if you're a"
	cont "#MON trainer!"
	done

_ViridianForestYoungster3EndBattleText::
	text "Huh?"
	line "I ran out of"
	cont "#MON!"
	prompt

_ViridianForestYoungster3AfterBattleText::
	text "Darn! I'm going"
	line "to catch some"
	cont "stronger ones!"
	done

_ViridianForestYoungster4BattleText::
	text "Hey, wait up!"
	line "What's the hurry?"
	done

_ViridianForestYoungster4EndBattleText::
	text "I"
	line "give! You're good"
	cont "at this!"
	prompt

_ViridianForestYoungster4AfterBattleText::
	text "Sometimes, you"
	line "can find stuff on"
	cont "the ground!"

	para "I'm looking for"
	line "the stuff I"
	cont "dropped!"
	done

<<<<<<< HEAD
_ViridianForestBattleTextPikaGirl::
	text "Hi, do you have a"
	line "PIKACHU?"
	done

_ViridianForestEndBattleTextPikaGirl::
	text "Oh no,"
	line "really?"
	prompt

_ViridianForestAfterBattleTextPikaGirl::
	text "I looked forever,"
	line "but I never found"
	cont "a PIKACHU here!"
	done

_ViridianForestBattleTextSamurai::
	text "I'm gonna be the"
	line "best. You just"
	cont "can't beat me!"
	done

_ViridianForestEndBattleTextSamurai::
	text "After"
	line "all I did..."
	prompt

_ViridianForestAfterBattleTextSamurai::
	text "A METAPOD is cool"
	line "because its"
	cont "attack is its"
	cont "defense!"
	done

_ViridianForestText8::
=======
_ViridianForestYoungster5Text::
>>>>>>> 3bbd38aa
	text "I ran out of #"
	line "BALLs to catch"
	cont "#MON with!"

	para "You should carry"
	line "extras!"
	done

_ViridianForestTrainerTips1Text::
	text "TRAINER TIPS"

	para "If you want to"
	line "avoid battles,"
	cont "stay away from"
	cont "grassy areas!"
	done

_ViridianForestUseAntidoteSignText::
	text "For poison, use"
	line "ANTIDOTE! Get it"
	cont "at #MON MARTs!"
	done

_ViridianForestTrainerTips2Text::
	text "TRAINER TIPS"

	para "Contact PROF.OAK"
	line "via PC to get"
	cont "your #DEX"
	cont "evaluated!"
	done

_ViridianForestTrainerTips3Text::
	text "TRAINER TIPS"

	para "No stealing of"
	line "#MON from"
	cont "other trainers!"
	cont "Catch only wild"
	cont "#MON!"
	done

_ViridianForestTrainerTips4Text::
	text "TRAINER TIPS"

	para "Weaken #MON"
	line "before attempting"
	cont "capture!"

	para "When healthy,"
	line "they may escape!"
	done

_ViridianForestLeavingSignText::
	text "LEAVING"
	line "VIRIDIAN FOREST"
	cont "PEWTER CITY AHEAD"
	done<|MERGE_RESOLUTION|>--- conflicted
+++ resolved
@@ -62,45 +62,41 @@
 	cont "dropped!"
 	done
 
-<<<<<<< HEAD
-_ViridianForestBattleTextPikaGirl::
+_ViridianForestCooltrainerFBattleText::
 	text "Hi, do you have a"
 	line "PIKACHU?"
 	done
 
-_ViridianForestEndBattleTextPikaGirl::
+_ViridianForestCooltrainerFEndBattleText::
 	text "Oh no,"
 	line "really?"
 	prompt
 
-_ViridianForestAfterBattleTextPikaGirl::
+_ViridianForestCooltrainerFAfterBattleText::
 	text "I looked forever,"
 	line "but I never found"
 	cont "a PIKACHU here!"
 	done
 
-_ViridianForestBattleTextSamurai::
+_ViridianForestYoungster5BattleText::
 	text "I'm gonna be the"
 	line "best. You just"
 	cont "can't beat me!"
 	done
 
-_ViridianForestEndBattleTextSamurai::
+_ViridianForestYoungster5EndBattleText::
 	text "After"
 	line "all I did..."
 	prompt
 
-_ViridianForestAfterBattleTextSamurai::
+_ViridianForestYoungster5AfterBattleText::
 	text "A METAPOD is cool"
 	line "because its"
 	cont "attack is its"
 	cont "defense!"
 	done
 
-_ViridianForestText8::
-=======
-_ViridianForestYoungster5Text::
->>>>>>> 3bbd38aa
+_ViridianForestYoungster6Text::
 	text "I ran out of #"
 	line "BALLs to catch"
 	cont "#MON with!"
