INCLUDE "constants.asm"

INCLUDE "macros/wram.asm"


INCLUDE "vram.asm"


SECTION "WRAM", WRAM0

wUnusedC000::
	ds 1

wSoundID::
	ds 1

wMuteAudioAndPauseMusic::
; bit 7: whether sound has been muted
; all bits: whether the effective is active
; Store 1 to activate effect (any value in the range [1, 127] works).
; All audio is muted and music is paused. Sfx continues playing until it
; ends normally.
; Store 0 to resume music.
	ds 1

wDisableChannelOutputWhenSfxEnds::
	ds 1

wStereoPanning::
	ds 1

wSavedVolume::
	ds 1

wChannelCommandPointers::
	ds 16

wChannelReturnAddresses::
	ds 16

wChannelSoundIDs::
	ds 8

wChannelFlags1::
	ds 8

wChannelFlags2::
	ds 8

wChannelDutyCycles::
	ds 8

wChannelDutyCyclePatterns::
	ds 8

wChannelVibratoDelayCounters::
; reloaded at the beginning of a note. counts down until the vibrato begins.
	ds 8

wChannelVibratoExtents::
	ds 8

wChannelVibratoRates::
; high nybble is rate (counter reload value) and low nybble is counter.
; time between applications of vibrato.
	ds 8

wChannelFrequencyLowBytes::
	ds 8

wChannelVibratoDelayCounterReloadValues::
; delay of the beginning of the vibrato from the start of the note
	ds 8

wChannelPitchSlideLengthModifiers::
	ds 8

wChannelPitchSlideFrequencySteps::
	ds 8

wChannelPitchSlideFrequencyStepsFractionalPart::
	ds 8

wChannelPitchSlideCurrentFrequencyFractionalPart::
	ds 8

wChannelPitchSlideCurrentFrequencyHighBytes::
	ds 8

wChannelPitchSlideCurrentFrequencyLowBytes::
	ds 8

wChannelPitchSlideTargetFrequencyHighBytes::
	ds 8

wChannelPitchSlideTargetFrequencyLowBytes::
	ds 8

wChannelNoteDelayCounters::
; Note delays are stored as 16-bit fixed-point numbers where the integer part
; is 8 bits and the fractional part is 8 bits.
	ds 8

wChannelLoopCounters::
	ds 8

wChannelNoteSpeeds::
	ds 8

wChannelNoteDelayCountersFractionalPart::
	ds 8

wChannelOctaves::
	ds 8

wChannelVolumes::
; also includes fade for hardware channels that support it
	ds 8

wMusicWaveInstrument::
	ds 1

wSfxWaveInstrument::
	ds 1

wMusicTempo::
	ds 2

wSfxTempo::
	ds 2

wSfxHeaderPointer::
	ds 2

wNewSoundID::
	ds 1

wAudioROMBank::
	ds 1

wAudioSavedROMBank::
	ds 1

wFrequencyModifier::
	ds 1

wTempoModifier::
	ds 1

wc0f3:: ds 1
wc0f4:: ds 1
wc0f5:: ds 11


SECTION "Sprite State Data", WRAM0

wSpriteDataStart::

wSpriteStateData1::
; data for all sprites on the current map
; holds info for 16 sprites with $10 bytes each
; player sprite is always sprite 0
; struct fields:
; - 0: picture ID (fixed, loaded at map init)
; - 1: movement status (0: uninitialized, 1: ready, 2: delayed, 3: moving)
; - 2: sprite image index (changed on update, $ff if off screen, includes facing direction, progress in walking animation and a sprite-specific offset)
; - 3: Y screen position delta (-1,0 or 1; added to Y pixels on each walking animation update)
; - 4: Y screen position (in pixels, always 4 pixels above grid which makes sprites appear to be in the center of a tile)
; - 5: X screen position delta (-1,0 or 1; added to field X pixels on each walking animation update)
; - 6: X screen position (in pixels, snaps to grid if not currently walking)
; - 7: intra-animation-frame counter (counting upwards to 4 until animation frame counter is incremented)
; - 8: animation frame counter (increased every 4 updates, hold four states (totalling to 16 walking frames)
; - 9: facing direction ($0: down, $4: up, $8: left, $c: right)
; - A: adjusted Y coordinate
; - B: adjusted X coordinate
; - C: direction of collision
; - D
; - E
; - F
wSpritePlayerStateData1::  spritestatedata1 wSpritePlayerStateData1
wSprite01StateData1::      spritestatedata1 wSprite01StateData1
wSprite02StateData1::      spritestatedata1 wSprite02StateData1
wSprite03StateData1::      spritestatedata1 wSprite03StateData1
wSprite04StateData1::      spritestatedata1 wSprite04StateData1
wSprite05StateData1::      spritestatedata1 wSprite05StateData1
wSprite06StateData1::      spritestatedata1 wSprite06StateData1
wSprite07StateData1::      spritestatedata1 wSprite07StateData1
wSprite08StateData1::      spritestatedata1 wSprite08StateData1
wSprite09StateData1::      spritestatedata1 wSprite09StateData1
wSprite10StateData1::      spritestatedata1 wSprite10StateData1
wSprite11StateData1::      spritestatedata1 wSprite11StateData1
wSprite12StateData1::      spritestatedata1 wSprite12StateData1
wSprite13StateData1::      spritestatedata1 wSprite13StateData1
wSprite14StateData1::      spritestatedata1 wSprite14StateData1
wSpritePikachuStateData1:: spritestatedata1 wSpritePikachuStateData1

wSpriteStateData2::
; more data for all sprites on the current map
; holds info for 16 sprites with $10 bytes each
; player sprite is always sprite 0
; struct fields:
; - 0: walk animation counter (counting from $10 backwards when moving)
; - 1:
; - 2: Y displacement (initialized at 8, supposed to keep moving sprites from moving too far, but bugged)
; - 3: X displacement (initialized at 8, supposed to keep moving sprites from moving too far, but bugged)
; - 4: Y position (in 2x2 tile grid steps, topmost 2x2 tile has value 4)
; - 5: X position (in 2x2 tile grid steps, leftmost 2x2 tile has value 4)
; - 6: movement byte 1 (determines whether a sprite can move, $ff:not moving, $fe:random movements, others unknown)
; - 7: (?) (set to $80 when in grass, else $0; may be used to draw grass above the sprite)
; - 8: delay until next movement (counted downwards, movement status is set to ready if reached 0)
; - 9: original facing direction (backed up by DisplayTextIDInit, restored by CloseTextDisplay)
; - A
; - B
; - C
; - D: picture ID
; - E: sprite image base offset (in video ram, player always has value 1, used to compute sprite image index)
; - F
wSpritePlayerStateData2::  spritestatedata2 wSpritePlayerStateData2
wSprite01StateData2::      spritestatedata2 wSprite01StateData2
wSprite02StateData2::      spritestatedata2 wSprite02StateData2
wSprite03StateData2::      spritestatedata2 wSprite03StateData2
wSprite04StateData2::      spritestatedata2 wSprite04StateData2
wSprite05StateData2::      spritestatedata2 wSprite05StateData2
wSprite06StateData2::      spritestatedata2 wSprite06StateData2
wSprite07StateData2::      spritestatedata2 wSprite07StateData2
wSprite08StateData2::      spritestatedata2 wSprite08StateData2
wSprite09StateData2::      spritestatedata2 wSprite09StateData2
wSprite10StateData2::      spritestatedata2 wSprite10StateData2
wSprite11StateData2::      spritestatedata2 wSprite11StateData2
wSprite12StateData2::      spritestatedata2 wSprite12StateData2
wSprite13StateData2::      spritestatedata2 wSprite13StateData2
wSprite14StateData2::      spritestatedata2 wSprite14StateData2
wSpritePikachuStateData2:: spritestatedata2 wSpritePikachuStateData2


wSpriteDataEnd::


SECTION "OAM Buffer", WRAM0

wOAMBuffer::
; buffer for OAM data. Copied to OAM by DMA
	ds 4 * 40
wOAMBufferEnd::

wTileMap::
; buffer for tiles that are visible on screen (20 columns by 18 rows)
	ds SCREEN_WIDTH * SCREEN_HEIGHT

UNION
wTileMapBackup::
; buffer for temporarily saving and restoring current screen's tiles
; (e.g. if menus are drawn on top)
	ds SCREEN_WIDTH * SCREEN_HEIGHT

NEXTU
wSerialPartyMonsPatchList::
; list of indexes to patch with SERIAL_NO_DATA_BYTE after transfer
	ds 200

wSerialEnemyMonsPatchList::
; list of indexes to patch with SERIAL_NO_DATA_BYTE after transfer
	ds 200
ENDU

NEXTU
wAnimatedObjectsData::
; Used by functions in BANK 3E
; This looks similar to the address structure for Gen 2 OAM animations.

wAnimatedObjectStartTileOffsets::
	ds 10 * 2

wAnimatedObjectDataStructs::
wAnimatedObject0:: animated_object wAnimatedObject0
wAnimatedObject1:: animated_object wAnimatedObject1
wAnimatedObject2:: animated_object wAnimatedObject2
wAnimatedObject3:: animated_object wAnimatedObject3
wAnimatedObject4:: animated_object wAnimatedObject4
wAnimatedObject5:: animated_object wAnimatedObject5
wAnimatedObject6:: animated_object wAnimatedObject6
wAnimatedObject7:: animated_object wAnimatedObject7
wAnimatedObject8:: animated_object wAnimatedObject8
wAnimatedObject9:: animated_object wAnimatedObject9

wNumLoadedAnimatedObjects::
	ds 1
wCurrentAnimatedObjectOAMBufferOffset::
	ds 3
wAnimatedObjectSpawnStateDataPointer::
	ds 2
wAnimatedObjectFramesDataPointer::
	ds 2
wAnimatedObjectJumptablePointer::
	ds 2
wAnimatedObjectOAMDataPointer::
	ds 2
wCurAnimatedObjectOAMAttributes::
	ds 1
wCurrentAnimatedObjectVTileOffset::
	ds 1
wCurrentAnimatedObjectXCoord::
	ds 1
wCurrentAnimatedObjectYCoord::
	ds 1
wCurrentAnimatedObjectXOffset::
	ds 1
wCurrentAnimatedObjectYOffset::
	ds 1
wAnimatedObjectGlobalYOffset::
	ds 1
wAnimatedObjectGlobalXOffset::
	ds 1
wAnimatedObjectsDataEnd::

; Surfing minigame
wSurfingMinigameData::
	ds 1
wSurfingMinigameRoutineNumber::
	ds 1
wc5d2::
	ds 1
wSurfingMinigameWaveFunctionNumber::
	ds 2
wc5d5::
	ds 1
wSurfingMinigamePikachuHP::
	ds 2 ; little-endian BCD
wc5d8:: ; unused?
	ds 1
wSurfingMinigameRadnessMeter::
; number of consecutive tricks
	ds 1
wSurfingMinigameRadnessScore::
	ds 2 ; little-endian BCD
wSurfingMinigameTotalScore::
	ds 2 ; little-endian BCD
wc5de::
	ds 1
wc5df::
	ds 1
wc5e0::
	ds 1
wc5e1::
	ds 1
wc5e2::
	ds 1
wSurfingMinigamePikachuSpeed::
	ds 2 ; little-endian
wc5e5::
	ds 3 ; big-endian
wSurfingMinigameWaveHeightBuffer::
	ds 2
wSurfingMinigamePikachuObjectHeight::
	ds 1
wc5eb::
	ds 1
wc5ec::
	ds 1
wc5ed::
	ds 1
wc5ee::
	ds 1
wSurfingMinigameBGMapReadBuffer::
	ds 16
	ds 24
wSurfingMinigameSCX::
	ds 3
wSurfingMinigameWaveHeight::
	ds SCREEN_WIDTH
wSurfingMinigameXOffset::
	ds 1
wSurfingMinigameTrickFlags::
	ds 1
wc630::
	ds 1
wc631::
	ds 1
wSurfingMinigameRoutineDelay::
	ds 1
wSurfingMinigameIntroAnimationFinished::
	ds 1

; Yellow intro
wYellowIntroCurrentScene::
wc634::
	ds 1
wYellowIntroSceneTimer::
wc635::
	ds 1
wYellowIntroAnimatedObjectStructPointer::
	ds 1
wSurfingMinigameDataEnd::
ENDU

	ds 80

UNION
wOverworldMap::
	ds 1300
wOverworldMapEnd::

NEXTU
wTempPic::
	ds 7 * 7 tiles
<<<<<<< HEAD

NEXTU
wPrinterData::
wPrinterSendState::
	ds 1
wPrinterRowIndex::
	ds 1

; Printer data header
wPrinterDataHeader::
wc6ea::
	ds 1
wc6eb::
	ds 1
wc6ec::
	ds 1
wc6ed::
	ds 1
wPrinterChecksum::
	dw

UNION

wPrinterSerialReceived::
	ds 1
wPrinterStatusReceived::
; bit 7: set if error 1 (battery low)
; bit 6: set if error 4 (too hot or cold)
; bit 5: set if error 3 (paper jammed or empty)
; if this and the previous byte are both $ff: error 2 (connection error)
	ds 1

wc6f2::
	ds 1
wc6f3::
	ds 13
wLYOverrides::
	ds $100
wLYOverridesEnd::
wLYOverridesBuffer::
	ds $100
wLYOverridesBufferEnd::

NEXTU

wPrinterSendDataSource1::
; two 20-tile buffers
	ds $140
wPrinterSendDataSource2::
	ds $140
ENDU

wPrinterSendDataSource1End::

wPrinterHandshake::
	ds 1
wPrinterStatusFlags::
	ds 1
wHandshakeFrameDelay::
	ds 1
wPrinterSerialFrameDelay::
	ds 1
wPrinterSendByteOffset::
	dw
wPrinterDataSize::
	dw
wPrinterTileBuffer::
	ds SCREEN_HEIGHT * SCREEN_WIDTH
wPrinterStatusIndicator::
	ds 2
wcae2::
	ds 1
wPrinterSettingsTempCopy::
	ds 17
wPrinterQueueLength::
	ds 1
wPrinterDataEnd::

wPrinterPokedexEntryTextPointer::
	dw
	ds 2
wPrinterPokedexMonIsOwned::
	ds 227

wcbdc::
	ds 14

wcbea::
	ds 2

wcbec::
	ds 16
=======
>>>>>>> 66377fca
ENDU

wRedrawRowOrColumnSrcTiles::
; the tiles of the row or column to be redrawn by RedrawRowOrColumn
	ds SCREEN_WIDTH * 2

; coordinates of the position of the cursor for the top menu item (id 0)
wTopMenuItemY::
	ds 1
wTopMenuItemX::
	ds 1

wCurrentMenuItem::
; the id of the currently selected menu item
; the top item has id 0, the one below that has id 1, etc.
; note that the "top item" means the top item currently visible on the screen
; add this value to [wListScrollOffset] to get the item's position within the list
	ds 1

wTileBehindCursor::
; the tile that was behind the menu cursor's current location
	ds 1

wMaxMenuItem::
; id of the bottom menu item
	ds 1

wMenuWatchedKeys::
; bit mask of keys that the menu will respond to
	ds 1

wLastMenuItem::
; id of previously selected menu item
	ds 1

wPartyAndBillsPCSavedMenuItem::
; It is mainly used by the party menu to remember the cursor position while the
; menu isn't active.
; It is also used to remember the cursor position of mon lists (for the
; withdraw/deposit/release actions) in Bill's PC so that it doesn't get lost
; when you choose a mon from the list and a sub-menu is shown. It's reset when
; you return to the main Bill's PC menu.
	ds 1

wBagSavedMenuItem::
; It is used by the bag list to remember the cursor position while the menu
; isn't active.
	ds 1

wBattleAndStartSavedMenuItem::
; It is used by the start menu to remember the cursor position while the menu
; isn't active.
; The battle menu uses it so that the cursor position doesn't get lost when
; a sub-menu is shown. It's reset at the start of each battle.
	ds 1

wPlayerMoveListIndex::
	ds 1

wPlayerMonNumber::
; index in party of currently battling mon
	ds 1

wMenuCursorLocation::
; the address of the menu cursor's current location within wTileMap
	ds 2

	ds 2

wMenuJoypadPollCount::
; how many times should HandleMenuInput poll the joypad state before it returns?
	ds 1

wMenuItemToSwap::
; id of menu item selected for swapping (counts from 1) (0 means that no menu item has been selected for swapping)
	ds 1

wListScrollOffset::
; offset of the current top menu item from the beginning of the list
; keeps track of what section of the list is on screen
	ds 1

wMenuWatchMovingOutOfBounds::
; If non-zero, then when wrapping is disabled and the player tries to go past
; the top or bottom of the menu, return from HandleMenuInput. This is useful for
; menus that have too many items to display at once on the screen because it
; allows the caller to scroll the entire menu up or down when this happens.
	ds 1

wTradeCenterPointerTableIndex::
	ds 1

	ds 1

wTextDest::
; destination pointer for text output
; this variable is written to, but is never read from
	ds 2

wDoNotWaitForButtonPressAfterDisplayingText::
; if non-zero, skip waiting for a button press after displaying text in DisplayTextID
	ds 1

wSerialSyncAndExchangeNybbleReceiveData::
; the final received nybble is stored here by Serial_SyncAndExchangeNybble

wSerialExchangeNybbleTempReceiveData::
; temporary nybble used by Serial_ExchangeNybble

wLinkMenuSelectionReceiveBuffer::
; two byte buffer
; the received menu selection is stored twice
	ds 1

wSerialExchangeNybbleReceiveData::
; the final received nybble is stored here by Serial_ExchangeNybble
	ds 1

	ds 3

wSerialExchangeNybbleSendData::
; this nybble is sent when using Serial_SyncAndExchangeNybble or Serial_ExchangeNybble

wLinkMenuSelectionSendBuffer::
; two byte buffer
; the menu selection byte is stored twice before sending

	ds 5

wLinkTimeoutCounter::
; 1 byte

wUnknownSerialCounter::
; 2 bytes

wEnteringCableClub::
; 1 byte
	ds 2

wWhichTradeMonSelectionMenu::
; $00 = player mons
; $01 = enemy mons

wMonDataLocation::
; 0 = player's party
; 1 = enemy party
; 2 = current box
; 3 = daycare
; 4 = in-battle mon
;
; AddPartyMon uses it slightly differently.
; If the lower nybble is 0, the mon is added to the player's party, else the enemy's.
; If the entire value is 0, then the player is allowed to name the mon.
	ds 1

wMenuWrappingEnabled::
; set to 1 if you can go from the bottom to the top or top to bottom of a menu
; set to 0 if you can't go past the top or bottom of the menu
	ds 1

wCheckFor180DegreeTurn::
; whether to check for 180-degree turn (0 = don't, 1 = do)
	ds 1

	ds 1

wMissableObjectIndex::
	ds 1

wPredefID::
	ds 1
wPredefRegisters::
	ds 6

wTrainerHeaderFlagBit::
	ds 1

	ds 1

wNPCMovementScriptPointerTableNum::
; which NPC movement script pointer is being used
; 0 if an NPC movement script is not running
	ds 1

wNPCMovementScriptBank::
; ROM bank of current NPC movement script
	ds 1

	ds 2

wUnusedCC5B::

wVermilionDockTileMapBuffer::
; 180 bytes

wOaksAideRewardItemName::

wDexRatingNumMonsSeen::

wFilteredBagItems::
; List of bag items that has been filtered to a certain type of items,
; such as drinks or fossils.

wElevatorWarpMaps::

wMonPartySpritesSavedOAM::
; Saved copy of OAM for the first frame of the animation to make it easy to
; flip back from the second frame.
; $60 bytes

wTrainerCardBlkPacket::
; $40 bytes

wSlotMachineSevenAndBarModeChance::
; If a random number greater than this value is generated, then the player is
; allowed to have three 7 symbols or bar symbols line up.
; So, this value is actually the chance of NOT entering that mode.
; If the slot is lucky, it equals 250, giving a 5/256 (~2%) chance.
; Otherwise, it equals 253, giving a 2/256 (~0.8%) chance.

wHallOfFame::
wBoostExpByExpAll::
wAnimationType::
; values between 0-6. Shake screen horizontally, shake screen vertically, blink Pokemon...

UNION
wNPCMovementDirections::
	ds 1

wDexRatingNumMonsOwned::
	ds 1

wDexRatingText::
wTrainerCardBadgeAttributes::
	ds 1

wSlotMachineSavedROMBank::
; ROM back to return to when the player is done with the slot machine
	ds 1

	ds 26

wAnimPalette::
	ds 1

	ds 29

<<<<<<< HEAD
NEXTU
wPikaPicUsedGFXCount::
	ds 1

wPikaPicUsedGFX::
	ds 16
wPikaPicUsedGFXEnd::

	ds 43
ENDU

=======
>>>>>>> 66377fca
UNION
wNPCMovementDirections2::
	ds 10

NEXTU
wSwitchPartyMonTempBuffer::
; temporary buffer when swapping party mon data
	ds 49

NEXTU
	ds 10

wNumStepsToTake::
; used in Pallet Town scripted movement
	ds 1
<<<<<<< HEAD

NEXTU
wPikaPicAnimObjectDataBufferSize::
	ds 1

wPikaPicAnimObjectDataBuffer::
; 4 structs each of length 8
; 	0: buffer index
; 	1: script index
;   2: frame index
; 	3: frame timer
; 	4: vtile offset
; 	5: x offset
; 	6: y offset
; 	7: unused
	ds 4 * 8
wPikaPicAnimObjectDataBufferEnd::
=======
>>>>>>> 66377fca
ENDU

	ds 10

wRLEByteCount::
	ds 1

wAddedToParty::
; 0 = not added
; 1 = added

wSimulatedJoypadStatesEnd::
; this is the end of the joypad states
; the list starts above this address and extends downwards in memory until here
; overloaded with below labels

wParentMenuItem::

wCanEvolveFlags::
; 1 flag for each party member indicating whether it can evolve
; The purpose of these flags is to track which mons levelled up during the
; current battle at the end of the battle when evolution occurs.
; Other methods of evolution simply set it by calling TryEvolvingMon.
	ds 1

wForceEvolution::
	ds 1

; if [wAILayer2Encouragement] != 1, the second AI layer is not applied
wAILayer2Encouragement::
	ds 1
	ds 1

; current HP of player and enemy substitutes
wPlayerSubstituteHP::
	ds 1
wEnemySubstituteHP::
	ds 1

wTestBattlePlayerSelectedMove::
; The player's selected move during a test battle.
; InitBattleVariables sets it to the move Pound.
	ds 1

	ds 1

wMoveMenuType::
; 0=regular, 1=mimic, 2=above message box (relearn, heal pp..)
	ds 1

wPlayerSelectedMove::
	ds 1
wEnemySelectedMove::
	ds 1

wLinkBattleRandomNumberListIndex::
	ds 1

wAICount::
; number of times remaining that AI action can occur
	ds 1

	ds 2

wEnemyMoveListIndex::
	ds 1

wLastSwitchInEnemyMonHP::
; The enemy mon's HP when it was switched in or when the current player mon
; was switched in, which was more recent.
; It's used to determine the message to print when switching out the player mon.
	ds 2

wTotalPayDayMoney::
; total amount of money made using Pay Day during the current battle
	ds 3

wSafariEscapeFactor::
	ds 1
wSafariBaitFactor::
	ds 1

	ds 1

wTransformedEnemyMonOriginalDVs::
	ds 2

wMonIsDisobedient:: ds 1

wPlayerDisabledMoveNumber:: ds 1
wEnemyDisabledMoveNumber:: ds 1

wInHandlePlayerMonFainted::
; When running in the scope of HandlePlayerMonFainted, it equals 1.
; When running in the scope of HandleEnemyMonFainted, it equals 0.
	ds 1

wPlayerUsedMove:: ds 1
wEnemyUsedMove:: ds 1

wEnemyMonMinimized:: ds 1

wMoveDidntMiss:: ds 1

wPartyFoughtCurrentEnemyFlags::
; flags that indicate which party members have fought the current enemy mon
	flag_array 6

wLowHealthAlarmDisabled::
; Whether the low health alarm has been disabled due to the player winning the
; battle.
	ds 1

wPlayerMonMinimized::
	ds 1

	ds 13

wLuckySlotHiddenObjectIndex::

wEnemyNumHits::
; number of hits by enemy in attacks like Double Slap, etc.

wEnemyBideAccumulatedDamage::
; the amount of damage accumulated by the enemy while biding (2 bytes)

	ds 10

wInGameTradeGiveMonSpecies::

wPlayerMonUnmodifiedLevel::
	ds 1

wInGameTradeTextPointerTablePointer::

wPlayerMonUnmodifiedMaxHP::
	ds 2

wInGameTradeTextPointerTableIndex::

wPlayerMonUnmodifiedAttack::
	ds 1
wInGameTradeGiveMonName::
	ds 1
wPlayerMonUnmodifiedDefense::
	ds 2
wPlayerMonUnmodifiedSpeed::
	ds 2
wPlayerMonUnmodifiedSpecial::
	ds 2

; stat modifiers for the player's current pokemon
; value can range from 1 - 13 ($1 to $D)
; 7 is normal

wPlayerMonStatMods::
wPlayerMonAttackMod::
	ds 1
wPlayerMonDefenseMod::
	ds 1
wPlayerMonSpeedMod::
	ds 1
wPlayerMonSpecialMod::
	ds 1

wInGameTradeReceiveMonName::

wPlayerMonAccuracyMod::
	ds 1
wPlayerMonEvasionMod::
	ds 1

	ds 3

wEnemyMonUnmodifiedLevel::
	ds 1
wEnemyMonUnmodifiedMaxHP::
	ds 2
wEnemyMonUnmodifiedAttack::
	ds 2
wEnemyMonUnmodifiedDefense::
	ds 1

wInGameTradeMonNick::
	ds 1

wEnemyMonUnmodifiedSpeed::
	ds 2
wEnemyMonUnmodifiedSpecial::
	ds 1

wEngagedTrainerClass::
	ds 1
wEngagedTrainerSet::
;	ds 1

; stat modifiers for the enemy's current pokemon
; value can range from 1 - 13 ($1 to $D)
; 7 is normal

wEnemyMonStatMods::
wEnemyMonAttackMod::
	ds 1
wEnemyMonDefenseMod::
	ds 1
wEnemyMonSpeedMod::
	ds 1
wEnemyMonSpecialMod::
	ds 1
wEnemyMonAccuracyMod::
	ds 1
wEnemyMonEvasionMod::
	ds 1

wInGameTradeReceiveMonSpecies::
	ds 1

	ds 2

wNPCMovementDirections2Index::

wUnusedCD37::

wFilteredBagItemsCount::
; number of items in wFilteredBagItems list
	ds 1

wSimulatedJoypadStatesIndex::
; the next simulated joypad state is at wSimulatedJoypadStatesEnd plus this value minus 1
; 0 if the joypad state is not being simulated
	ds 1

wWastedByteCD39::
; written to but nothing ever reads it
	ds 1

wWastedByteCD3A::
; written to but nothing ever reads it
	ds 1

wOverrideSimulatedJoypadStatesMask::
; mask indicating which real button presses can override simulated ones
; XXX is it ever not 0?
	ds 1

	ds 1

wFallingObjectsMovementData::
; up to 20 bytes (one byte for each falling object)

wSavedY::

wTempSCX::

wBattleTransitionCircleScreenQuadrantY::
; 0 = upper half (Y < 9)
; 1 = lower half (Y >= 9)

wBattleTransitionCopyTilesOffset::
; 2 bytes
; after 1 row/column has been copied, the offset to the next one to copy from

wInwardSpiralUpdateScreenCounter::
; counts down from 7 so that every time 7 more tiles of the spiral have been
; placed, the tile map buffer is copied to VRAM so that progress is visible

wHoFTeamIndex::

wSSAnneSmokeDriftAmount::
; multiplied by 16 to get the number of times to go right by 2 pixels

wBoxMonCounts::
; 12 bytes
; array of the number of mons in each box

wDexMaxSeenMon::

wPPRestoreItem::

wWereAnyMonsAsleep::

wCanPlaySlots::

wNumShakes::

wDayCareStartLevel::
; the level of the mon at the time it entered day care

wWhichBadge::

wPriceTemp::
; 3-byte BCD number

wTitleScreenScene::

wPlayerCharacterOAMTile::

wMoveDownSmallStarsOAMCount::
; the number of small stars OAM entries to move down

wChargeMoveNum::

wCoordIndex::

wOptionsTextSpeedCursorX::

<<<<<<< HEAD
wOptionsCursorLocation::

=======
>>>>>>> 66377fca
wTrainerInfoTextBoxWidthPlus1::

wSwappedMenuItem::

wHoFMonSpecies::

wFieldMoves::
; 4 bytes
; the current mon's field moves

wBadgeNumberTile::
; tile ID of the badge number being drawn

wRodResponse::
; 0 = no bite
; 1 = bite
; 2 = no fish on map

wWhichTownMapLocation::

wStoppingWhichSlotMachineWheel::
; which wheel the player is trying to stop
; 0 = none, 1 = wheel 1, 2 = wheel 2, 3 or greater = wheel 3

wTradedPlayerMonSpecies::

wTradingWhichPlayerMon::

wChangeBoxSavedMapTextPointer::

wFlyAnimUsingCoordList::

wPlayerSpinInPlaceAnimFrameDelay::

wPlayerSpinWhileMovingUpOrDownAnimDeltaY::

wBoxNumString::

wHiddenObjectFunctionArgument::

wWhichTrade::
; which entry from TradeMons to select

wTrainerSpriteOffset::

wUnusedCD3D::
	ds 1

wTitleScreenTimer::

wHUDPokeballGfxOffsetX::
; difference in X between the next ball and the current one

wBattleTransitionCircleScreenQuadrantX::
; 0 = left half (X < 10)
; 1 = right half (X >= 10)

wSSAnneSmokeX::

wDayCareNumLevelsGrown::

wOptionsBattleAnimCursorX::

wTrainerInfoTextBoxWidth::

wHoFPartyMonIndex::

wNumCreditsMonsDisplayed::
; the number of credits mons that have been displayed so far

wBadgeNameTile::
; first tile ID of the name being drawn

wFlyLocationsList::
; NUM_CITY_MAPS bytes plus $ff sentinel values at each end

wSlotMachineWheel1Offset::

wTradedEnemyMonSpecies::

wTradingWhichEnemyMon::

wFlyAnimCounter::

wPlayerSpinInPlaceAnimFrameDelayDelta::

wPlayerSpinWhileMovingUpOrDownAnimMaxY::

wHiddenObjectFunctionRomBank::

wTrainerEngageDistance::

wJigglypuffFacingDirections2::
	ds 1

wHUDGraphicsTiles::
; 3 bytes

wDayCareTotalCost::
; 2-byte BCD number

wJigglypuffFacingDirections::

wOptionsBattleStyleCursorX::

wTrainerInfoTextBoxNextRowOffset::

wHoFMonLevel::

wBadgeOrFaceTiles::
; 8 bytes
; a list of the first tile IDs of each badge or face (depending on whether the
; badge is owned) to be drawn on the trainer screen

wSlotMachineWheel2Offset::

wNameOfPlayerMonToBeTraded::

wFlyAnimBirdSpriteImageIndex::

wPlayerSpinInPlaceAnimFrameDelayEndValue::

wPlayerSpinWhileMovingUpOrDownAnimFrameDelay::

wHiddenObjectIndex::

wTrainerFacingDirection::
	ds 1

wHoFMonOrPlayer::
; show mon or show player?
; 0 = mon
; 1 = player

wSlotMachineWheel3Offset::

wPlayerSpinInPlaceAnimSoundID::

wHiddenObjectY::

wTrainerScreenY::

wOptionsCancelCursorX::
	ds 1

wDayCarePerLevelCost::
; 2-byte BCD number (always set to $100)

wHoFTeamIndex2::

wHiddenItemOrCoinsIndex::

wTradedPlayerMonOT::

wHiddenObjectX::

wSlotMachineWinningSymbol::
; the OAM tile number of the upper left corner of the winning symbol minus 2

wNumFieldMoves::

wSlotMachineWheel1BottomTile::

wTrainerScreenX::
	ds 1
; a lot of the uses for these values use more than the said address

wHoFTeamNo::

wSlotMachineWheel1MiddleTile::

wFieldMovesLeftmostXCoord::
	ds 1

wLastFieldMoveID::
; unused

wSlotMachineWheel1TopTile::
	ds 1

wSlotMachineWheel2BottomTile::
	ds 1

wSlotMachineWheel2MiddleTile::
	ds 1

wTempCoins1::
; 2 bytes
; temporary variable used to add payout amount to the player's coins

wSlotMachineWheel2TopTile::
	ds 1

wBattleTransitionSpiralDirection::
; 0 = outward, 1 = inward

wSlotMachineWheel3BottomTile::
	ds 1

wSlotMachineWheel3MiddleTile::

wFacingDirectionList::
; 4 bytes (also, the byte before the start of the list (wSlotMachineWheel3BottomTile)
;          is used a temp variable when the list is rotated)
; used when spinning the player's sprite
	ds 1

wSlotMachineWheel3TopTile::

wTempObtainedBadgesBooleans::
; 8 bytes
; temporary list created when displaying the badges on the trainer screen
; one byte for each badge; 0 = not obtained, 1 = obtained
	ds 1

wTempCoins2::
; 2 bytes
; temporary variable used to subtract the bet amount from the player's coins

wPayoutCoins::
; 2 bytes
	ds 2

wTradedPlayerMonOTID::

wSlotMachineFlags::
; These flags are set randomly and control when the wheels stop.
; bit 6: allow the player to win in general
; bit 7: allow the player to win with 7 or bar (plus the effect of bit 6)
	ds 1

wSlotMachineWheel1SlipCounter::
; wheel 1 can "slip" while this is non-zero

wCutTile::
; $3d = tree tile
; $52 = grass tile
	ds 1

wSlotMachineWheel2SlipCounter::
; wheel 2 can "slip" while this is non-zero

wTradedEnemyMonOT::
	ds 1

wSavedPlayerScreenY::

wSlotMachineRerollCounter::
; The remaining number of times wheel 3 will roll down a symbol until a match is
; found, when winning is enabled. It's initialized to 4 each bet.

wEmotionBubbleSpriteIndex::
; the index of the sprite the emotion bubble is to be displayed above
	ds 1

wWhichEmotionBubble::

wSlotMachineBet::
; how many coins the player bet on the slot machine (1 to 3)

wSavedPlayerFacingDirection::

wWhichAnimationOffsets::
; 0 = cut animation, 1 = boulder dust animation
	ds 9

wTradedEnemyMonOTID::
	ds 2

wStandingOnWarpPadOrHole::
; 0 = neither
; 1 = warp pad
; 2 = hole

wOAMBaseTile::

wGymTrashCanIndex::
	ds 1

wSymmetricSpriteOAMAttributes::
	ds 1

wMonPartySpriteSpecies::
	ds 1

wLeftGBMonSpecies::
; in the trade animation, the mon that leaves the left gameboy
	ds 1

wRightGBMonSpecies::
; in the trade animation, the mon that leaves the right gameboy
	ds 1

wFlags_0xcd60::
; bit 0: is player engaged by trainer (to avoid being engaged by multiple trainers simultaneously)
; bit 1: boulder dust animation (from using Strength) pending
; bit 3: using generic PC
; bit 5: don't play sound when A or B is pressed in menu
; bit 6: tried pushing against boulder once (you need to push twice before it will move)
	ds 1

	ds 9

wActionResultOrTookBattleTurn::
; This has overlapping related uses.
; When the player tries to use an item or use certain field moves, 0 is stored
; when the attempt fails and 1 is stored when the attempt succeeds.
; In addition, some items store 2 for certain types of failures, but this
; cannot happen in battle.
; In battle, a non-zero value indicates the player has taken their turn using
; something other than a move (e.g. using an item or switching pokemon).
; So, when an item is successfully used in battle, this value becomes non-zero
; and the player is not allowed to make a move and the two uses are compatible.
	ds 1

wJoyIgnore::
; Set buttons are ignored.
	ds 1

wDownscaledMonSize::
; size of downscaled mon pic used in pokeball entering/exiting animation
; $00 = 5×5
; $01 = 3×3

wNumMovesMinusOne::
; FormatMovesString stores the number of moves minus one here
	ds 1

UNION

wcd6d:: ds 4 ; buffer for various data

wStatusScreenCurrentPP::
; temp variable used to print a move's current PP on the status screen
	ds 1

	ds 6

wNormalMaxPPList::
; list of normal max PP (without PP up) values
	ds 9

NEXTU

wEvosMoves:: ds MAX_EVOLUTIONS * EVOLUTION_SIZE + 1
.end::

ENDU

wSerialOtherGameboyRandomNumberListBlock::
; buffer for transferring the random number list generated by the other gameboy

wTileMapBackup2::
; second buffer for temporarily saving and restoring current screen's tiles (e.g. if menus are drawn on top)
	ds 20 * 18

wNamingScreenNameLength::

wEvoOldSpecies::

wBuffer::
; Temporary storage area of 30 bytes.

wTownMapCoords::
; lower nybble is x, upper nybble is y

wLearningMovesFromDayCare::
; whether WriteMonMoves is being used to make a mon learn moves from day care
; non-zero if so

wChangeMonPicEnemyTurnSpecies::

wHPBarMaxHP::
	ds 1

wNamingScreenSubmitName::
; non-zero when the player has chosen to submit the name

wChangeMonPicPlayerTurnSpecies::

wEvoNewSpecies::
	ds 1

wAlphabetCase::
; 0 = upper case
; 1 = lower case

wEvoMonTileOffset::

wHPBarOldHP::
	ds 1

wEvoCancelled::
	ds 1

wNamingScreenLetter::

wHPBarNewHP::
	ds 2
wHPBarDelta::
	ds 1

wHPBarTempHP::
	ds 2

	ds 11

wHPBarHPDifference::
	ds 1
	ds 7

wAIItem::
; the item that the AI used
	ds 1

wUsedItemOnWhichPokemon::
	ds 1

wAnimSoundID::
; sound ID during battle animations
	ds 1

wBankswitchHomeSavedROMBank::
; used as a storage value for the bank to return to after a BankswitchHome (bankswitch in homebank)
	ds 1

wBankswitchHomeTemp::
; used as a temp storage value for the bank to switch to
	ds 1

wBoughtOrSoldItemInMart::
; 0 = nothing bought or sold in pokemart
; 1 = bought or sold something in pokemart
; this value is not used for anything
	ds 1

wBattleResult::
; $00 - win
; $01 - lose
; $02 - draw
	ds 1

wAutoTextBoxDrawingControl::
; bit 0: if set, DisplayTextID automatically draws a text box
	ds 1

wcf0d:: ds 1 ; used with some overworld scripts (not exactly sure what it's used for)

wTilePlayerStandingOn::
; used in CheckForTilePairCollisions2 to store the tile the player is on
	ds 1

wNPCNumScriptedSteps:: ds 1

wNPCMovementScriptFunctionNum::
; which script function within the pointer table indicated by
; wNPCMovementScriptPointerTableNum
	ds 1

wTextPredefFlag::
; bit 0: set when printing a text predef so that DisplayTextID doesn't switch
;        to the current map's bank
	ds 1

wPredefParentBank::
	ds 1

wSpriteIndex:: ds 1

wCurSpriteMovement2::
; movement byte 2 of current sprite
	ds 1

	ds 2

wNPCMovementScriptSpriteOffset::
; sprite offset of sprite being controlled by NPC movement script
	ds 1

wScriptedNPCWalkCounter::
	ds 1

	ds 1

wOnSGB::
; if running on SGB, it's 1, else it's 0
	ds 1

wDefaultPaletteCommand::
	ds 1

wPlayerHPBarColor::

wWholeScreenPaletteMonSpecies::
; species of the mon whose palette is used for the whole screen
	ds 1

wEnemyHPBarColor::
	ds 1

; 0: green
; 1: yellow
; 2: red
wPartyMenuHPBarColors::
	ds 6

wStatusScreenHPBarColor::
	ds 1

	ds 7

wCopyingSGBTileData::

wWhichPartyMenuHPBar::

wPalPacket::
	ds 1

wPartyMenuBlkPacket::
; $30 bytes
	ds 9

wPartyHPBarAttributes::
	ds 6

	ds 14

wExpAmountGained::
; 2-byte big-endian number
; the total amount of exp a mon gained

wcf4b::
; storage buffer for various strings
	ds 2

wGainBoostedExp::
	ds 1

	ds 17

wGymCityName::
	ds 17

wGymLeaderName::
	ds NAME_LENGTH

wItemList::
	ds 16

wListPointer::
	ds 2

wUnusedCF8D::
; 2 bytes
; used to store pointers, but never read
	ds 2

wItemPrices::
	ds 2

wcf91:: ds 1 ; used with a lot of things (too much to list here)

wWhichPokemon::
; which pokemon you selected
	ds 1

wPrintItemPrices::
; if non-zero, then print item prices when displaying lists
	ds 1

wHPBarType::
; type of HP bar
; $00 = enemy HUD in battle
; $01 = player HUD in battle / status screen
; $02 = party menu

wListMenuID::
; ID used by DisplayListMenuID
	ds 1

wRemoveMonFromBox::
; if non-zero, RemovePokemon will remove the mon from the current box,
; else it will remove the mon from the party

wMoveMonType::
; 0 = move from box to party
; 1 = move from party to box
; 2 = move from daycare to party
; 3 = move from party to daycare
	ds 1

wItemQuantity::
	ds 1

wMaxItemQuantity::
	ds 1

; LoadMonData copies mon data here
wLoadedMon:: party_struct wLoadedMon

wFontLoaded::
; bit 0: The space in VRAM that is used to store walk animation tile patterns
;        for the player and NPCs is in use for font tile patterns.
;        This means that NPC movement must be disabled.
; The other bits are unused.
	ds 1

wWalkCounter::
; walk animation counter
	ds 1

wTileInFrontOfPlayer::
; background tile number in front of the player (either 1 or 2 steps ahead)
	ds 1

wAudioFadeOutControl::
; The desired fade counter reload value is stored here prior to calling
; PlaySound in order to cause the current music to fade out before the new
; music begins playing. Storing 0 causes no fade out to occur and the new music
; to begin immediately.
; This variable has another use related to fade-out, as well. PlaySound stores
; the sound ID of the music that should be played after the fade-out is finished
; in this variable. FadeOutAudio checks if it's non-zero every V-Blank and
; fades out the current audio if it is. Once it has finished fading out the
; audio, it zeroes this variable and starts playing the sound ID stored in it.
	ds 1

wAudioFadeOutCounterReloadValue::
	ds 1

wAudioFadeOutCounter::
	ds 1

wLastMusicSoundID::
; This is used to determine whether the default music is already playing when
; attempting to play the default music (in order to avoid restarting the same
; music) and whether the music has already been stopped when attempting to
; fade out the current music (so that the new music can be begin immediately
; instead of waiting).
; It sometimes contains the sound ID of the last music played, but it may also
; contain $ff (if the music has been stopped) or 0 (because some routines zero
; it in order to prevent assumptions from being made about the current state of
; the music).
	ds 1

wUpdateSpritesEnabled::
; $00 = causes sprites to be hidden and the value to change to $ff
; $01 = enabled
; $ff = disabled
; other values aren't used
	ds 1

wEnemyMoveNum::
	ds 1
wEnemyMoveEffect::
	ds 1
wEnemyMovePower::
	ds 1
wEnemyMoveType::
	ds 1
wEnemyMoveAccuracy::
	ds 1
wEnemyMoveMaxPP::
	ds 1
wPlayerMoveNum::
	ds 1
wPlayerMoveEffect::
	ds 1
wPlayerMovePower::
	ds 1
wPlayerMoveType::
	ds 1
wPlayerMoveAccuracy::
	ds 1
wPlayerMoveMaxPP::
	ds 1


wEnemyMonSpecies2::
	ds 1
wBattleMonSpecies2::
	ds 1

wEnemyMonNick:: ds NAME_LENGTH

wEnemyMon::
; The wEnemyMon struct reaches past 0xcfff,
; the end of wram bank 0 on cgb.
; This has no significance on dmg, where wram
; isn't banked (c000-dfff is contiguous).
; However, recent versions of rgbds have replaced
; dmg-style wram with cgb wram banks.

; Until this is fixed, this struct will have
; to be declared manually.

wEnemyMonSpecies::   db
wEnemyMonHP::        dw
wEnemyMonPartyPos::
wEnemyMonBoxLevel::  db
wEnemyMonStatus::    db
wEnemyMonType::
wEnemyMonType1::     db
wEnemyMonType2::     db
wEnemyMonCatchRate_NotReferenced:: db
wEnemyMonMoves::     ds NUM_MOVES
wEnemyMonDVs::       ds 2
wEnemyMonLevel::     db
wEnemyMonMaxHP::     dw
wEnemyMonAttack::    dw
wEnemyMonDefense::   dw
wEnemyMonSpeed::     dw
wEnemyMonSpecial::   dw
wEnemyMonPP::        ds 3 ; NUM_MOVES - 1


SECTION "WRAM Bank 1", WRAMX

; continuing wEnemyMon from the previous section
                     ds 1 ; NUM_MOVES - 3

wEnemyMonBaseStats:: ds 5
wEnemyMonActualCatchRate:: ds 1
wEnemyMonBaseExp:: ds 1

wBattleMonNick:: ds NAME_LENGTH
wBattleMon:: battle_struct wBattleMon


wTrainerClass::
	ds 1

	ds 1

wTrainerPicPointer::
	ds 2
	ds 1

wTempMoveNameBuffer::

wLearnMoveMonName::
; The name of the mon that is learning a move.
	ds 16

wTrainerBaseMoney::
; 2-byte BCD number
; money received after battle = base money × level of highest-level enemy mon
	ds 2

wMissableObjectCounter::
	ds 1

	ds 1

wTrainerName::
; 13 bytes for the letters of the opposing trainer
; the name is terminated with $50 with possible
; unused trailing letters
	ds 13

wIsInBattle::
; lost battle, this is -1
; no battle, this is 0
; wild battle, this is 1
; trainer battle, this is 2
	ds 1

wPartyGainExpFlags::
; flags that indicate which party members should be be given exp when GainExperience is called
	flag_array 6

wCurOpponent::
; in a wild battle, this is the species of pokemon
; in a trainer battle, this is the trainer class + OPP_ID_OFFSET
	ds 1

wBattleType::
; in normal battle, this is 0
; in old man battle, this is 1
; in safari battle, this is 2
	ds 1

wDamageMultipliers::
; bits 0-6: Effectiveness
   ;  $0 = immune
   ;  $5 = not very effective
   ;  $a = neutral
   ; $14 = super-effective
; bit 7: STAB
	ds 1

wLoneAttackNo::
; which entry in LoneAttacks to use
wGymLeaderNo::
; it's actually the same thing as ^
	ds 1
wTrainerNo::
; which instance of [youngster, lass, etc] is this?
	ds 1

wCriticalHitOrOHKO::
; $00 = normal attack
; $01 = critical hit
; $02 = successful OHKO
; $ff = failed OHKO
	ds 1

wMoveMissed::
	ds 1

wPlayerStatsToDouble::
; always 0
	ds 1

wPlayerStatsToHalve::
; always 0
	ds 1

wPlayerBattleStatus1::
; bit 0 - bide
; bit 1 - thrash / petal dance
; bit 2 - attacking multiple times (e.g. double kick)
; bit 3 - flinch
; bit 4 - charging up for attack
; bit 5 - using multi-turn move (e.g. wrap)
; bit 6 - invulnerable to normal attack (using fly/dig)
; bit 7 - confusion
	ds 1

wPlayerBattleStatus2::
; bit 0 - X Accuracy effect
; bit 1 - protected by "mist"
; bit 2 - focus energy effect
; bit 4 - has a substitute
; bit 5 - need to recharge
; bit 6 - rage
; bit 7 - leech seeded
	ds 1

wPlayerBattleStatus3::
; bit 0 - toxic
; bit 1 - light screen
; bit 2 - reflect
; bit 3 - transformed
	ds 1

wEnemyStatsToDouble::
; always 0
	ds 1

wEnemyStatsToHalve::
; always 0
	ds 1

wEnemyBattleStatus1::
	ds 1
wEnemyBattleStatus2::
	ds 1
wEnemyBattleStatus3::
	ds 1

wPlayerNumAttacksLeft::
; when the player is attacking multiple times, the number of attacks left
	ds 1

wPlayerConfusedCounter::
	ds 1

wPlayerToxicCounter::
	ds 1

wPlayerDisabledMove::
; high nibble: which move is disabled (1-4)
; low nibble: disable turns left
	ds 1

	ds 1

wEnemyNumAttacksLeft::
; when the enemy is attacking multiple times, the number of attacks left
	ds 1

wEnemyConfusedCounter::
	ds 1

wEnemyToxicCounter::
	ds 1

wEnemyDisabledMove::
; high nibble: which move is disabled (1-4)
; low nibble: disable turns left
	ds 1

	ds 1

wPlayerNumHits::
; number of hits by player in attacks like Double Slap, etc.

wPlayerBideAccumulatedDamage::
; the amount of damage accumulated by the player while biding (2 bytes)

wUnknownSerialCounter2::
; 2 bytes

	ds 4

wEscapedFromBattle::
; non-zero when an item or move that allows escape from battle was used
	ds 1

wAmountMoneyWon::
; 3-byte BCD number

wObjectToHide::
	ds 1

wObjectToShow::
	ds 1

	ds 1

wDefaultMap::
; the map you will start at when the debug bit is set

wMenuItemOffset::

wAnimationID::
; ID number of the current battle animation
	ds 1

wNamingScreenType::

wPartyMenuTypeOrMessageID::

wTempTilesetNumTiles::
; temporary storage for the number of tiles in a tileset
	ds 1

wSavedListScrollOffset::
; used by the pokemart code to save the existing value of wListScrollOffset
; so that it can be restored when the player is done with the pokemart NPC
	ds 1

	ds 2

; base coordinates of frame block
wBaseCoordX::
	ds 1
wBaseCoordY::
	ds 1

; low health alarm counter/enable
; high bit = enable, others = timer to cycle frequencies
wLowHealthAlarm:: ds 1

wFBTileCounter::
; counts how many tiles of the current frame block have been drawn
	ds 1

wMovingBGTilesCounter2::
	ds 1

wSubAnimFrameDelay::
; duration of each frame of the current subanimation in terms of screen refreshes
	ds 1
wSubAnimCounter::
; counts the number of subentries left in the current subanimation
	ds 1

wSaveFileStatus::
; 1 = no save file or save file is corrupted
; 2 = save file exists and no corruption has been detected
	ds 1

wNumFBTiles::
; number of tiles in current battle animation frame block
	ds 1

wFlashScreenLongCounter::

wSpiralBallsBaseY::

wFallingObjectMovementByte::
; bits 0-6: index into FallingObjects_DeltaXs array (0 - 8)
; bit 7: direction; 0 = right, 1 = left

wNumShootingBalls::

wTradedMonMovingRight::
; $01 if mon is moving from left gameboy to right gameboy; $00 if vice versa

wOptionsInitialized::

wNewSlotMachineBallTile::

wCoordAdjustmentAmount::
; how much to add to the X/Y coord

wUnusedD08A::
	ds 1

wSpiralBallsBaseX::

wNumFallingObjects::

wSlideMonDelay::

wAnimCounter::
; generic counter variable for various animations

wSubAnimTransform::
; controls what transformations are applied to the subanimation
; 01: flip horizontally and vertically
; 02: flip horizontally and translate downwards 40 pixels
; 03: translate base coordinates of frame blocks, but don't change their internal coordinates or flip their tiles
; 04: reverse the subanimation
	ds 1

wEndBattleWinTextPointer::
	ds 2

wEndBattleLoseTextPointer::
	ds 2

	ds 2

wEndBattleTextRomBank::
	ds 1

	ds 1

wSubAnimAddrPtr::
; the address _of the address_ of the current subanimation entry
	ds 2

wSlotMachineAllowMatchesCounter::
; If non-zero, the allow matches flag is always set.
; There is a 1/256 (~0.4%) chance that this value will be set to 60, which is
; the only way it can increase. Winning certain payout amounts will decrement it
; or zero it.

wSubAnimSubEntryAddr::
; the address of the current subentry of the current subanimation
	ds 2

	ds 2

wOutwardSpiralTileMapPointer::
	ds 1

wPartyMenuAnimMonEnabled::

wTownMapSpriteBlinkingEnabled::
; non-zero when enabled. causes nest locations to blink on and off.
; the town selection cursor will blink regardless of what this value is

wUnusedD09B::
	ds 1

wFBDestAddr::
; current destination address in OAM for frame blocks (big endian)
	ds 2

wFBMode::
; controls how the frame blocks are put together to form frames
; specifically, after finishing drawing the frame block, the frame block's mode determines what happens
; 00: clean OAM buffer and delay
; 02: move onto the next frame block with no delay and no cleaning OAM buffer
; 03: delay, but don't clean OAM buffer
; 04: delay, without cleaning OAM buffer, and do not advance [wFBDestAddr], so that the next frame block will overwrite this one
	ds 1

wLinkCableAnimBulgeToggle::
; 0 = small
; 1 = big

wIntroNidorinoBaseTile::

wOutwardSpiralCurrentDirection::

wDropletTile::

wNewTileBlockID::

wWhichBattleAnimTileset::

wSquishMonCurrentDirection::
; 0 = left
; 1 = right

wSlideMonUpBottomRowLeftTile::
; the tile ID of the leftmost tile in the bottom row in AnimationSlideMonUp_
	ds 1

wDisableVBlankWYUpdate:: ds 1 ; if non-zero, don't update WY during V-blank

wSpriteCurPosX::
	ds 1
wSpriteCurPosY::
	ds 1
wSpriteWidth::
	ds 1
wSpriteHeight::
	ds 1
wSpriteInputCurByte::
; current input byte
	ds 1
wSpriteInputBitCounter::
; bit offset of last read input bit
	ds 1

wSpriteOutputBitOffset:: ; determines where in the output byte the two bits are placed. Each byte contains four columns (2bpp data)
; 3 -> XX000000   1st column
; 2 -> 00XX0000   2nd column
; 1 -> 0000XX00   3rd column
; 0 -> 000000XX   4th column
	ds 1

wSpriteLoadFlags::
; bit 0 determines used buffer (0 -> sSpriteBuffer1, 1 -> sSpriteBuffer2)
; bit 1 loading last sprite chunk? (there are at most 2 chunks per load operation)
	ds 1
wSpriteUnpackMode::
	ds 1
wSpriteFlipped::
	ds 1

wSpriteInputPtr::
; pointer to next input byte
	ds 2
wSpriteOutputPtr::
; pointer to current output byte
	ds 2
wSpriteOutputPtrCached::
; used to revert pointer for different bit offsets
	ds 2
wSpriteDecodeTable0Ptr::
; pointer to differential decoding table (assuming initial value 0)
	ds 2
wSpriteDecodeTable1Ptr::
; pointer to differential decoding table (assuming initial value 1)
	ds 2

wd0b5:: ds 1 ; used as a temp storage area for Pokemon Species, and other Pokemon/Battle related things

wNameListType::
	ds 1

wPredefBank::
	ds 1

wMonHeader::

wMonHIndex::
; In the ROM base stats data structure, this is the dex number, but it is
; overwritten with the internal index number after the header is copied to WRAM.
	ds 1

wMonHBaseStats::
wMonHBaseHP::
	ds 1
wMonHBaseAttack::
	ds 1
wMonHBaseDefense::
	ds 1
wMonHBaseSpeed::
	ds 1
wMonHBaseSpecial::
	ds 1

wMonHTypes::
wMonHType1::
	ds 1
wMonHType2::
	ds 1

wMonHCatchRate::
	ds 1
wMonHBaseEXP::
	ds 1
wMonHSpriteDim::
	ds 1
wMonHFrontSprite::
	ds 2
wMonHBackSprite::
	ds 2

wMonHMoves::
	ds NUM_MOVES

wMonHGrowthRate::
	ds 1

wMonHLearnset::
; bit field
	flag_array 50 + 5
	ds 1

wSavedTilesetType::
; saved at the start of a battle and then written back at the end of the battle
	ds 1

	ds 2

wDamage::
	ds 2

	ds 2

wRepelRemainingSteps::
	ds 1

wMoves::
; list of moves for FormatMovesString
	ds 4

wMoveNum::
	ds 1

wMovesString::
	ds 56

wUnusedD119::
	ds 1

wWalkBikeSurfStateCopy::
; wWalkBikeSurfState is sometimes copied here, but it doesn't seem to be used for anything
	ds 1

wInitListType::
; the type of list for InitList to init
	ds 1

wCapturedMonSpecies::
; 0 if no mon was captured
	ds 1

wFirstMonsNotOutYet::
; Non-zero when the first player mon and enemy mon haven't been sent out yet.
; It prevents the game from asking if the player wants to choose another mon
; when the enemy sends out their first mon and suppresses the "no will to fight"
; message when the game searches for the first non-fainted mon in the party,
; which will be the first mon sent out.
	ds 1

wPokeBallCaptureCalcTemp::

; lower nybble: number of shakes
; upper nybble: number of animations to play
wPokeBallAnimData::

wUsingPPUp::

wMaxPP::

; 0 for player, non-zero for enemy
wCalculateWhoseStats::

wTypeEffectiveness::

wMoveType::

wNumSetBits::

wd11e:: ds 1 ; used as a Pokemon and Item storage value. Also used as an output value for CountSetBits

wForcePlayerToChooseMon::
; When this value is non-zero, the player isn't allowed to exit the party menu
; by pressing B and not choosing a mon.
	ds 1

wNumRunAttempts::
; number of times the player has tried to run from battle
	ds 1

wEvolutionOccurred::
	ds 1

wVBlankSavedROMBank::
	ds 1

wFarCopyDataSavedROMBank::
	ds 1

wIsKeyItem::
	ds 1

wTextBoxID::
	ds 1

wCurrentMapScriptFlags:: ds 1 ; not exactly sure what this is used for, but it seems to be used as a multipurpose temp flag value

wCurEnemyLVL::
	ds 1

wItemListPointer::
; pointer to list of items terminated by $FF
	ds 2

wListCount::
; number of entries in a list
	ds 1

wLinkState::
	ds 1

wTwoOptionMenuID::
	ds 1

wChosenMenuItem::
; the id of the menu item the player ultimately chose

wOutOfBattleBlackout::
; non-zero when the whole party has fainted due to out-of-battle poison damage
	ds 1

wMenuExitMethod::
; the way the user exited a menu
; for list menus and the buy/sell/quit menu:
; $01 = the user pressed A to choose a menu item
; $02 = the user pressed B to cancel
; for two-option menus:
; $01 = the user pressed A with the first menu item selected
; $02 = the user pressed B or pressed A with the second menu item selected
	ds 1

wDungeonWarpDataEntrySize::
; the size is always 6, so they didn't need a variable in RAM for this

wWhichPewterGuy::
; 0 = museum guy
; 1 = gym guy

wWhichPrizeWindow::
; there are 3 windows, from 0 to 2

wGymGateTileBlock::
; a horizontal or vertical gate block
	ds 1

wSavedSpriteScreenY::
	ds 1

wSavedSpriteScreenX::
	ds 1

wSavedSpriteMapY::
	ds 1

wSavedSpriteMapX::
	ds 1

	ds 5

wWhichPrize::
	ds 1

wIgnoreInputCounter::
; counts downward each frame
; when it hits 0, bit 5 (ignore input bit) of wd730 is reset
	ds 1

wStepCounter::
; counts down once every step
	ds 1

wNumberOfNoRandomBattleStepsLeft::
; after a battle, you have at least 3 steps before a random battle can occur
	ds 1

wPrize1::
	ds 1
wPrize2::
	ds 1
wPrize3::
	ds 1

	ds 1

wSerialRandomNumberListBlock::
; the first 7 bytes are the preamble

wPrize1Price::
	ds 2

wPrize2Price::
	ds 2

wPrize3Price::
	ds 2

	ds 1

wLinkBattleRandomNumberList::
; shared list of 9 random numbers, indexed by wLinkBattleRandomNumberListIndex
	ds 10

wSerialPlayerDataBlock::
; the first 6 bytes are the preamble

wPseudoItemID::
; When a real item is being used, this is 0.
; When a move is acting as an item, this is the ID of the item it's acting as.
; For example, out-of-battle Dig is executed using a fake Escape Rope item. In
; that case, this would be ESCAPE_ROPE.
	ds 1

wUnusedD153::
	ds 1

	ds 2

wEvoStoneItemID::
	ds 1

wSavedNPCMovementDirections2Index::
	ds 1

wPlayerName::
	ds NAME_LENGTH


wPartyDataStart::

wPartyCount::   ds 1
wPartySpecies:: ds PARTY_LENGTH
wPartyEnd::     ds 1

wPartyMons::
wPartyMon1:: party_struct wPartyMon1
wPartyMon2:: party_struct wPartyMon2
wPartyMon3:: party_struct wPartyMon3
wPartyMon4:: party_struct wPartyMon4
wPartyMon5:: party_struct wPartyMon5
wPartyMon6:: party_struct wPartyMon6

wPartyMonOT::    ds NAME_LENGTH * PARTY_LENGTH
wPartyMonNicks:: ds NAME_LENGTH * PARTY_LENGTH
wPartyMonNicksEnd::

wPartyDataEnd::


wMainDataStart::

wPokedexOwned::
	flag_array NUM_POKEMON
wPokedexOwnedEnd::

wPokedexSeen::
	flag_array NUM_POKEMON
wPokedexSeenEnd::


wNumBagItems::
	ds 1
wBagItems::
; item, quantity
	ds BAG_ITEM_CAPACITY * 2
	ds 1 ; end

wPlayerMoney::
	ds 3 ; BCD

wRivalName::
	ds NAME_LENGTH

wOptions::
; bit 7 = battle animation
; 0: On
; 1: Off
; bit 6 = battle style
; 0: Shift
; 1: Set
; bits 0-3 = text speed (number of frames to delay after printing a letter)
; 1: Fast
; 3: Medium
; 5: Slow
	ds 1

wObtainedBadges::
	flag_array 8

	ds 1

wLetterPrintingDelayFlags::
; bit 0: If 0, limit the delay to 1 frame. Note that this has no effect if
;        the delay has been disabled entirely through bit 1 of this variable
;        or bit 6 of wd730.
; bit 1: If 0, no delay.
	ds 1

wPlayerID::
	ds 2

wMapMusicSoundID::
	ds 1

wMapMusicROMBank::
	ds 1

wMapPalOffset::
; offset subtracted from FadePal4 to get the background and object palettes for the current map
; normally, it is 0. it is 6 when Flash is needed, causing FadePal2 to be used instead of FadePal4
	ds 1

wCurMap::
	ds 1

wCurrentTileBlockMapViewPointer::
; pointer to the upper left corner of the current view in the tile block map
	ds 2

wYCoord::
; player's position on the current map
	ds 1

wXCoord::
	ds 1

wYBlockCoord::
; player's y position (by block)
	ds 1

wXBlockCoord::
	ds 1

wLastMap::
	ds 1

wUnusedD366::
	ds 1

wCurMapTileset::
	ds 1

wCurMapHeight::
; blocks
	ds 1

wCurMapWidth::
; blocks
	ds 1

wMapDataPtr::
	ds 2

wMapTextPtr::
	ds 2

wMapScriptPtr::
	ds 2

wMapConnections::
; connection byte
	ds 1

wMapConn1Ptr::
	ds 1

wNorthConnectionStripSrc::
	ds 2

wNorthConnectionStripDest::
	ds 2

wNorthConnectionStripWidth::
	ds 1

wNorthConnectedMapWidth::
	ds 1

wNorthConnectedMapYAlignment::
	ds 1

wNorthConnectedMapXAlignment::
	ds 1

wNorthConnectedMapViewPointer::
	ds 2

wMapConn2Ptr::
	ds 1

wSouthConnectionStripSrc::
	ds 2

wSouthConnectionStripDest::
	ds 2

wSouthConnectionStripWidth::
	ds 1

wSouthConnectedMapWidth::
	ds 1

wSouthConnectedMapYAlignment::
	ds 1

wSouthConnectedMapXAlignment::
	ds 1

wSouthConnectedMapViewPointer::
	ds 2

wMapConn3Ptr::
	ds 1

wWestConnectionStripSrc::
	ds 2

wWestConnectionStripDest::
	ds 2

wWestConnectionStripHeight::
	ds 1

wWestConnectedMapWidth::
	ds 1

wWestConnectedMapYAlignment::
	ds 1

wWestConnectedMapXAlignment::
	ds 1

wWestConnectedMapViewPointer::
	ds 2

wMapConn4Ptr::
	ds 1

wEastConnectionStripSrc::
	ds 2

wEastConnectionStripDest::
	ds 2

wEastConnectionStripHeight::
	ds 1

wEastConnectedMapWidth::
	ds 1

wEastConnectedMapYAlignment::
	ds 1

wEastConnectedMapXAlignment::
	ds 1

wEastConnectedMapViewPointer::
	ds 2

wSpriteSet::
; sprite set for the current map (11 sprite picture ID's)
	ds 11

wSpriteSetID::
; sprite set ID for the current map
	ds 1

wObjectDataPointerTemp::
	ds 2

	ds 2

wMapBackgroundTile::
; the tile shown outside the boundaries of the map
	ds 1

wNumberOfWarps::
; number of warps in current map
	ds 1

wWarpEntries::
; current map warp entries
	ds 128

wDestinationWarpID::
; if $ff, the player's coordinates are not updated when entering the map
	ds 1

wPikachuOverworldStateFlags:: ds 1
wPikachuSpawnState:: ds 1
wd432:: ds 1
wd433:: ds 1
wd434:: ds 1
wd435:: ds 1
wd436:: ds 1
wPikachuFollowCommandBufferSize:: ds 1
wPikachuFollowCommandBuffer:: ds 16

wExpressionNumber::
	ds 1
wPikaPicAnimNumber::
	ds 1

wPikachuMovementScriptBank:: ds 1
wPikachuMovementScriptAddress:: dw
wPikachuMovementFlags::
; bit 6 - spawn shadow
; bit 7 - signal end of command
	ds 1

UNION
wCurPikaMovementData::
wCurPikaMovementParam1:: ds 1
wCurPikaMovementFunc1:: ds 1
wCurPikaMovementParam2:: ds 1
wCurPikaMovementFunc2:: ds 1
wd451:: ds 1
wCurPikaMovementSpriteImageIdx:: ds 1
wPikaSpriteX:: ds 1
wPikaSpriteY:: ds 1
wPikachuMovementXOffset:: ds 1
wPikachuMovementYOffset:: ds 1
wPikachuStepTimer:: ds 1
wPikachuStepSubtimer:: ds 1
	ds 5
wCurPikaMovementDataEnd::

NEXTU
wPikaPicAnimPointer:: dw
wPikaPicAnimPointerSetupFinished:: ds 1
wPikaPicAnimCurGraphicID:: ds 1
wPikaPicAnimTimer:: ds 2
wPikaPicAnimDelay:: ds 1
wPikaPicPikaDrawStartX:: ds 1
wPikaPicPikaDrawStartY:: ds 1

wCurPikaPicAnimObject::
wCurPikaPicAnimObjectVTileOffset:: db
wCurPikaPicAnimObjectXOffset:: db
wCurPikaPicAnimObjectYOffset:: db
wCurPikaPicAnimObjectScriptIdx:: db
wCurPikaPicAnimObjectFrameIdx:: db
wCurPikaPicAnimObjectFrameTimer:: db
	ds 1
wCurPikaPicAnimObjectEnd::

	ds 18
ENDU

wPikachuHappiness:: ds 1
wPikachuMood:: ds 1
wd472:: ds 1
wd473:: ds 1

	ds 1

wd475:: ds 1

	ds 4

wd47a:: ds 1

	ds 24

wd492:: ds 1

	ds 1

wSurfingMinigameHiScore:: ds 2 ; 4-digit BCD little-endian
	ds 1

wPrinterSettings:: ds 1
wUnknownSerialFlag_d499:: ds 1
wPrinterConnectionOpen:: ds 1
wPrinterOpcode:: ds 1
wd49c:: ds 1

	ds 19

wNumSigns::
; number of signs in the current map (up to 16)
	ds 1

wSignCoords::
; 2 bytes each
; Y, X
	ds 32

wSignTextIDs::
	ds 16

wNumSprites::
; number of sprites on the current map
	ds 1

; these two variables track the X and Y offset in blocks from the last special warp used
; they don't seem to be used for anything
wYOffsetSinceLastSpecialWarp::
	ds 1
wXOffsetSinceLastSpecialWarp::
	ds 1

wMapSpriteData::
; two bytes per sprite (movement byte 2, text ID)
	ds 32

wMapSpriteExtraData::
; two bytes per sprite (trainer class/item ID, trainer set ID)
	ds 32

wCurrentMapHeight2::
; map height in 2x2 meta-tiles
	ds 1

wCurrentMapWidth2::
; map width in 2x2 meta-tiles
	ds 1

wMapViewVRAMPointer::
; the address of the upper left corner of the visible portion of the BG tile map in VRAM
	ds 2

; In the comments for the player direction variables below, "moving" refers to
; both walking and changing facing direction without taking a step.

wPlayerMovingDirection::
; if the player is moving, the current direction
; if the player is not moving, zero
; map scripts write to this in order to change the player's facing direction
	ds 1

wPlayerLastStopDirection::
; the direction in which the player was moving before the player last stopped
	ds 1

wPlayerDirection::
; if the player is moving, the current direction
; if the player is not moving, the last the direction in which the player moved
	ds 1

wTilesetBank::
	ds 1

wTilesetBlocksPtr::
; maps blocks (4x4 tiles) to tiles
	ds 2

wTilesetGfxPtr::
	ds 2

wTilesetCollisionPtr::
; list of all walkable tiles
	ds 2

wTilesetTalkingOverTiles::
	ds 3

wGrassTile::
	ds 1

	ds 4

wNumBoxItems::
	ds 1
wBoxItems::
; item, quantity
	ds PC_ITEM_CAPACITY * 2
	ds 1 ; end

wCurrentBoxNum::
; bits 0-6: box number
; bit 7: whether the player has changed boxes before
	ds 2

wNumHoFTeams::
; number of HOF teams
	ds 1

wUnusedD5A3::
	ds 1

wPlayerCoins::
	ds 2 ; BCD

wMissableObjectFlags::
; bit array of missable objects. set = removed
	ds 32
wMissableObjectFlagsEnd::

	ds 7

wd5cd:: ds 1 ; temp copy of SPRITESTATEDATA1_IMAGEINDEX (used for sprite facing/anim)

wMissableObjectList::
; each entry consists of 2 bytes
; * the sprite ID (depending on the current map)
; * the missable object index (global, used for wMissableObjectFlags)
; terminated with $FF
	ds 17 * 2

wGameProgressFlags::
; $c8 bytes
wOaksLabCurScript::
	ds 1
wPalletTownCurScript::
	ds 1
	ds 1
wBluesHouseCurScript::
	ds 1
wViridianCityCurScript::
	ds 1
	ds 2
wPewterCityCurScript::
	ds 1
wRoute3CurScript::
	ds 1
wRoute4CurScript::
	ds 1
wFanClubCurScript::
	ds 1
wViridianGymCurScript::
	ds 1
wPewterGymCurScript::
	ds 1
wCeruleanGymCurScript::
	ds 1
wVermilionGymCurScript::
	ds 1
wCeladonGymCurScript::
	ds 1
wRoute6CurScript::
	ds 1
wRoute8CurScript::
	ds 1
wRoute24CurScript::
	ds 1
wRoute25CurScript::
	ds 1
wRoute9CurScript::
	ds 1
wRoute10CurScript::
	ds 1
wMtMoon1FCurScript::
	ds 1
wMtMoonB2FCurScript::
	ds 1
wSSAnne1FRoomsCurScript::
	ds 1
wSSAnne2FRoomsCurScript::
	ds 1
wRoute22CurScript::
	ds 1
	ds 1
wRedsHouse2FCurScript::
	ds 1
wViridianMartCurScript::
	ds 1
wRoute22GateCurScript::
	ds 1
wCeruleanCityCurScript::
	ds 1
	ds 7
wSSAnneBowCurScript::
	ds 1
wViridianForestCurScript::
	ds 1
wMuseum1FCurScript::
	ds 1
wRoute13CurScript::
	ds 1
wRoute14CurScript::
	ds 1
wRoute17CurScript::
	ds 1
wRoute19CurScript::
	ds 1
wRoute21CurScript::
	ds 1
wSafariZoneGateCurScript::
	ds 1
wRockTunnelB1FCurScript::
	ds 1
wRockTunnel1FCurScript::
	ds 1
	ds 1
wRoute11CurScript::
	ds 1
wRoute12CurScript::
	ds 1
wRoute15CurScript::
	ds 1
wRoute16CurScript::
	ds 1
wRoute18CurScript::
	ds 1
wRoute20CurScript::
	ds 1
wSSAnneB1FRoomsCurScript::
	ds 1
wVermilionCityCurScript::
	ds 1
wPokemonTower2FCurScript::
	ds 1
wPokemonTower3FCurScript::
	ds 1
wPokemonTower4FCurScript::
	ds 1
wPokemonTower5FCurScript::
	ds 1
wPokemonTower6FCurScript::
	ds 1
wPokemonTower7FCurScript::
	ds 1
wRocketHideoutB1FCurScript::
	ds 1
wRocketHideoutB2FCurScript::
	ds 1
wRocketHideoutB3FCurScript::
	ds 1
wRocketHideoutB4FCurScript::
	ds 2
wRoute6GateCurScript::
	ds 1
wRoute8GateCurScript::
	ds 2
wCinnabarIslandCurScript::
	ds 1
wPokemonMansion1FCurScript::
	ds 2
wPokemonMansion2FCurScript::
	ds 1
wPokemonMansion3FCurScript::
	ds 1
wPokemonMansionB1FCurScript::
	ds 1
wVictoryRoad2FCurScript::
	ds 1
wVictoryRoad3FCurScript::
	ds 1
<<<<<<< HEAD
wCeladonCityCurScript::
=======
>>>>>>> 66377fca
	ds 1
wFightingDojoCurScript::
	ds 1
wSilphCo2FCurScript::
	ds 1
wSilphCo3FCurScript::
	ds 1
wSilphCo4FCurScript::
	ds 1
wSilphCo5FCurScript::
	ds 1
wSilphCo6FCurScript::
	ds 1
wSilphCo7FCurScript::
	ds 1
wSilphCo8FCurScript::
	ds 1
wSilphCo9FCurScript::
	ds 1
wHallOfFameCurScript::
	ds 1
wChampionsRoomCurScript::
	ds 1
wLoreleisRoomCurScript::
	ds 1
wBrunosRoomCurScript::
	ds 1
wAgathasRoomCurScript::
	ds 1
wCeruleanCaveB1FCurScript::
	ds 1
wVictoryRoad1FCurScript::
	ds 1
	ds 1
wLancesRoomCurScript::
	ds 1
	ds 4
wSilphCo10FCurScript::
	ds 1
wSilphCo11FCurScript::
	ds 1
	ds 1
wFuchsiaGymCurScript::
	ds 1
wSaffronGymCurScript::
	ds 1
	ds 1
wCinnabarGymCurScript::
	ds 1
wGameCornerCurScript::
	ds 1
wRoute16Gate1FCurScript::
	ds 1
wBillsHouseCurScript::
	ds 1
wRoute5GateCurScript::
	ds 1
wPowerPlantCurScript::
wRoute7GateCurScript::
; overload
	ds 1
	ds 1
wSSAnne2FCurScript::
	ds 1
wSeafoamIslandsB3FCurScript::
	ds 1
wRoute23CurScript::
	ds 1
wSeafoamIslandsB4FCurScript::
	ds 1
wRoute18Gate1FCurScript::
	ds 1

	ds 78
wGameProgressFlagsEnd::

	ds 56

wObtainedHiddenItemsFlags::
	ds 14

wObtainedHiddenCoinsFlags::
	ds 2

wWalkBikeSurfState::
; $00 = walking
; $01 = biking
; $02 = surfing
	ds 1

	ds 10

wTownVisitedFlag::
	flag_array NUM_CITY_MAPS

wSafariSteps::
; starts at 502
	ds 2

wFossilItem::
; item given to cinnabar lab
	ds 1

wFossilMon::
; mon that will result from the item
	ds 1

	ds 2

wEnemyMonOrTrainerClass::
; trainer classes start at OPP_ID_OFFSET
	ds 1

wPlayerJumpingYScreenCoordsIndex::
	ds 1

wRivalStarter::
	ds 1

IF DEF(_DEBUG)
; This byte gets set to NUM_POKEMON by DebugStart.
wUnknownDebugByte::
ENDC
	ds 1

wPlayerStarter::
	ds 1

wBoulderSpriteIndex::
; sprite index of the boulder the player is trying to push
	ds 1

wLastBlackoutMap::
	ds 1

wDestinationMap::
; destination map (for certain types of special warps, not ordinary walking)
	ds 1

wUnusedD71B::
	ds 1

wTileInFrontOfBoulderAndBoulderCollisionResult::
; used to store the tile in front of the boulder when trying to push a boulder
; also used to store the result of the collision check ($ff for a collision and $00 for no collision)
	ds 1

wDungeonWarpDestinationMap::
; destination map for dungeon warps
	ds 1

wWhichDungeonWarp::
; which dungeon warp within the source map was used
	ds 1

wUnusedD71F::
	ds 1

	ds 8

wd728::
; bit 0: using Strength outside of battle
; bit 1: set by IsSurfingAllowed when surfing's allowed, but the caller resets it after checking the result
; bit 3: received Old Rod
; bit 4: received Good Rod
; bit 5: received Super Rod
; bit 6: gave one of the Saffron guards a drink
; bit 7: set by ItemUseCardKey, which is leftover code from a previous implementation of the Card Key
	ds 1

	ds 1

wBeatGymFlags::
; redundant because it matches wObtainedBadges
; used to determine whether to show name on statue and in two NPC text scripts
	ds 1

	ds 1

wd72c::
; bit 0: if not set, the 3 minimum steps between random battles have passed
; bit 1: prevent audio fade out
	ds 1

wd72d::
; This variable is used for temporary flags and as the destination map when
; warping to the Trade Center or Colosseum.
; bit 0: sprite facing directions have been initialised in the Trade Center
; bit 3: do scripted warp (used to warp back to Lavender Town from the top of the pokemon tower)
; bit 4: on a dungeon warp
; bit 5: don't make NPCs face the player when spoken to
; Bits 6 and 7 are set by scripts when starting major battles in the storyline,
; but they do not appear to affect anything. Bit 6 is reset after all battles
; and bit 7 is reset after trainer battles (but it's only set before trainer
; battles anyway).
	ds 1

wd72e::
; bit 0: the player has received Lapras in the Silph Co. building
; bit 1: set in various places, but doesn't appear to have an effect
; bit 2: the player has healed pokemon at a pokemon center at least once
; bit 3: the player has a received a pokemon from Prof. Oak
; bit 4: disable battles
; bit 5: set when a battle ends and when the player blacks out in the overworld due to poison
; bit 6: using the link feature
; bit 7: set if scripted NPC movement has been initialised
	ds 1

	ds 1

wd730::
; bit 0: NPC sprite being moved by script
; bit 5: ignore joypad input
; bit 6: print text with no delay between each letter
; bit 7: set if joypad states are being simulated in the overworld or an NPC's movement is being scripted
	ds 1

	ds 1

wd732::
; bit 0: play time being counted
; bit 1: remnant of debug mode; only set by the debug build.
; if it is set:
; 1. skips most of Prof. Oak's speech, and uses NINTEN as the player's name and SONY as the rival's name
; 2. does not have the player start in floor two of the player's house (instead sending them to [wLastMap])
; 3. allows wild battles to be avoided by holding down B
; furthermore, in the debug build:
; 4. allows trainers to be avoided by holding down B
; 5. skips Safari Zone step counter by holding down B
; 6. skips the NPC who blocks Route 3 before beating Brock by holding down B
; 7. skips Cerulean City rival battle by holding down B
; 8. skips Pokémon Tower rival battle by holding down B
; bit 2: the target warp is a fly warp (bit 3 set or blacked out) or a dungeon warp (bit 4 set)
; bit 3: used warp pad, escape rope, dig, teleport, or fly, so the target warp is a "fly warp"
; bit 4: jumped into hole (Pokemon Mansion, Seafoam Islands, Victory Road) or went down waterfall (Seafoam Islands), so the target warp is a "dungeon warp"
; bit 5: currently being forced to ride bike (cycling road)
; bit 6: map destination is [wLastBlackoutMap] (usually the last used pokemon center, but could be the player's house)
	ds 1

wFlags_D733::
; bit 0: running a test battle
; bit 1: prevent music from changing when entering new map
; bit 2: skip the joypad check in CheckWarpsNoCollision (used for the forced warp down the waterfall in the Seafoam Islands)
; bit 3: trainer wants to battle
; bit 4: use variable [wCurMapScript] instead of the provided index for next frame's map script (used to start battle when talking to trainers)
; bit 7: used fly out of battle
	ds 1

wBeatLorelei::
; bit 1: set when you beat Lorelei and reset in Indigo Plateau lobby
; the game uses this to tell when Elite 4 events need to be reset
	ds 1

	ds 1

wd736::
; bit 0: check if the player is standing on a door and make him walk down a step if so
; bit 1: the player is currently stepping down from a door
; bit 2: standing on a warp
; bit 6: jumping down a ledge / fishing animation
; bit 7: player sprite spinning due to spin tiles (Rocket hideout / Viridian Gym)
	ds 1

wCompletedInGameTradeFlags::
	ds 2

	ds 2

wWarpedFromWhichWarp::
	ds 1

wWarpedFromWhichMap::
	ds 1

	ds 2

wCardKeyDoorY::
	ds 1

wCardKeyDoorX::
	ds 1

	ds 2

wFirstLockTrashCanIndex::
	ds 1

wSecondLockTrashCanIndex::
	ds 1

	ds 2

wEventFlags::
	flag_array NUM_EVENTS

wLinkEnemyTrainerName::
; linked game's trainer name

wGrassRate::
	ds 1

wGrassMons::
;	ds 20

	ds 11
; Overload wGrassMons
wSerialEnemyDataBlock::
	ds 9

wEnemyPartyCount:: ds 1
wEnemyPartyMons::  ds PARTY_LENGTH + 1

; Overload enemy party data
UNION

wWaterRate:: db
wWaterMons:: db

NEXTU

wEnemyMons::
wEnemyMon1:: party_struct wEnemyMon1
wEnemyMon2:: party_struct wEnemyMon2
wEnemyMon3:: party_struct wEnemyMon3
wEnemyMon4:: party_struct wEnemyMon4
wEnemyMon5:: party_struct wEnemyMon5
wEnemyMon6:: party_struct wEnemyMon6

wEnemyMonOT::    ds NAME_LENGTH * PARTY_LENGTH
wEnemyMonNicks:: ds NAME_LENGTH * PARTY_LENGTH

ENDU


wTrainerHeaderPtr::
	ds 2

	ds 6

wOpponentAfterWrongAnswer::
; the trainer the player must face after getting a wrong answer in the Cinnabar
; gym quiz

wUnusedDA38::
	ds 1

wCurMapScript::
; index of current map script, mostly used as index for function pointer array
; mostly copied from map-specific map script pointer and written back later
	ds 1

	ds 7

wPlayTimeHours::
	ds 1
wPlayTimeMaxed::
	ds 1
wPlayTimeMinutes::
	ds 1
wPlayTimeSeconds::
	ds 1
wPlayTimeFrames::
	ds 1

wSafariZoneGameOver::
	ds 1

wNumSafariBalls::
	ds 1


wDayCareInUse::
; 0 if no pokemon is in the daycare
; 1 if pokemon is in the daycare
	ds 1

wDayCareMonName:: ds NAME_LENGTH
wDayCareMonOT::   ds NAME_LENGTH

wDayCareMon:: box_struct wDayCareMon

wMainDataEnd::


wBoxDataStart::

wNumInBox::  ds 1
wBoxSpecies:: ds MONS_PER_BOX + 1

wBoxMons::
wBoxMon1:: box_struct wBoxMon1
wBoxMon2:: ds BOX_STRUCT_LENGTH * (MONS_PER_BOX - 1)

wBoxMonOT::    ds NAME_LENGTH * MONS_PER_BOX
wBoxMonNicks:: ds NAME_LENGTH * MONS_PER_BOX
wBoxMonNicksEnd::

wBoxDataEnd::

wGBCBasePalPointers:: ds NUM_ACTIVE_PALS * 2
wGBCPal:: ds PALETTE_SIZE
wLastBGP:: ds 1
wLastOBP0:: ds 1
wLastOBP1:: ds 1
wdef5:: ds 1
wBGPPalsBuffer:: ds NUM_ACTIVE_PALS * PALETTE_SIZE


SECTION "Stack", WRAMX

<<<<<<< HEAD
=======
SECTION "Stack", WRAM0

>>>>>>> 66377fca
wStack::


INCLUDE "sram.asm"

INCLUDE "hram.asm"<|MERGE_RESOLUTION|>--- conflicted
+++ resolved
@@ -261,7 +261,6 @@
 wSerialEnemyMonsPatchList::
 ; list of indexes to patch with SERIAL_NO_DATA_BYTE after transfer
 	ds 200
-ENDU
 
 NEXTU
 wAnimatedObjectsData::
@@ -403,7 +402,6 @@
 NEXTU
 wTempPic::
 	ds 7 * 7 tiles
-<<<<<<< HEAD
 
 NEXTU
 wPrinterData::
@@ -496,8 +494,6 @@
 
 wcbec::
 	ds 16
-=======
->>>>>>> 66377fca
 ENDU
 
 wRedrawRowOrColumnSrcTiles::
@@ -745,7 +741,6 @@
 
 	ds 29
 
-<<<<<<< HEAD
 NEXTU
 wPikaPicUsedGFXCount::
 	ds 1
@@ -757,8 +752,6 @@
 	ds 43
 ENDU
 
-=======
->>>>>>> 66377fca
 UNION
 wNPCMovementDirections2::
 	ds 10
@@ -774,7 +767,6 @@
 wNumStepsToTake::
 ; used in Pallet Town scripted movement
 	ds 1
-<<<<<<< HEAD
 
 NEXTU
 wPikaPicAnimObjectDataBufferSize::
@@ -792,8 +784,6 @@
 ; 	7: unused
 	ds 4 * 8
 wPikaPicAnimObjectDataBufferEnd::
-=======
->>>>>>> 66377fca
 ENDU
 
 	ds 10
@@ -1100,11 +1090,8 @@
 
 wOptionsTextSpeedCursorX::
 
-<<<<<<< HEAD
 wOptionsCursorLocation::
 
-=======
->>>>>>> 66377fca
 wTrainerInfoTextBoxWidthPlus1::
 
 wSwappedMenuItem::
@@ -3138,10 +3125,7 @@
 	ds 1
 wVictoryRoad3FCurScript::
 	ds 1
-<<<<<<< HEAD
 wCeladonCityCurScript::
-=======
->>>>>>> 66377fca
 	ds 1
 wFightingDojoCurScript::
 	ds 1
@@ -3552,11 +3536,6 @@
 
 SECTION "Stack", WRAMX
 
-<<<<<<< HEAD
-=======
-SECTION "Stack", WRAM0
-
->>>>>>> 66377fca
 wStack::
 
 
