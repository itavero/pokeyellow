
INCLUDE "constants.asm"

flag_array: MACRO
	ds ((\1) + 7) / 8
ENDM

box_struct_length EQU 25 + NUM_MOVES * 2
box_struct: MACRO
\1Species::    db
\1HP::         dw
\1BoxLevel::   db
\1Status::     db
\1Type::
\1Type1::      db
\1Type2::      db
\1CatchRate::  db
\1Moves::      ds NUM_MOVES
\1OTID::       dw
\1Exp::        ds 3
\1HPExp::      dw
\1AttackExp::  dw
\1DefenseExp:: dw
\1SpeedExp::   dw
\1SpecialExp:: dw
\1DVs::        ds 2
\1PP::         ds NUM_MOVES
ENDM

party_struct: MACRO
	box_struct \1
\1Level::      db
\1Stats::
\1MaxHP::      dw
\1Attack::     dw
\1Defense::    dw
\1Speed::      dw
\1Special::    dw
ENDM

battle_struct: MACRO
\1Species::    db
\1HP::         dw
\1BoxLevel::   db
\1Status::     db
\1Type::
\1Type1::      db
\1Type2::      db
\1CatchRate::  db
\1Moves::      ds NUM_MOVES
\1DVs::        ds 2
\1Level::      db
\1MaxHP::      dw
\1Attack::     dw
\1Defense::    dw
\1Speed::      dw
\1Special::    dw
\1PP::         ds NUM_MOVES
ENDM


SECTION "WRAM Bank 0", WRAM0

wUnusedC000:: ; c000
	ds 1

wSoundID:: ; c001
	ds 1

wMuteAudioAndPauseMusic:: ; c002
; bit 7: whether sound has been muted
; all bits: whether the effective is active
; Store 1 to activate effect (any value in the range [1, 127] works).
; All audio is muted and music is paused. Sfx continues playing until it
; ends normally.
; Store 0 to resume music.
	ds 1

wDisableChannelOutputWhenSfxEnds:: ; c003
	ds 1

wStereoPanning:: ; c004
	ds 1

wSavedVolume:: ; c005
	ds 1

wChannelCommandPointers:: ; c006
	ds 16

wChannelReturnAddresses:: ; c016
	ds 16

wChannelSoundIDs:: ; c026
	ds 8

wChannelFlags1:: ; c02e
	ds 8

wChannelFlags2:: ; c036
	ds 8

wChannelDuties:: ; c03e
	ds 8

wChannelDutyCycles:: ; c046
	ds 8

wChannelVibratoDelayCounters:: ; c04e
; reloaded at the beginning of a note. counts down until the vibrato begins.
	ds 8

wChannelVibratoExtents:: ; c056
	ds 8

wChannelVibratoRates:: ; c05e
; high nybble is rate (counter reload value) and low nybble is counter.
; time between applications of vibrato.
	ds 8

wChannelFrequencyLowBytes:: ; c066
	ds 8

wChannelVibratoDelayCounterReloadValues:: ; c06e
; delay of the beginning of the vibrato from the start of the note
	ds 8

wChannelPitchBendLengthModifiers:: ; c076
	ds 8

wChannelPitchBendFrequencySteps:: ; c07e
	ds 8

wChannelPitchBendFrequencyStepsFractionalPart:: ; c086
	ds 8

wChannelPitchBendCurrentFrequencyFractionalPart:: ; c08e
	ds 8

wChannelPitchBendCurrentFrequencyHighBytes:: ; c096
	ds 8

wChannelPitchBendCurrentFrequencyLowBytes:: ; c09e
	ds 8

wChannelPitchBendTargetFrequencyHighBytes:: ; c0a6
	ds 8

wChannelPitchBendTargetFrequencyLowBytes:: ; c0ae
	ds 8

wChannelNoteDelayCounters:: ; c0b6
; Note delays are stored as 16-bit fixed-point numbers where the integer part
; is 8 bits and the fractional part is 8 bits.
	ds 8

wChannelLoopCounters:: ; c0be
	ds 8

wChannelNoteSpeeds:: ; c0c6
	ds 8

wChannelNoteDelayCountersFractionalPart:: ; c0ce
	ds 8

wChannelOctaves:: ; c0d6
	ds 8

wChannelVolumes:: ; c0de
; also includes fade for hardware channels that support it
	ds 8

wMusicWaveInstrument::
	ds 1

wSfxWaveInstrument::
	ds 1

wMusicTempo:: ; c0e8
	ds 2

wSfxTempo:: ; c0ea
	ds 2

wSfxHeaderPointer:: ; c0ec
	ds 2

wNewSoundID:: ; c0ee
	ds 1

wAudioROMBank:: ; c0ef
	ds 1

wAudioSavedROMBank:: ; c0f0
	ds 1

wFrequencyModifier:: ; c0f1
	ds 1

wTempoModifier:: ; c0f2
	ds 1

wc0f3:: ds 1
wc0f4:: ds 1
wc0f5:: ds 11

SECTION "Sprite State Data", WRAM0[$c100]

wSpriteDataStart::

wSpriteStateData1:: ; c100
; data for all sprites on the current map
; holds info for 16 sprites with $10 bytes each
; player sprite is always sprite 0
; C1x0: picture ID (fixed, loaded at map init)
; C1x1: movement status (0: uninitialized, 1: ready, 2: delayed, 3: moving)
; C1x2: sprite image index (changed on update, $ff if off screen, includes facing direction, progress in walking animation and a sprite-specific offset)
; C1x3: Y screen position delta (-1,0 or 1; added to c1x4 on each walking animation update)
; C1x4: Y screen position (in pixels, always 4 pixels above grid which makes sprites appear to be in the center of a tile)
; C1x5: X screen position delta (-1,0 or 1; added to c1x6 on each walking animation update)
; C1x6: X screen position (in pixels, snaps to grid if not currently walking)
; C1x7: intra-animation-frame counter (counting upwards to 4 until c1x8 is incremented)
; C1x8: animation frame counter (increased every 4 updates, hold four states (totalling to 16 walking frames)
; C1x9: facing direction (0: down, 4: up, 8: left, $c: right)
; C1xA
; C1xB
; C1xC
; C1xD
; C1xE
; C1xF
spritestatedata1: MACRO
w\1SpriteStateData1::
w\1PictureID:: db
w\1MovementStatus:: db
w\1SpriteImageIdx:: db
w\1YStepVector:: db
w\1YPixels:: db
w\1XStepVector:: db
w\1XPixels:: db
w\1IntraAnimFrameCounter:: db
w\1AnimFrameCounter:: db
w\1FacingDirection:: db
	ds 6
w\1SpriteStateData1End::
endm

	spritestatedata1 Player
	spritestatedata1 Sprite01
	spritestatedata1 Sprite02
	spritestatedata1 Sprite03
	spritestatedata1 Sprite04
	spritestatedata1 Sprite05
	spritestatedata1 Sprite06
	spritestatedata1 Sprite07
	spritestatedata1 Sprite08
	spritestatedata1 Sprite09
	spritestatedata1 Sprite10
	spritestatedata1 Sprite11
	spritestatedata1 Sprite12
	spritestatedata1 Sprite13
	spritestatedata1 Sprite14
	spritestatedata1 Pikachu
	; ds $10 * $10


;SECTION "Sprite State Data 2", WRAM0[$c200]

wSpriteStateData2:: ; c200
; more data for all sprites on the current map
; holds info for 16 sprites with $10 bytes each
; player sprite is always sprite 0
; C2x0: walk animation counter (counting from $10 backwards when moving)
; C2x1:
; C2x2: Y displacement (initialized at 8, supposed to keep moving sprites from moving too far, but bugged)
; C2x3: X displacement (initialized at 8, supposed to keep moving sprites from moving too far, but bugged)
; C2x4: Y position (in 2x2 tile grid steps, topmost 2x2 tile has value 4)
; C2x5: X position (in 2x2 tile grid steps, leftmost 2x2 tile has value 4)
; C2x6: movement byte 1 (determines whether a sprite can move, $ff:not moving, $fe:random movements, others unknown)
; C2x7: (?) (set to $80 when in grass, else $0; may be used to draw grass above the sprite)
; C2x8: delay until next movement (counted downwards, status (c1x1) is set to ready if reached 0)
; C2x9
; C2xA
; C2xB
; C2xC
; C2xD
; C2xE: sprite image base offset (in video ram, player always has value 1, used to compute c1x2)
; C2xF
spritestatedata2: MACRO
w\1SpriteStateData2::
w\1WalkAnimationCounter:: db
	ds 1
w\1YDisplacement:: db
w\1XDisplacement:: db
w\1MapY:: db
w\1MapX:: db
w\1MovementByte1:: db
w\1GrassPriority:: db
w\1MovementDelay:: db
	ds 5
w\1SpriteImageBaseOffset:: db
	ds 1
w\1SpriteStateData2End::
endm

	spritestatedata2 Player
	spritestatedata2 Sprite01
	spritestatedata2 Sprite02
	spritestatedata2 Sprite03
	spritestatedata2 Sprite04
	spritestatedata2 Sprite05
	spritestatedata2 Sprite06
	spritestatedata2 Sprite07
	spritestatedata2 Sprite08
	spritestatedata2 Sprite09
	spritestatedata2 Sprite10
	spritestatedata2 Sprite11
	spritestatedata2 Sprite12
	spritestatedata2 Sprite13
	spritestatedata2 Sprite14
	spritestatedata2 Pikachu
	; ds $10 * $10

wSpriteDataEnd::


SECTION "OAM Buffer", WRAM0[$c300]

wOAMBuffer:: ; c300
; buffer for OAM data. Copied to OAM by DMA
	ds 4 * 40
wOAMBufferEnd::

wTileMap:: ; c3a0
; buffer for tiles that are visible on screen (20 columns by 18 rows)
	ds SCREEN_HEIGHT * SCREEN_WIDTH

wSerialPartyMonsPatchList:: ; c508
; list of indexes to patch with SERIAL_NO_DATA_BYTE after transfer

wTileMapBackup:: ; c508
; buffer for temporarily saving and restoring current screen's tiles
; (e.g. if menus are drawn on top)
;	ds 20 * 18

wAnimatedObjectsData::
; Used by functions in BANK 3E
; This looks similar to the address structure for Gen 2 OAM animations.

wAnimatedObjectStartTileOffsets::
	ds 10 * 2
wAnimatedObjectDataStructs:: ; c51c
	ds 10 * $10
wNumLoadedAnimatedObjects:: ; c5bc
	ds 1
wCurrentAnimatedObjectOAMBufferOffset:: ; c5bd
	ds 3
wAnimatedObjectSpawnStateDataPointer:: ; c5c0
	dw
wAnimatedObjectFramesDataPointer:: ; c5c2
	dw
wAnimatedObjectJumptablePointer:: ; c5c4
	dw
wAnimatedObjectOAMDataPointer:: ; c5c6
	dw
wCurAnimatedObjectOAMAttributes:: ; c5c8
	ds 1
wCurrentAnimatedObjectVTileOffset:: ; c5c9
	ds 1
wCurrentAnimatedObjectXCoord:: ; c5ca
	ds 1
wCurrentAnimatedObjectYCoord:: ; c5cb
	ds 1
wCurrentAnimatedObjectXOffset:: ; c5cc
	ds 1
wCurrentAnimatedObjectYOffset:: ; c5cd
	ds 1
wAnimatedObjectGlobalYOffset:: ; c5ce
	ds 1
wAnimatedObjectGlobalXOffset:: ; c5cf
	ds 1
wAnimatedObjectsDataEnd::

wSerialEnemyMonsPatchList:: ; c5d0
; list of indexes to patch with SERIAL_NO_DATA_BYTE after transfer
	ds 1
wc5d1:: ; c5d1
	ds 1
wc5d2:: ; c5d2
	ds 1
wc5d3:: ; c5d3
	ds 2
wc5d5:: ; c5d5
	ds 1
wc5d6:: ; c5d6
	ds 1
wc5d7:: ; c5d7
	ds 2
wc5d9:: ; c5d9
	ds 1
wc5da:: ; c5da
	ds 1
wc5db:: ; c5db
	ds 1
wc5dc:: ; c5dc
	ds 1
wc5dd:: ; c5dd
	ds 1
wc5de:: ; c5de
	ds 1
wc5df:: ; c5df
	ds 1
wc5e0:: ; c5e0
	ds 1
wc5e1:: ; c5e1
	ds 1
wc5e2:: ; c5e2
	ds 1
wc5e3:: ; c5e3
	ds 2
wc5e5:: ; c5e5
	ds 1
wc5e6:: ; c5e6
	ds 1
wc5e7:: ; c5e7
	ds 1
wc5e8:: ; c5e8
	ds 1
wc5e9:: ; c5e9
	ds 1
wc5ea:: ; c5ea
	ds 1
wc5eb:: ; c5eb
	ds 1
wc5ec:: ; c5ec
	ds 1
wc5ed:: ; c5ed
	ds 1
wc5ee:: ; c5ee
	ds 1
wc5ef:: ; c5ef
	ds 1
wc5f0:: ; c5f0
	ds 39
wc617:: ; c617
	ds 1
wc618:: ; c618
	ds 1
wc619:: ; c619
	ds 1
wc61a:: ; c61a
	ds 2
wc61c:: ; c61c
	ds 5
wc621:: ; c621
	ds 1
wc622:: ; c622
	ds 1
wc623:: ; c623
	ds 11
wc62e:: ; c62e
	ds 1
wc62f:: ; c62f
	ds 1
wc630:: ; c630
	ds 1
wc631:: ; c631
	ds 1
wc632:: ; c632
	ds 1
wc633:: ; c633
	ds 1

wYellowIntroCurrentScene:: ; c634
wc634:: ; c634
	ds 1
wYellowIntroSceneTimer:: ; c635
wc635:: ; c635
	ds 1
wYellowIntroAnimatedObjectStructPointer:: ; c636
	ds 2

; c638
	ds 96

; c698
	ds 80

wTempPic:: ; c6e8
wPrinterData:: ; c6e8
wOverworldMap:: ; c6e8
	; ds 1300
wPrinterSendState:: ; c6e8
	ds 1
wPrinterRowIndex:: ; c6e9
	ds 1

; Printer data header
wPrinterDataHeader:: ; c6ea
wc6ea:: ; c6ea
	ds 1
wc6eb:: ; c6eb
	ds 1
wc6ec:: ; c6ec
	ds 1
wc6ed:: ; c6ed
	ds 1
wPrinterChecksum:: ; c6ee
	dw

wPrinterSendDataSource:: ; c6f0
; a 40-tile buffer
; ds $280
wPrinterSerialReceived:: ; c6f0
	ds 1
wPrinterStatusReceived:: ; c6f1
; bit 7: set if error 1 (battery low)
; bit 6: set if error 4 (too hot or cold)
; bit 5: set if error 3 (paper jammed or empty)
; if this and the previous byte are both $ff: error 2 (connection error)
	ds 1

wc6f2:: ; c6f2
	ds 1
wc6f3:: ; c6f3
	ds 13
wc700:: ; c700
	ds $10
wc710:: ; c710
	ds $f0
<<<<<<< HEAD
wYellowIntroSurfingPikaSineWaveBuffer:: ; c800
	; ds $100
	ds $10
wc810:: ; c810
	ds $20
wc830:: ; c830
	ds $d0

; c900
	ds $70
wPrinterSendDataSourceEnd:: ; c970

wPrinterHandshake:: ; c970
	ds 1
wPrinterStatusFlags:: ; c971
	ds 1
wHandshakeFrameDelay:: ; c972
	ds 1
wPrinterSerialFrameDelay:: ; c973
	ds 1
wPrinterSendByteOffset:: ; c974
	dw
wPrinterDataSize:: ; c976
	dw
=======
wc800:: ; c800
	ds $178

>>>>>>> 2bb64d11
wPrinterTileBuffer:: ; c978
	ds SCREEN_HEIGHT * SCREEN_WIDTH
wPrinterStatusIndicator:: ; cae0
	ds 2
wcae2:: ; cae2
	ds 1
wPrinterSettingsTempCopy:: ; cae3
	ds 17
wPrinterQueueLength:: ; caf4
	ds 1
wPrinterDataEnd:: ; caf5

wPrinterPokedexEntryTextPointer:: ; caf5
	dw
	ds 2
wPrinterPokedexMonIsOwned:: ; caf9
	ds 227

wcbdc:: ; cbdc
	ds 14

wcbea:: ; cbea
	ds 2

wcbec:: ; cbec
	ds 16

wRedrawRowOrColumnSrcTiles:: ; cbfc
; the tiles of the row or column to be redrawn by RedrawRowOrColumn
	ds SCREEN_WIDTH * 2

; coordinates of the position of the cursor for the top menu item (id 0)
wTopMenuItemY:: ; cc24
	ds 1
wTopMenuItemX:: ; cc25
	ds 1

wCurrentMenuItem:: ; cc26
; the id of the currently selected menu item
; the top item has id 0, the one below that has id 1, etc.
; note that the "top item" means the top item currently visible on the screen
; add this value to [wListScrollOffset] to get the item's position within the list
	ds 1

wTileBehindCursor:: ; cc27
; the tile that was behind the menu cursor's current location
	ds 1

wMaxMenuItem:: ; cc28
; id of the bottom menu item
	ds 1

wMenuWatchedKeys:: ; cc29
; bit mask of keys that the menu will respond to
	ds 1

wLastMenuItem:: ; cc2a
; id of previously selected menu item
	ds 1

wPartyAndBillsPCSavedMenuItem:: ; cc2b
; It is mainly used by the party menu to remember the cursor position while the
; menu isn't active.
; It is also used to remember the cursor position of mon lists (for the
; withdraw/deposit/release actions) in Bill's PC so that it doesn't get lost
; when you choose a mon from the list and a sub-menu is shown. It's reset when
; you return to the main Bill's PC menu.
	ds 1

wBagSavedMenuItem:: ; cc2c
; It is used by the bag list to remember the cursor position while the menu
; isn't active.
	ds 1

wBattleAndStartSavedMenuItem:: ; cc2d
; It is used by the start menu to remember the cursor position while the menu
; isn't active.
; The battle menu uses it so that the cursor position doesn't get lost when
; a sub-menu is shown. It's reset at the start of each battle.
	ds 1

wPlayerMoveListIndex:: ; cc2e
	ds 1

wPlayerMonNumber:: ; cc2f
; index in party of currently battling mon
	ds 1

wMenuCursorLocation:: ; cc30
; the address of the menu cursor's current location within wTileMap
	ds 2

	ds 2

wMenuJoypadPollCount:: ; cc34
; how many times should HandleMenuInput poll the joypad state before it returns?
	ds 1

wMenuItemToSwap:: ; cc35
; id of menu item selected for swapping (counts from 1) (0 means that no menu item has been selected for swapping)
	ds 1

wListScrollOffset:: ; cc36
; offset of the current top menu item from the beginning of the list
; keeps track of what section of the list is on screen
	ds 1

wMenuWatchMovingOutOfBounds:: ; cc37
; If non-zero, then when wrapping is disabled and the player tries to go past
; the top or bottom of the menu, return from HandleMenuInput. This is useful for
; menus that have too many items to display at once on the screen because it
; allows the caller to scroll the entire menu up or down when this happens.
	ds 1

wTradeCenterPointerTableIndex:: ; cc38
	ds 1

	ds 1

wTextDestinationTileAddrBuffer:: dw ; cc3a

wDoNotWaitForButtonPressAfterDisplayingText:: ; cc3c
; if non-zero, skip waiting for a button press after displaying text in DisplayTextID
	ds 1

wSerialSyncAndExchangeNybbleReceiveData:: ; cc3d
; the final received nybble is stored here by Serial_SyncAndExchangeNybble

wSerialExchangeNybbleTempReceiveData:: ; cc3d
; temporary nybble used by Serial_ExchangeNybble

wLinkMenuSelectionReceiveBuffer:: ; cc3d
; two byte buffer
; the received menu selection is stored twice
	ds 1

wSerialExchangeNybbleReceiveData:: ; cc3e
; the final received nybble is stored here by Serial_ExchangeNybble
	ds 1

	ds 3

wSerialExchangeNybbleSendData:: ; cc42
; this nybble is sent when using Serial_SyncAndExchangeNybble or Serial_ExchangeNybble

wLinkMenuSelectionSendBuffer:: ; cc42
; two byte buffer
; the menu selection byte is stored twice before sending

	ds 5

wLinkTimeoutCounter:: ; cc47
; 1 byte

wUnknownSerialCounter:: ; cc47
; 2 bytes

wEnteringCableClub:: ; cc47
	ds 2

wWhichTradeMonSelectionMenu:: ; cc49
; $00 = player mons
; $01 = enemy mons

wMonDataLocation:: ; cc49
; 0 = player's party
; 1 = enemy party
; 2 = current box
; 3 = daycare
; 4 = in-battle mon
;
; AddPartyMon uses it slightly differently.
; If the lower nybble is 0, the mon is added to the player's party, else the enemy's.
; If the entire value is 0, then the player is allowed to name the mon.
	ds 1

wMenuWrappingEnabled:: ; cc4a
; set to 1 if you can go from the bottom to the top or top to bottom of a menu
; set to 0 if you can't go past the top or bottom of the menu
	ds 1

wCheckFor180DegreeTurn:: ; cc4b
; whether to check for 180-degree turn (0 = don't, 1 = do)
	ds 1

	ds 1

wMissableObjectIndex:: ; cc4d
	ds 1

wPredefID:: ; cc4e
	ds 1
wPredefRegisters:: ; cc4f
	ds 6

wTrainerHeaderFlagBit:: ; cc55
	ds 1

	ds 1

wNPCMovementScriptPointerTableNum:: ; cc57
; which NPC movement script pointer is being used
; 0 if an NPC movement script is not running
	ds 1

wNPCMovementScriptBank:: ; cc58
; ROM bank of current NPC movement script
	ds 1

	ds 2

wUnusedCC5B:: ; cc5b

wVermilionDockTileMapBuffer:: ; cc5b
; 180 bytes

wOaksAideRewardItemName:: ; cc5b

wDexRatingNumMonsSeen:: ; cc5b

wFilteredBagItems:: ; cc5b
; List of bag items that has been filtered to a certain type of items,
; such as drinks or fossils.

wElevatorWarpMaps:: ; cc5b

wMonPartySpritesSavedOAM:: ; cc5b
; Saved copy of OAM for the first frame of the animation to make it easy to
; flip back from the second frame.
; $60 bytes

wTrainerCardBlkPacket:: ; cc5b
; $40 bytes

wSlotMachineSevenAndBarModeChance:: ; cc5b
; If a random number greater than this value is generated, then the player is
; allowed to have three 7 symbols or bar symbols line up.
; So, this value is actually the chance of NOT entering that mode.
; If the slot is lucky, it equals 250, giving a 5/256 (~2%) chance.
; Otherwise, it equals 253, giving a 2/256 (~0.8%) chance.

wHallOfFame:: ; cc5b
wBoostExpByExpAll:: ; cc5b
wAnimationType:: ; cc5b
; values between 0-6. Shake screen horizontally, shake screen vertically, blink Pokemon...

wNPCMovementDirections:: ; cc5b

wPikaPicUsedGFXCount:: ; cc5b
	ds 1

wPikaPicUsedGFX:: ; cc5c
wDexRatingNumMonsOwned:: ; cc5c
	ds 1


wDexRatingText:: ; cc5d
wTrainerCardBadgeAttributes:: ; cc5d
	ds 1

wSlotMachineSavedROMBank:: ; cc5e
; ROM back to return to when the player is done with the slot machine
	ds 1

	ds 13
wPikaPicUsedGFXEnd:: ; cc6c
	ds 13

wAnimPalette:: ; cc79
	ds 1

	ds 29

wNPCMovementDirections2:: ; cc97

wPikaPicAnimObjectDataBufferSize:: ; cc97

wSwitchPartyMonTempBuffer:: ; cc97
; temporary buffer when swapping party mon data
	ds 1

wPikaPicAnimObjectDataBuffer:: ; cc98
; 4 structs each of length 8
; 	0: index
; 	1: object id (dw)
; 	3: ?
; 	4: ?
; 	5: ?
; 	6: ?
; 	7: ?

	ds 9

wNumStepsToTake:: ; cca1
; used in Pallet Town scripted movement
	ds 23
wPikaPicAnimObjectDataBufferEnd:: ;ccb8
	ds 26

wRLEByteCount:: ; ccd2
	ds 1

wAddedToParty:: ; ccd3
; 0 = not added
; 1 = added

wSimulatedJoypadStatesEnd:: ; ccd3
; this is the end of the joypad states
; the list starts above this address and extends downwards in memory until here
; overloaded with below labels

wParentMenuItem:: ; ccd3

wCanEvolveFlags:: ; ccd3
; 1 flag for each party member indicating whether it can evolve
; The purpose of these flags is to track which mons levelled up during the
; current battle at the end of the battle when evolution occurs.
; Other methods of evolution simply set it by calling TryEvolvingMon.
	ds 1

wForceEvolution:: ; ccd4
	ds 1

; if [ccd5] != 1, the second AI layer is not applied
wAILayer2Encouragement:: ; ccd5
	ds 1
	ds 1

; current HP of player and enemy substitutes
wPlayerSubstituteHP:: ; ccd7
	ds 1
wEnemySubstituteHP:: ; ccd8
	ds 1

wTestBattlePlayerSelectedMove:: ; ccd9
; The player's selected move during a test battle.
; InitBattleVariables sets it to the move Pound.
	ds 1

	ds 1

wMoveMenuType:: ; ccdb
; 0=regular, 1=mimic, 2=above message box (relearn, heal pp..)
	ds 1

wPlayerSelectedMove:: ; ccdc
	ds 1
wEnemySelectedMove:: ; ccdd
	ds 1

wLinkBattleRandomNumberListIndex:: ; ccde
	ds 1

wAICount:: ; ccdf
; number of times remaining that AI action can occur
	ds 1

	ds 2

wEnemyMoveListIndex:: ; cce2
	ds 1

wLastSwitchInEnemyMonHP:: ; cce3
; The enemy mon's HP when it was switched in or when the current player mon
; was switched in, which was more recent.
; It's used to determine the message to print when switching out the player mon.
	ds 2

wTotalPayDayMoney:: ; cce5
; total amount of money made using Pay Day during the current battle
	ds 3

wSafariEscapeFactor:: ; cce8
	ds 1
wSafariBaitFactor:: ; cce9
	ds 1;

	ds 1

wTransformedEnemyMonOriginalDVs:: ; cceb
	ds 2

wMonIsDisobedient:: ds 1 ; cced

wPlayerDisabledMoveNumber:: ds 1 ; ccee
wEnemyDisabledMoveNumber:: ds 1 ; ccef

wInHandlePlayerMonFainted:: ; ccf0
; When running in the scope of HandlePlayerMonFainted, it equals 1.
; When running in the scope of HandleEnemyMonFainted, it equals 0.
	ds 1

wPlayerUsedMove:: ds 1 ; ccf1
wEnemyUsedMove:: ds 1 ; ccf2

wEnemyMonMinimized:: ds 1 ; ccf3

wMoveDidntMiss:: ds 1 ; ccf4

wPartyFoughtCurrentEnemyFlags:: ; ccf5
; flags that indicate which party members have fought the current enemy mon
	flag_array 6

wLowHealthAlarmDisabled:: ; ccf6
; Whether the low health alarm has been disabled due to the player winning the
; battle.
	ds 1

wPlayerMonMinimized:: ; ccf7
	ds 1

	ds 13

wLuckySlotHiddenObjectIndex:: ; cd05

wEnemyNumHits:: ; cd05
; number of hits by enemy in attacks like Double Slap, etc.

wEnemyBideAccumulatedDamage:: ; cd05
; the amount of damage accumulated by the enemy while biding (2 bytes)

	ds 10

wInGameTradeGiveMonSpecies:: ; cd0f

wPlayerMonUnmodifiedLevel:: ; cd0f
	ds 1

wInGameTradeTextPointerTablePointer:: ; cd10

wPlayerMonUnmodifiedMaxHP:: ; cd10
	ds 2

wInGameTradeTextPointerTableIndex:: ; cd12

wPlayerMonUnmodifiedAttack:: ; cd12
	ds 1
wInGameTradeGiveMonName:: ; cd13
	ds 1
wPlayerMonUnmodifiedDefense:: ; cd14
	ds 2
wPlayerMonUnmodifiedSpeed:: ; cd16
	ds 2
wPlayerMonUnmodifiedSpecial:: ; cd18
	ds 2

; stat modifiers for the player's current pokemon
; value can range from 1 - 13 ($1 to $D)
; 7 is normal

wPlayerMonStatMods::
wPlayerMonAttackMod:: ; cd1a
	ds 1
wPlayerMonDefenseMod:: ; cd1b
	ds 1
wPlayerMonSpeedMod:: ; cd1c
	ds 1
wPlayerMonSpecialMod:: ; cd1d
	ds 1

wInGameTradeReceiveMonName:: ; cd1e

wPlayerMonAccuracyMod:: ; cd1e
	ds 1
wPlayerMonEvasionMod:: ; cd1f
	ds 1

	ds 3

wEnemyMonUnmodifiedLevel:: ; cd23
	ds 1
wEnemyMonUnmodifiedMaxHP:: ; cd24
	ds 2
wEnemyMonUnmodifiedAttack:: ; cd26
	ds 2
wEnemyMonUnmodifiedDefense:: ; cd28
	ds 1

wInGameTradeMonNick:: ; cd29
	ds 1

wEnemyMonUnmodifiedSpeed:: ; cd2a
	ds 2
wEnemyMonUnmodifiedSpecial:: ; cd2c
	ds 1

wEngagedTrainerClass:: ; cd2d
	ds 1
wEngagedTrainerSet:: ; cd2e
;	ds 1

; stat modifiers for the enemy's current pokemon
; value can range from 1 - 13 ($1 to $D)
; 7 is normal

wEnemyMonStatMods::
wEnemyMonAttackMod:: ; cd2e
	ds 1
wEnemyMonDefenseMod:: ; cd2f
	ds 1
wEnemyMonSpeedMod:: ; cd30
	ds 1
wEnemyMonSpecialMod:: ; cd31
	ds 1
wEnemyMonAccuracyMod:: ; cd32
	ds 1
wEnemyMonEvasionMod:: ; cd33
	ds 1

wInGameTradeReceiveMonSpecies:: ; cd34
	ds 1

	ds 2

wNPCMovementDirections2Index:: ; cd37

wUnusedCD37:: ; cd37

wFilteredBagItemsCount:: ; cd37
; number of items in wFilteredBagItems list
	ds 1

wSimulatedJoypadStatesIndex:: ; cd38
; the next simulated joypad state is at wSimulatedJoypadStatesEnd plus this value minus 1
; 0 if the joypad state is not being simulated
	ds 1

wWastedByteCD39:: ; cd39
; written to but nothing ever reads it
	ds 1

wWastedByteCD3A:: ; cd3a
; written to but nothing ever reads it
	ds 1

wOverrideSimulatedJoypadStatesMask:: ; cd3b
; mask indicating which real button presses can override simulated ones
; XXX is it ever not 0?
	ds 1

	ds 1

wFallingObjectsMovementData:: ; cd3d
; up to 20 bytes (one byte for each falling object)

wSavedY:: ; cd3d

wTempSCX:: ; cd3d

wBattleTransitionCircleScreenQuadrantY:: ; cd3d
; 0 = upper half (Y < 9)
; 1 = lower half (Y >= 9)

wBattleTransitionCopyTilesOffset:: ; cd3d
; 2 bytes
; after 1 row/column has been copied, the offset to the next one to copy from

wInwardSpiralUpdateScreenCounter:: ; cd3d
; counts down from 7 so that every time 7 more tiles of the spiral have been
; placed, the tile map buffer is copied to VRAM so that progress is visible

wHoFTeamIndex:: ; cd3d

wSSAnneSmokeDriftAmount:: ; cd3d
; multiplied by 16 to get the number of times to go right by 2 pixels

wRivalStarterTemp:: ; cd3d

wBoxMonCounts:: ; cd3d
; 12 bytes
; array of the number of mons in each box

wDexMaxSeenMon:: ; cd3d

wPPRestoreItem:: ; cd3d

wWereAnyMonsAsleep:: ; cd3d

wCanPlaySlots:: ; cd3d

wNumShakes:: ; cd3d

wDayCareStartLevel:: ; cd3d
; the level of the mon at the time it entered day care

wWhichBadge:: ; cd3d

wPriceTemp:: ; cd3d
; 3-byte BCD number

wTitleScreenScene:: ; cd3d

wPlayerCharacterOAMTile:: ; cd3d

wMoveDownSmallStarsOAMCount:: ; cd3d
; the number of small stars OAM entries to move down

wChargeMoveNum:: ; cd3d

wCoordIndex:: ; cd3d

wOptionsTextSpeedCursorX:: ; cd3d

wOptionsCursorLocation:: ; cd3d

wTrainerInfoTextBoxWidthPlus1:: ; cd3d

wSwappedMenuItem:: ; cd3d

wHoFMonSpecies:: ; cd3d

wFieldMoves:: ; cd3d
; 4 bytes
; the current mon's field moves

wBadgeNumberTile:: ; cd3d
; tile ID of the badge number being drawn

wRodResponse:: ; cd3d
; 0 = no bite
; 1 = bite
; 2 = no fish on map

wWhichTownMapLocation:: ; cd3d

wStoppingWhichSlotMachineWheel:: ; cd3d
; which wheel the player is trying to stop
; 0 = none, 1 = wheel 1, 2 = wheel 2, 3 or greater = wheel 3

wTradedPlayerMonSpecies:: ; cd3d

wTradingWhichPlayerMon:: ; cd3d

wChangeBoxSavedMapTextPointer:: ; cd3d

wFlyAnimUsingCoordList:: ; cd3d

wPlayerSpinInPlaceAnimFrameDelay:: ; cd3d

wPlayerSpinWhileMovingUpOrDownAnimDeltaY:: ; cd3d

wBoxNumString:: ; cd3d

wHiddenObjectFunctionArgument:: ; cd3d

wWhichTrade:: ; cd3d
; which entry from TradeMons to select

wTrainerSpriteOffset:: ; cd3d

wUnusedCD3D:: ; cd3d
	ds 1

wTitleScreenTimer:: ; cd3e

wHUDPokeballGfxOffsetX:: ; cd3e
; difference in X between the next ball and the current one

wBattleTransitionCircleScreenQuadrantX:: ; cd3e
; 0 = left half (X < 10)
; 1 = right half (X >= 10)

wSSAnneSmokeX:: ; cd3e

wRivalStarterBallSpriteIndex:: ; cd3e

wDayCareNumLevelsGrown:: ; cd3e

wOptionsBattleAnimCursorX:: ; cd3e

wTrainerInfoTextBoxWidth:: ; cd3e

wHoFPartyMonIndex:: ; cd3e

wNumCreditsMonsDisplayed:: ; cd3e
; the number of credits mons that have been displayed so far

wBadgeNameTile:: ; cd3e
; first tile ID of the name being drawn

wFlyLocationsList:: ; cd3e
; 11 bytes plus $ff sentinel values at each end

wSlotMachineWheel1Offset:: ; cd3e

wTradedEnemyMonSpecies:: ; cd3e

wTradingWhichEnemyMon:: ; cd3e

wFlyAnimCounter:: ; cd3e

wPlayerSpinInPlaceAnimFrameDelayDelta:: ; cd3e

wPlayerSpinWhileMovingUpOrDownAnimMaxY:: ; cd3e

wHiddenObjectFunctionRomBank:: ; cd3e

wTrainerEngageDistance:: ; cd3e

wJigglypuffFacingDirections2:: ; cd3e
	ds 1

wHUDGraphicsTiles:: ; cd3f
; 3 bytes

wDayCareTotalCost:: ; cd3f
; 2-byte BCD number

wJigglypuffFacingDirections:: ; cd3f

wOptionsBattleStyleCursorX:: ; cd3f

wTrainerInfoTextBoxNextRowOffset:: ; cd3f

wHoFMonLevel:: ; cd3f

wBadgeOrFaceTiles:: ; cd3f
; 8 bytes
; a list of the first tile IDs of each badge or face (depending on whether the
; badge is owned) to be drawn on the trainer screen

wSlotMachineWheel2Offset:: ; cd3f

wNameOfPlayerMonToBeTraded:: ; cd3f

wFlyAnimBirdSpriteImageIndex:: ; cd3f

wPlayerSpinInPlaceAnimFrameDelayEndValue:: ; cd3f

wPlayerSpinWhileMovingUpOrDownAnimFrameDelay:: ; cd3f

wHiddenObjectIndex:: ; cd3f

wTrainerFacingDirection:: ; cd3f

	ds 1

wHoFMonOrPlayer:: ; cd40
; show mon or show player?
; 0 = mon
; 1 = player

wSlotMachineWheel3Offset:: ; cd40

wPlayerSpinInPlaceAnimSoundID:: ; cd40

wHiddenObjectY:: ; cd40

wTrainerScreenY:: ; cd40

wUnusedCD40:: ; cd40
	ds 1

wDayCarePerLevelCost:: ; cd41
; 2-byte BCD number (always set to $0100)

wHoFTeamIndex2:: ; cd41

wHiddenItemOrCoinsIndex:: ; cd41

wTradedPlayerMonOT:: ; cd41

wHiddenObjectX:: ; cd41

wSlotMachineWinningSymbol:: ; cd41
; the OAM tile number of the upper left corner of the winning symbol minus 2

wNumFieldMoves:: ; cd41

wSlotMachineWheel1BottomTile:: ; cd41

wTrainerScreenX:: ; cd41
	ds 1
; a lot of the uses for these values use more than the said address

wHoFTeamNo:: ; cd42

wSlotMachineWheel1MiddleTile:: ; cd42

wFieldMovesLeftmostXCoord:: ; cd42

wcd42:: ; cd42
	ds 1

wLastFieldMoveID:: ; cd43
; unused

wSlotMachineWheel1TopTile:: ; cd43
	ds 1

wSlotMachineWheel2BottomTile:: ; cd44
	ds 1

wSlotMachineWheel2MiddleTile:: ; cd45
	ds 1

wTempCoins1:: ; cd46
; 2 bytes
; temporary variable used to add payout amount to the player's coins

wSlotMachineWheel2TopTile:: ; cd46
	ds 1

wBattleTransitionSpiralDirection:: ; cd47
; 0 = outward, 1 = inward

wSlotMachineWheel3BottomTile:: ; cd47
	ds 1

wSlotMachineWheel3MiddleTile:: ; cd48

wFacingDirectionList:: ; cd48
; 4 bytes (also, the byte before the start of the list (cd47) is used a temp
;          variable when the list is rotated)
; used when spinning the player's sprite
	ds 1

wSlotMachineWheel3TopTile:: ; cd49

wTempObtainedBadgesBooleans::
; 8 bytes
; temporary list created when displaying the badges on the trainer screen
; one byte for each badge; 0 = not obtained, 1 = obtained
	ds 1

wTempCoins2:: ; cd4a
; 2 bytes
; temporary variable used to subtract the bet amount from the player's coins

wPayoutCoins:: ; cd4a
; 2 bytes
	ds 2

wTradedPlayerMonOTID:: ; cd4c

wSlotMachineFlags:: ; cd4c
; These flags are set randomly and control when the wheels stop.
; bit 6: allow the player to win in general
; bit 7: allow the player to win with 7 or bar (plus the effect of bit 6)
	ds 1

wSlotMachineWheel1SlipCounter:: ; cd4d
; wheel 1 can "slip" while this is non-zero

wCutTile:: ; cd4d
; $3d = tree tile
; $52 = grass tile
	ds 1

wSlotMachineWheel2SlipCounter:: ; cd4e
; wheel 2 can "slip" while this is non-zero

wTradedEnemyMonOT:: ; cd4e
	ds 1

wSavedPlayerScreenY:: ; cd4f

wSlotMachineRerollCounter:: ; cd4f
; The remaining number of times wheel 3 will roll down a symbol until a match is
; found, when winning is enabled. It's initialized to 4 each bet.

wEmotionBubbleSpriteIndex:: ; cd4f
; the index of the sprite the emotion bubble is to be displayed above
	ds 1

wWhichEmotionBubble:: ; cd50

wSlotMachineBet:: ; cd50
; how many coins the player bet on the slot machine (1 to 3)

wSavedPlayerFacingDirection:: ; cd50

wWhichAnimationOffsets:: ; cd50
; 0 = cut animation, 1 = boulder dust animation
	ds 9

wTradedEnemyMonOTID:: ; cd59
	ds 2

wStandingOnWarpPadOrHole:: ; cd5b
; 0 = neither
; 1 = warp pad
; 2 = hole

wOAMBaseTile:: ; cd5b

wGymTrashCanIndex:: ; cd5b
	ds 1

wSymmetricSpriteOAMAttributes:: ; cd5c
	ds 1

wMonPartySpriteSpecies:: ; cd5d
	ds 1

wLeftGBMonSpecies:: ; cd5e
; in the trade animation, the mon that leaves the left gameboy
	ds 1

wRightGBMonSpecies:: ; cd5f
; in the trade animation, the mon that leaves the right gameboy
	ds 1

wFlags_0xcd60:: ; cd60
; bit 0: is player engaged by trainer (to avoid being engaged by multiple trainers simultaneously)
; bit 1: boulder dust animation (from using Strength) pending
; bit 3: using generic PC
; bit 5: don't play sound when A or B is pressed in menu
; bit 6: tried pushing against boulder once (you need to push twice before it will move)
	ds 1

	ds 9

wActionResultOrTookBattleTurn:: ; cd6a
; This has overlapping related uses.
; When the player tries to use an item or use certain field moves, 0 is stored
; when the attempt fails and 1 is stored when the attempt succeeds.
; In addition, some items store 2 for certain types of failures, but this
; cannot happen in battle.
; In battle, a non-zero value indicates the player has taken their turn using
; something other than a move (e.g. using an item or switching pokemon).
; So, when an item is successfully used in battle, this value becomes non-zero
; and the player is not allowed to make a move and the two uses are compatible.
	ds 1

wJoyIgnore:: ; cd6b
; Set buttons are ignored.
	ds 1

wDownscaledMonSize:: ; cd6c
; size of downscaled mon pic used in pokeball entering/exiting animation
; $00 = 5×5
; $01 = 3×3

wNumMovesMinusOne:: ; cd6c
; FormatMovesString stores the number of moves minus one here
	ds 1

wcd6d:: ds 4 ; buffer for various data

wStatusScreenCurrentPP:: ; cd71
; temp variable used to print a move's current PP on the status screen
	ds 1

	ds 6

wNormalMaxPPList:: ; cd78
; list of normal max PP (without PP up) values
	ds 9

wSerialOtherGameboyRandomNumberListBlock:: ; cd81
; buffer for transferring the random number list generated by the other gameboy

wTileMapBackup2:: ; cd81
; second buffer for temporarily saving and restoring current screen's tiles (e.g. if menus are drawn on top)
	ds 20 * 18

wNamingScreenNameLength:: ; cee9

wEvoOldSpecies:: ; cee9

wBuffer:: ; cee9
; Temporary storage area of 30 bytes.

wTownMapCoords:: ; cee9
; lower nybble is x, upper nybble is y

wLearningMovesFromDayCare:: ; cee9
; whether WriteMonMoves is being used to make a mon learn moves from day care
; non-zero if so

wChangeMonPicEnemyTurnSpecies:: ; cee9

wHPBarMaxHP:: ; cee9
	ds 1

wNamingScreenSubmitName:: ; ceea
; non-zero when the player has chosen to submit the name

wChangeMonPicPlayerTurnSpecies:: ; ceea

wEvoNewSpecies:: ; ceea
	ds 1

wAlphabetCase:: ; ceeb
; 0 = upper case
; 1 = lower case

wEvoMonTileOffset:: ; ceeb

wHPBarOldHP:: ; ceeb
	ds 1

wEvoCancelled:: ; ceec
	ds 1

wNamingScreenLetter:: ; ceed

wHPBarNewHP:: ; ceed
	ds 2
wHPBarDelta:: ; ceef
	ds 1

wHPBarTempHP:: ; cef0
	ds 2

	ds 11

wHPBarHPDifference:: ; cefd
	ds 1
	ds 7

wAIItem:: ; cf05
; the item that the AI used
	ds 1

wUsedItemOnWhichPokemon:: ; cf06
	ds 1

wAnimSoundID:: ; cf07
; sound ID during battle animations
	ds 1

wBankswitchHomeSavedROMBank:: ; cf08
; used as a storage value for the bank to return to after a BankswitchHome (bankswitch in homebank)
	ds 1

wBankswitchHomeTemp:: ; cf09
; used as a temp storage value for the bank to switch to
	ds 1

wBoughtOrSoldItemInMart:: ; cf0a
; 0 = nothing bought or sold in pokemart
; 1 = bought or sold something in pokemart
; this value is not used for anything
	ds 1

wBattleResult:: ; cf0b
; $00 - win
; $01 - lose
; $02 - draw
	ds 1

wAutoTextBoxDrawingControl:: ; cf0c
; bit 0: if set, DisplayTextID automatically draws a text box
	ds 1

wcf0d:: ds 1 ; used with some overworld scripts (not exactly sure what it's used for)

wTilePlayerStandingOn:: ; cf0e
; used in CheckForTilePairCollisions2 to store the tile the player is on
	ds 1

wNPCNumScriptedSteps:: ds 1 ; cf0f

wNPCMovementScriptFunctionNum:: ; cf10
; which script function within the pointer table indicated by
; wNPCMovementScriptPointerTableNum
	ds 1

wTextPredefFlag:: ; cf11
; bit 0: set when printing a text predef so that DisplayTextID doesn't switch
;        to the current map's bank
	ds 1

wPredefParentBank:: ; cf12
	ds 1

wSpriteIndex:: ds 1

wCurSpriteMovement2:: ; cf14
; movement byte 2 of current sprite
	ds 1

	ds 2

wNPCMovementScriptSpriteOffset:: ; cf17
; sprite offset of sprite being controlled by NPC movement script
	ds 1

wScriptedNPCWalkCounter:: ; cf18
	ds 1

	ds 1

wOnSGB:: ; cf1b
; if running on SGB, it's 1, else it's 0
	ds 1

wDefaultPaletteCommand:: ; cf1c
	ds 1

wPlayerHPBarColor:: ; cf1d

wWholeScreenPaletteMonSpecies:: ; cf1d
; species of the mon whose palette is used for the whole screen
	ds 1

wEnemyHPBarColor:: ; cf1e
	ds 1

; 0: green
; 1: yellow
; 2: red
wPartyMenuHPBarColors:: ; cf1f
	ds 6

wStatusScreenHPBarColor:: ; cf25
	ds 1

	ds 7

wCopyingSGBTileData:: ; c2fd

wWhichPartyMenuHPBar:: ; cf2d

wPalPacket:: ; cf2d
	ds 1

wPartyMenuBlkPacket:: ; cf2e
; $30 bytes
	ds 9
wPartyHPBarAttributes:: ; cf36
	ds 20

wExpAmountGained:: ; cf4b
; 2-byte big-endian number
; the total amount of exp a mon gained

wcf4b:: ds 2 ; storage buffer for various strings

wGainBoostedExp:: ; cf4d
	ds 1

	ds 17

wGymCityName:: ; cf5f
	ds 17

wGymLeaderName:: ; cf70
	ds NAME_LENGTH

wItemList:: ; cf7b
	ds 16

wListPointer:: ; cf8b
	ds 2

wUnusedCF8D:: ; cf8d
; 2 bytes
; used to store pointers, but never read
	ds 2

wItemPrices:: ; cf8f
	ds 2

wcf91:: ds 1 ; used with a lot of things (too much to list here)

wWhichPokemon:: ; cf92
; which pokemon you selected
	ds 1

wPrintItemPrices:: ; cf93
; if non-zero, then print item prices when displaying lists
	ds 1

wHPBarType:: ; cf94
; type of HP bar
; $00 = enemy HUD in battle
; $01 = player HUD in battle / status screen
; $02 = party menu

wListMenuID:: ; cf94
; ID used by DisplayListMenuID
	ds 1

wRemoveMonFromBox:: ; cf95
; if non-zero, RemovePokemon will remove the mon from the current box,
; else it will remove the mon from the party

wMoveMonType:: ; cf95
; 0 = move from box to party
; 1 = move from party to box
; 2 = move from daycare to party
; 3 = move from party to daycare
	ds 1

wItemQuantity:: ; cf96
	ds 1

wMaxItemQuantity:: ; cf97
	ds 1

; LoadMonData copies mon data here
wLoadedMon:: party_struct wLoadedMon ; cf98

wFontLoaded:: ; cfc3
; bit 0: The space in VRAM that is used to store walk animation tile patterns
;        for the player and NPCs is in use for font tile patterns.
;        This means that NPC movement must be disabled.
; The other bits are unused.
	ds 1

wWalkCounter:: ; cfc4
; walk animation counter
	ds 1

wTileInFrontOfPlayer:: ; cfc5
; background tile number in front of the player (either 1 or 2 steps ahead)
	ds 1

wAudioFadeOutControl:: ; cfc6
; The desired fade counter reload value is stored here prior to calling
; PlaySound in order to cause the current music to fade out before the new
; music begins playing. Storing 0 causes no fade out to occur and the new music
; to begin immediately.
; This variable has another use related to fade-out, as well. PlaySound stores
; the sound ID of the music that should be played after the fade-out is finished
; in this variable. FadeOutAudio checks if it's non-zero every V-Blank and
; fades out the current audio if it is. Once it has finished fading out the
; audio, it zeroes this variable and starts playing the sound ID stored in it.
	ds 1

wAudioFadeOutCounterReloadValue:: ; cfc7
	ds 1

wAudioFadeOutCounter:: ; cfc8
	ds 1

wLastMusicSoundID:: ; cfc9
; This is used to determine whether the default music is already playing when
; attempting to play the default music (in order to avoid restarting the same
; music) and whether the music has already been stopped when attempting to
; fade out the current music (so that the new music can be begin immediately
; instead of waiting).
; It sometimes contains the sound ID of the last music played, but it may also
; contain $ff (if the music has been stopped) or 0 (because some routines zero
; it in order to prevent assumptions from being made about the current state of
; the music).
	ds 1

wUpdateSpritesEnabled:: ; cfca
; $00 = causes sprites to be hidden and the value to change to $ff
; $01 = enabled
; $ff = disabled
; other values aren't used
	ds 1

wEnemyMoveNum:: ; cfcb
	ds 1
wEnemyMoveEffect:: ; cfcc
	ds 1
wEnemyMovePower:: ; cfcd
	ds 1
wEnemyMoveType:: ; cfce
	ds 1
wEnemyMoveAccuracy:: ; cfcf
	ds 1
wEnemyMoveMaxPP:: ; cfd0
	ds 1
wPlayerMoveNum:: ; cfd1
	ds 1
wPlayerMoveEffect:: ; cfd2
	ds 1
wPlayerMovePower:: ; cfd3
	ds 1
wPlayerMoveType:: ; cfd4
	ds 1
wPlayerMoveAccuracy:: ; cfd5
	ds 1
wPlayerMoveMaxPP:: ; cfd6
	ds 1


wEnemyMonSpecies2:: ; cfd7
	ds 1
wBattleMonSpecies2:: ; cfd8
	ds 1

wEnemyMonNick:: ds NAME_LENGTH ; cfd9

wEnemyMon:: ; cfe5
; The wEnemyMon struct reaches past 0xcfff,
; the end of wram bank 0 on cgb.
; This has no significance on dmg, where wram
; isn't banked (c000-dfff is contiguous).
; However, recent versions of rgbds have replaced
; dmg-style wram with cgb wram banks.

; Until this is fixed, this struct will have
; to be declared manually.

wEnemyMonSpecies::   db
wEnemyMonHP::        dw
wEnemyMonPartyPos::
wEnemyMonBoxLevel::  db
wEnemyMonStatus::    db
wEnemyMonType::
wEnemyMonType1::     db
wEnemyMonType2::     db
wEnemyMonCatchRate_NotReferenced:: db
wEnemyMonMoves::     ds NUM_MOVES
wEnemyMonDVs::       ds 2
wEnemyMonLevel::     db
wEnemyMonMaxHP::     dw
wEnemyMonAttack::    dw
wEnemyMonDefense::   dw
wEnemyMonSpeed::     dw
wEnemyMonSpecial::   dw
wEnemyMonPP::        ds 3 ; NUM_MOVES - 1
SECTION "WRAM Bank 1", WRAMX, BANK[1]
                     ds 1 ; NUM_MOVES - 3

wEnemyMonBaseStats:: ds 5
wEnemyMonCatchRate:: ds 1
wEnemyMonBaseExp:: ds 1

wBattleMonNick:: ds NAME_LENGTH ; d009
wBattleMon:: battle_struct wBattleMon ; d014


wTrainerClass:: ; d031
	ds 1

	ds 1

wTrainerPicPointer:: ; d033
	ds 2
	ds 1

wTempMoveNameBuffer:: ; d036

wLearnMoveMonName:: ; d036
; The name of the mon that is learning a move.
	ds 16

wTrainerBaseMoney:: ; d046
; 2-byte BCD number
; money received after battle = base money × level of highest-level enemy mon
	ds 2

wMissableObjectCounter:: ; d048
	ds 1

	ds 1

wTrainerName:: ; d04a
; 13 bytes for the letters of the opposing trainer
; the name is terminated with $50 with possible
; unused trailing letters
	ds 13

wIsInBattle:: ; d057
; lost battle, this is -1
; no battle, this is 0
; wild battle, this is 1
; trainer battle, this is 2
	ds 1

wPartyGainExpFlags:: ; d058
; flags that indicate which party members should be be given exp when GainExperience is called
	flag_array 6

wCurOpponent:: ; d059
; in a wild battle, this is the species of pokemon
; in a trainer battle, this is the trainer class + 200
	ds 1

wBattleType:: ; d05a
; in normal battle, this is 0
; in old man battle, this is 1
; in safari battle, this is 2
	ds 1

wDamageMultipliers:: ; d05b
; bits 0-6: Effectiveness
   ;  $0 = immune
   ;  $5 = not very effective
   ;  $a = neutral
   ; $14 = super-effective
; bit 7: STAB
	ds 1

wLoneAttackNo:: ; d05c
; which entry in LoneAttacks to use
wGymLeaderNo:: ; d05c
; it's actually the same thing as ^
	ds 1
wTrainerNo:: ; d05d
; which instance of [youngster, lass, etc] is this?
	ds 1

wCriticalHitOrOHKO:: ; d05e
; $00 = normal attack
; $01 = critical hit
; $02 = successful OHKO
; $ff = failed OHKO
	ds 1

wMoveMissed:: ; d05f
	ds 1

wPlayerStatsToDouble:: ; d060
; always 0
	ds 1

wPlayerStatsToHalve:: ; d061
; always 0
	ds 1

wPlayerBattleStatus1:: ; d062
; bit 0 - bide
; bit 1 - thrash / petal dance
; bit 2 - attacking multiple times (e.g. double kick)
; bit 3 - flinch
; bit 4 - charging up for attack
; bit 5 - using multi-turn move (e.g. wrap)
; bit 6 - invulnerable to normal attack (using fly/dig)
; bit 7 - confusion
	ds 1

wPlayerBattleStatus2:: ; d063
; bit 0 - X Accuracy effect
; bit 1 - protected by "mist"
; bit 2 - focus energy effect
; bit 4 - has a substitute
; bit 5 - need to recharge
; bit 6 - rage
; bit 7 - leech seeded
	ds 1

wPlayerBattleStatus3:: ; d064
; bit 0 - toxic
; bit 1 - light screen
; bit 2 - reflect
; bit 3 - tranformed
	ds 1

wEnemyStatsToDouble:: ; d065
; always 0
	ds 1

wEnemyStatsToHalve:: ; d066
; always 0
	ds 1

wEnemyBattleStatus1:: ; d067
	ds 1
wEnemyBattleStatus2:: ; d068
	ds 1
wEnemyBattleStatus3:: ; d069
	ds 1

wPlayerNumAttacksLeft::
; when the player is attacking multiple times, the number of attacks left
	ds 1

W_PLAYERCONFUSEDCOUNTER:: ; d06b
	ds 1

wPlayerToxicCounter:: ; d06c
	ds 1
wPlayerDisabledMove:: ; d06d
; high nibble: which move is disabled (1-4)
; low nibble: disable turns left
	ds 1

	ds 1

wEnemyNumAttacksLeft:: ; d06f
; when the enemy is attacking multiple times, the number of attacks left
	ds 1

W_ENEMYCONFUSEDCOUNTER:: ; d070
	ds 1

wEnemyToxicCounter:: ; d071
	ds 1
wEnemyDisabledMove:: ; d072
; high nibble: which move is disabled (1-4)
; low nibble: disable turns left
	ds 1

	ds 1

wPlayerNumHits:: ; d074
; number of hits by player in attacks like Double Slap, etc.

wPlayerBideAccumulatedDamage:: ; d074
; the amount of damage accumulated by the player while biding (2 bytes)

wUnknownSerialCounter2:: ; d075
; 2 bytes

	ds 4

wEscapedFromBattle::
; non-zero when an item or move that allows escape from battle was used
	ds 1

wAmountMoneyWon:: ; d079
; 3-byte BCD number

wObjectToHide:: ; d079
	ds 1

wObjectToShow:: ; d07a
	ds 1

	ds 1

wAnimationID:: ; d07c
; ID number of the current battle animation
	ds 1

wNamingScreenType:: ; d07d

wPartyMenuTypeOrMessageID:: ; d07d

wTempTilesetNumTiles:: ; d07d
; temporary storage for the number of tiles in a tileset
	ds 1

wSavedListScrollOffset:: ; d07e
; used by the pokemart code to save the existing value of wListScrollOffset
; so that it can be restored when the player is done with the pokemart NPC
	ds 1

	ds 2

; base coordinates of frame block
wBaseCoordX:: ; d081
	ds 1
wBaseCoordY:: ; d082
	ds 1

; low health alarm counter/enable
; high bit = enable, others = timer to cycle frequencies
wLowHealthAlarm:: ds 1 ; d083

wFBTileCounter:: ; d084
; counts how many tiles of the current frame block have been drawn
	ds 1

wMovingBGTilesCounter2:: ; d085
	ds 1

wSubAnimFrameDelay:: ; d086
; duration of each frame of the current subanimation in terms of screen refreshes
	ds 1
wSubAnimCounter:: ; d087
; counts the number of subentries left in the current subanimation
	ds 1

wSaveFileStatus:: ; d088
; 1 = no save file or save file is corrupted
; 2 = save file exists and no corruption has been detected
	ds 1

wNumFBTiles:: ; d089
; number of tiles in current battle animation frame block
	ds 1

wFlashScreenLongCounter:: ; d08a

wSpiralBallsBaseY:: ; d08a

wFallingObjectMovementByte:: ; d08a
; bits 0-6: index into FallingObjects_DeltaXs array (0 - 8)
; bit 7: direction; 0 = right, 1 = left

wNumShootingBalls:: ; d08a

wTradedMonMovingRight:: ; d08a
; $01 if mon is moving from left gameboy to right gameboy; $00 if vice versa

wOptionsInitialized:: ; d08a

wNewSlotMachineBallTile:: ; d08a

wCoordAdjustmentAmount:: ; d08a
; how much to add to the X/Y coord

wUnusedD08A:: ; d08a
	ds 1

wSpiralBallsBaseX:: ; d08b

wNumFallingObjects:: ; d08b

wSlideMonDelay:: ; d08b

wAnimCounter:: ; d08b
; generic counter variable for various animations

wSubAnimTransform:: ; d08b
; controls what transformations are applied to the subanimation
; 01: flip horizontally and vertically
; 02: flip horizontally and translate downwards 40 pixels
; 03: translate base coordinates of frame blocks, but don't change their internal coordinates or flip their tiles
; 04: reverse the subanimation
	ds 1

wEndBattleWinTextPointer:: ; d08c
	ds 2

wEndBattleLoseTextPointer:: ; d08e
	ds 2

	ds 2

wEndBattleTextRomBank:: ; d092
	ds 1

	ds 1

wSubAnimAddrPtr:: ; d094
; the address _of the address_ of the current subanimation entry
	ds 2

wSlotMachineAllowMatchesCounter:: ; d096
; If non-zero, the allow matches flag is always set.
; There is a 1/256 (~0.4%) chance that this value will be set to 60, which is
; the only way it can increase. Winning certain payout amounts will decrement it
; or zero it.

wSubAnimSubEntryAddr:: ; d096
; the address of the current subentry of the current subanimation
	ds 2

	ds 2

wOutwardSpiralTileMapPointer:: ; d09a
	ds 1

wPartyMenuAnimMonEnabled:: ; d09b

wTownMapSpriteBlinkingEnabled:: ; d09b
; non-zero when enabled. causes nest locations to blink on and off.
; the town selection cursor will blink regardless of what this value is

wUnusedD09B:: ; d09b
	ds 1

wFBDestAddr:: ; d09c
; current destination address in OAM for frame blocks (big endian)
	ds 2

wFBMode:: ; d09e
; controls how the frame blocks are put together to form frames
; specifically, after finishing drawing the frame block, the frame block's mode determines what happens
; 00: clean OAM buffer and delay
; 02: move onto the next frame block with no delay and no cleaning OAM buffer
; 03: delay, but don't clean OAM buffer
; 04: delay, without cleaning OAM buffer, and do not advance [wFBDestAddr], so that the next frame block will overwrite this one
	ds 1

wLinkCableAnimBulgeToggle:: ; d09f
; 0 = small
; 1 = big

wIntroNidorinoBaseTile:: ; d09f

wOutwardSpiralCurrentDirection:: ; d09f

wDropletTile:: ; d09f

wNewTileBlockID:: ; d09f

wWhichBattleAnimTileset:: ; d09f

wSquishMonCurrentDirection:: ; d09f
; 0 = left
; 1 = right

wSlideMonUpBottomRowLeftTile:: ; d09f
; the tile ID of the leftmost tile in the bottom row in AnimationSlideMonUp_
	ds 1

wDisableVBlankWYUpdate:: ds 1 ; if non-zero, don't update WY during V-blank

W_SPRITECURPOSX:: ; d0a1
	ds 1
W_SPRITECURPOSY:: ; d0a2
	ds 1
W_SPRITEWITDH:: ; d0a3
	ds 1
W_SPRITEHEIGHT:: ; d0a4
	ds 1
W_SPRITEINPUTCURBYTE:: ; d0a5
; current input byte
	ds 1
W_SPRITEINPUTBITCOUNTER:: ; d0a6
; bit offset of last read input bit
	ds 1

W_SPRITEOUTPUTBITOFFSET:: ; d0a7; determines where in the output byte the two bits are placed. Each byte contains four columns (2bpp data)
; 3 -> XX000000   1st column
; 2 -> 00XX0000   2nd column
; 1 -> 0000XX00   3rd column
; 0 -> 000000XX   4th column
	ds 1

W_SPRITELOADFLAGS:: ; d0a8
; bit 0 determines used buffer (0 -> $a188, 1 -> $a310)
; bit 1 loading last sprite chunk? (there are at most 2 chunks per load operation)
	ds 1
W_SPRITEUNPACKMODE:: ; d0a9
	ds 1
wSpriteFlipped:: ; d0aa
	ds 1

W_SPRITEINPUTPTR:: ; d0ab
; pointer to next input byte
	ds 2
W_SPRITEOUTPUTPTR:: ; d0ad
; pointer to current output byte
	ds 2
W_SPRITEOUTPUTPTRCACHED:: ; d0af
; used to revert pointer for different bit offsets
	ds 2
W_SPRITEDECODETABLE0PTR:: ; d0b1
; pointer to differential decoding table (assuming initial value 0)
	ds 2
W_SPRITEDECODETABLE1PTR:: ; d0b3
; pointer to differential decoding table (assuming initial value 1)
	ds 2

wd0b5:: ds 1 ; used as a temp storage area for Pokemon Species, and other Pokemon/Battle related things

wNameListType:: ; d0b6
	ds 1

wPredefBank:: ; d0b7
	ds 1

wMonHeader:: ; d0b8

wMonHIndex:: ; d0b8
; In the ROM base stats data stucture, this is the dex number, but it is
; overwritten with the internal index number after the header is copied to WRAM.
	ds 1

wMonHBaseStats:: ; d0b9
W_MONHBASEHP:: ; d0b9
	ds 1
wMonHBaseAttack:: ; d0ba
	ds 1
wMonHBaseDefense:: ; d0bb
	ds 1
wMonHBaseSpeed:: ; d0bc
	ds 1
wMonHBaseSpecial:: ; d0bd
	ds 1

wMonHTypes:: ; d0be
wMonHType1:: ; d0be
	ds 1
wMonHType2:: ; d0bf
	ds 1

wMonHCatchRate:: ; d0c0
	ds 1
wMonHBaseEXP:: ; d0c1
	ds 1
wMonHSpriteDim:: ; d0c2
	ds 1
wMonHFrontSprite:: ; d0c3
	ds 2
wMonHBackSprite:: ; d0c5
	ds 2

wMonHMoves:: ; d0c7
	ds 4

wMonHGrowthRate:: ; d0cb
	ds 1

wMonHLearnset:: ; d0cc
; bit field
	flag_array 50 + 5
	ds 1

wSavedTilesetType:: ; d0d4
; saved at the start of a battle and then written back at the end of the battle
	ds 1

	ds 2

wDamage:: ; d0d7
	ds 2

	ds 2

wRepelRemainingSteps:: ; d0db
	ds 1

wMoves:: ; d0dc
; list of moves for FormatMovesString
	ds 4

wMoveNum:: ; d0e0
	ds 1

wMovesString:: ; d0e1
	ds 56

wUnusedD119:: ; d119
	ds 1

wWalkBikeSurfStateCopy:: ; d11a
; wWalkBikeSurfState is sometimes copied here, but it doesn't seem to be used for anything
	ds 1

wInitListType:: ; d11b
; the type of list for InitList to init
	ds 1

wCapturedMonSpecies:: ; d11c
; 0 if no mon was captured
	ds 1

wFirstMonsNotOutYet:: ; d11d
; Non-zero when the first player mon and enemy mon haven't been sent out yet.
; It prevents the game from asking if the player wants to choose another mon
; when the enemy sends out their first mon and suppresses the "no will to fight"
; message when the game searches for the first non-fainted mon in the party,
; which will be the first mon sent out.
	ds 1

; lower nybble: number of shakes
; upper nybble: number of animations to play
wPokeBallAnimData:: ; d11e

wUsingPPUp:: ; d11e

wMaxPP:: ; d11e

; 0 for player, non-zero for enemy
wCalculateWhoseStats:: ; d11e

wTypeEffectiveness:: ; d11e

wMoveType:: ; d11e

wNumSetBits:: ; d11e

wd11e:: ds 1 ; used as a Pokemon and Item storage value. Also used as an output value for CountSetBits

wForcePlayerToChooseMon:: ; d11f
; When this value is non-zero, the player isn't allowed to exit the party menu
; by pressing B and not choosing a mon.
	ds 1

wNumRunAttempts::
; number of times the player has tried to run from battle
	ds 1

wEvolutionOccurred:: ; d121
	ds 1

wVBlankSavedROMBank:: ; d122
	ds 1

wFarCopyDataSavedROMBank:: ; d123
	ds 1

wIsKeyItem:: ; d124
	ds 1

wTextBoxID:: ; d125
	ds 1

wd126:: ds 1 ; not exactly sure what this is used for, but it seems to be used as a multipurpose temp flag value

wCurEnemyLVL:: ; d127
	ds 1

wItemListPointer:: ; d128
; pointer to list of items terminated by $FF
	ds 2

wListCount::
; number of entries in a list
	ds 1

wLinkState:: ; d12b
	ds 1

wTwoOptionMenuID:: ; d12c
	ds 1

wChosenMenuItem:: ; d12d
; the id of the menu item the player ultimately chose

wOutOfBattleBlackout:: ; d12d
; non-zero when the whole party has fainted due to out-of-battle poison damage
	ds 1

wMenuExitMethod:: ; d12e
; the way the user exited a menu
; for list menus and the buy/sell/quit menu:
; $01 = the user pressed A to choose a menu item
; $02 = the user pressed B to cancel
; for two-option menus:
; $01 = the user pressed A with the first menu item selected
; $02 = the user pressed B or pressed A with the second menu item selected
	ds 1

wDungeonWarpDataEntrySize:: ; d12f
; the size is always 6, so they didn't need a variable in RAM for this

wWhichPewterGuy:: ; d12f
; 0 = museum guy
; 1 = gym guy

wWhichPrizeWindow:: ; d12f
; there are 3 windows, from 0 to 2

wGymGateTileBlock:: ; d12f
; a horizontal or vertical gate block
	ds 1

wSavedSpriteScreenY:: ; d130
	ds 1

wSavedSpriteScreenX:: ; d131
	ds 1

wSavedSpriteMapY:: ; d132
	ds 1

wSavedSpriteMapX:: ; d133
	ds 1

	ds 5

wWhichPrize:: ; d139
	ds 1

wIgnoreInputCounter:: ; d13a
; counts downward each frame
; when it hits 0, bit 5 (ignore input bit) of wd730 is reset
	ds 1

wStepCounter:: ; d13b
; counts down once every step
	ds 1

wNumberOfNoRandomBattleStepsLeft:: ; d13c
; after a battle, you have at least 3 steps before a random battle can occur
	ds 1

wPrize1:: ; d13d
	ds 1
wPrize2:: ; d13e
	ds 1
wPrize3:: ; d13f
	ds 1

	ds 1

wSerialRandomNumberListBlock:: ; d141
; the first 7 bytes are the preamble

wPrize1Price:: ; d141
	ds 2

wPrize2Price:: ; d143
	ds 2

wPrize3Price:: ; d145
	ds 2

	ds 1

wLinkBattleRandomNumberList:: ; d148
; shared list of 9 random numbers, indexed by wLinkBattleRandomNumberListIndex
	ds 10

wSerialPlayerDataBlock:: ; d152
; the first 6 bytes are the preamble

wPseudoItemID:: ; d152
; When a real item is being used, this is 0.
; When a move is acting as an item, this is the ID of the item it's acting as.
; For example, out-of-battle Dig is executed using a fake Escape Rope item. In
; that case, this would be ESCAPE_ROPE.
	ds 1

wUnusedD153:: ; d153
	ds 1

	ds 2

wEvoStoneItemID:: ; d156
	ds 1

wSavedNPCMovementDirections2Index:: ; d157
	ds 1

wPlayerName:: ; d158
	ds NAME_LENGTH


wPartyDataStart::

wPartyCount::   ds 1 ; d163
wPartySpecies:: ds PARTY_LENGTH ; d164
wPartyEnd::     ds 1 ; d16a

wPartyMons::
wPartyMon1:: party_struct wPartyMon1 ; d16b
wPartyMon2:: party_struct wPartyMon2 ; d197
wPartyMon3:: party_struct wPartyMon3 ; d1c3
wPartyMon4:: party_struct wPartyMon4 ; d1ef
wPartyMon5:: party_struct wPartyMon5 ; d21b
wPartyMon6:: party_struct wPartyMon6 ; d247

wPartyMonOT::    ds NAME_LENGTH * PARTY_LENGTH ; d273
wPartyMonNicks:: ds NAME_LENGTH * PARTY_LENGTH ; d2b5

wPartyMonNicksEnd::
wPartyDataEnd::


wMainDataStart::

wPokedexOwned:: ; d2f6
	flag_array NUM_POKEMON
wPokedexOwnedEnd::

wPokedexSeen:: ; d30a
	flag_array NUM_POKEMON
wPokedexSeenEnd::


wNumBagItems:: ; d31d
	ds 1
wBagItems:: ; d31e
; item, quantity
	ds 20 * 2
	ds 1 ; end

wPlayerMoney:: ; d347
	ds 3 ; BCD

wRivalName:: ; d34a
	ds NAME_LENGTH

wOptions:: ; d355
; bit 7 = battle animation
; 0: On
; 1: Off
; bit 6 = battle style
; 0: Shift
; 1: Set
; bits 0-3 = text speed (number of frames to delay after printing a letter)
; 1: Fast
; 3: Medium
; 5: Slow
	ds 1

wObtainedBadges:: ; d356
	ds 1

	ds 1

wLetterPrintingDelayFlags:: ; d358
; bit 0: If 0, limit the delay to 1 frame. Note that this has no effect if
;        the delay has been disabled entirely through bit 1 of this variable
;        or bit 6 of wd730.
; bit 1: If 0, no delay.
	ds 1

wPlayerID:: ; d359
	ds 2

wMapMusicSoundID:: ; d35b
	ds 1

wMapMusicROMBank:: ; d35c
	ds 1

wMapPalOffset:: ; d35d
; offset subtracted from FadePal4 to get the background and object palettes for the current map
; normally, it is 0. it is 6 when Flash is needed, causing FadePal2 to be used instead of FadePal4
	ds 1

wCurMap:: ; d35e
	ds 1

wCurrentTileBlockMapViewPointer:: ; d35f
; pointer to the upper left corner of the current view in the tile block map
	ds 2

wYCoord:: ; d361
; player’s position on the current map
	ds 1

wXCoord:: ; d362
	ds 1

wYBlockCoord:: ; d363
; player's y position (by block)
	ds 1

wXBlockCoord:: ; d364
	ds 1

wLastMap:: ; d365
	ds 1

wUnusedD366:: ; d366
	ds 1

wCurMapTileset:: ; d367
	ds 1

wCurMapHeight:: ; d368
; blocks
	ds 1

wCurMapWidth:: ; d369
; blocks
	ds 1

W_MAPDATAPTR:: ; d36a
	ds 2

wMapTextPtr:: ; d36c
	ds 2

W_MAPSCRIPTPTR:: ; d36e
	ds 2

W_MAPCONNECTIONS:: ; d370
; connection byte
	ds 1

W_MAPCONN1PTR:: ; d371
	ds 1

wNorthConnectionStripSrc:: ; d372
	ds 2

wNorthConnectionStripDest:: ; d374
	ds 2

wNorthConnectionStripWidth:: ; d376
	ds 1

wNorthConnectedMapWidth:: ; d377
	ds 1

wNorthConnectedMapYAlignment:: ; d378
	ds 1

wNorthConnectedMapXAlignment:: ; d379
	ds 1

wNorthConnectedMapViewPointer:: ; d37a
	ds 2

W_MAPCONN2PTR:: ; d37c
	ds 1

wSouthConnectionStripSrc:: ; d37d
	ds 2

wSouthConnectionStripDest:: ; d37f:
	ds 2

wSouthConnectionStripWidth:: ; d381
	ds 1

wSouthConnectedMapWidth:: ; d382
	ds 1

wSouthConnectedMapYAlignment:: ; d383
	ds 1

wSouthConnectedMapXAlignment:: ; d384
	ds 1

wSouthConnectedMapViewPointer:: ; d385
	ds 2

W_MAPCONN3PTR:: ; d387
	ds 1

wWestConnectionStripSrc:: ; d388
	ds 2

wWestConnectionStripDest:: ; d38a
	ds 2

wWestConnectionStripHeight:: ; d38c
	ds 1

wWestConnectedMapWidth:: ; d38d
	ds 1

wWestConnectedMapYAlignment:: ; d38e
	ds 1

wWestConnectedMapXAlignment:: ; d38f
	ds 1

wWestConnectedMapViewPointer:: ; d390
	ds 2

W_MAPCONN4PTR:: ; d392
	ds 1

wEastConnectionStripSrc:: ; d393
	ds 2

wEastConnectionStripDest:: ; d395
	ds 2

wEastConnectionStripHeight:: ; d397
	ds 1

wEastConnectedMapWidth:: ; d398
	ds 1

wEastConnectedMapYAlignment:: ; d399
	ds 1

wEastConnectedMapXAlignment:: ; d39a
	ds 1

wEastConnectedMapViewPointer:: ; d39b
	ds 2

wSpriteSet:: ; d39d
; sprite set for the current map (11 sprite picture ID's)
	ds 11

wSpriteSetID:: ; d3a8
; sprite set ID for the current map
	ds 1

wObjectDataPointerTemp:: ; d3a9
	ds 2

	ds 2

wMapBackgroundTile:: ; d3ad
; the tile shown outside the boundaries of the map
	ds 1

wNumberOfWarps:: ; d3ae
; number of warps in current map
	ds 1

wWarpEntries:: ; d3af
; current map warp entries
	ds 128

wDestinationWarpID:: ; d42f
; if $ff, the player's coordinates are not updated when entering the map
	ds 1

wPikachuOverworldStateFlags:: ds 1 ; d42f
wPikachuSpawnState:: ds 1 ; d430
wd432:: ds 1 ; d431
wd433:: ds 1 ; d432
wd434:: ds 1
wd435:: ds 1
wd436:: ds 1
wPikachuFollowCommandBufferSize:: ds 1
wPikachuFollowCommandBuffer:: ds 16

wExpressionNumber:: ; d447
	ds 1
wExpressionNumber2::
	ds 1
<<<<<<< HEAD
	
wPikachuMovementScriptBank:: ds 1  ; d449
wPikachuMovementScriptAddress:: dw ; d44a
wd44d:: ds 1  ; d44c

wCurPikaMovementData:: ; 
wPikaPicAnimPointer:: dw ; d44d
=======

wd44a:: ds 1 ; d449
wd44b:: ds 1
wd44c:: ds 1
wd44d:: ds 1
wPikaPicAnimPointer:: dw   ; d44d
>>>>>>> 2bb64d11
wPikaPicAnimPointerSetupFinished:: ds 1 ; d44f
wPikaPicAnimCurGraphicID:: ds 1
wPikaPicAnimTimer:: ds 2 ; d451
wPikaPicAnimDelay::
wPikaSpriteX:: ds 1
wPikaPicTextboxStartX::
wPikaSpriteY:: ds 1 ; d454
wPikaPicTextboxStartY:: ds 1 ; d455
wd456:: ds 1 ; d456
wd457:: ds 1 ; d457
wd458:: ds 1 ; d458
wCurPikaPicAnimObject:: ; d459
wCurPikaPicAnimObjectIndex:: ds 1
wCurPikaPicAnimObjectGraphicID:: dw
	ds 2
wCurPikaMovementDataEnd::
	ds 17

wPikachuHappiness:: ds 1 ; d46f
wPikachuMood:: ds 1 ; d470
wd472:: ds 1
wd473:: ds 1

	ds 1

wd475:: ds 1

	ds 4

wd47a:: ds 1

	ds 24
<<<<<<< HEAD
	
wd492:: ds 1 ; d492
	
	ds 1
	
wSurfingMinigameHiScore:: ds 2 ; 4-digit BCD little-endian
	ds 1
wPrinterSettings:: ds 1
	
=======

wPreventBlackout:: ds 1 ; d492

	ds 1

wd495:: ds 1
wd496:: ds 1
wd497:: ds 1
wd498:: ds 1

>>>>>>> 2bb64d11
wUnknownSerialFlag_d499:: ds 1 ; d498
wPrinterConnectionOpen:: ds 1 ; d499
wPrinterOpcode:: ds 1 ; d49a
wd49c:: ds 1 ; d49b

	ds 19

wNumSigns:: ; d4b0
; number of signs in the current map (up to 16)
	ds 1

wSignCoords:: ; d4b1
; 2 bytes each
; Y, X
	ds 32

wSignTextIDs:: ; d4d1
	ds 16

wNumSprites:: ; d4e1
; number of sprites on the current map
	ds 1

; these two variables track the X and Y offset in blocks from the last special warp used
; they don't seem to be used for anything
wYOffsetSinceLastSpecialWarp:: ; d4e2
	ds 1
wXOffsetSinceLastSpecialWarp:: ; d4e3
	ds 1

wMapSpriteData:: ; d4e4
; two bytes per sprite (movement byte 2, text ID)
	ds 32

wMapSpriteExtraData:: ; d504
; two bytes per sprite (trainer class/item ID, trainer set ID)
	ds 32

wCurrentMapHeight2:: ; d524
; map height in 2x2 meta-tiles
	ds 1

wCurrentMapWidth2:: ; d525
; map width in 2x2 meta-tiles
	ds 1

wMapViewVRAMPointer:: ; d526
; the address of the upper left corner of the visible portion of the BG tile map in VRAM
	ds 2

; In the comments for the player direction variables below, "moving" refers to
; both walking and changing facing direction without taking a step.

wPlayerMovingDirection:: ; d528
; if the player is moving, the current direction
; if the player is not moving, zero
; map scripts write to this in order to change the player's facing direction
	ds 1

wPlayerLastStopDirection:: ; d529
; the direction in which the player was moving before the player last stopped
	ds 1

wPlayerDirection:: ; d52a
; if the player is moving, the current direction
; if the player is not moving, the last the direction in which the player moved
	ds 1

wTilesetBank:: ; d52b
	ds 1

W_TILESETBLOCKSPTR:: ; d52c
; maps blocks (4x4 tiles) to tiles
	ds 2

wTilesetGFXPtr:: ; d52e
	ds 2

wTilesetCollisionPtr:: ; d530
; list of all walkable tiles
	ds 2

W_TILESETTALKINGOVERTILES:: ; d532
	ds 3

wGrassTile:: ; d535
	ds 1

	ds 4

wNumBoxItems:: ; d53a
	ds 1
wBoxItems:: ; d53b
; item, quantity
	ds 50 * 2
	ds 1 ; end

wCurrentBoxNum:: ; d5a0
; bits 0-6: box number
; bit 7: whether the player has changed boxes before
	ds 2

wNumHoFTeams:: ; d5a2
; number of HOF teams
	ds 1

wUnusedD5A3:: ; d5a3
	ds 1

wPlayerCoins:: ; d5a4
	ds 2 ; BCD

wMissableObjectFlags:: ; d5a6
; bit array of missable objects. set = removed
	ds 32
wMissableObjectFlagsEnd::

	ds 7

wd5cd:: ds 1 ; temp copy of c1x2 (sprite facing/anim)

wMissableObjectList:: ; d5ce
; each entry consists of 2 bytes
; * the sprite ID (depending on the current map)
; * the missable object index (global, used for wMissableObjectFlags)
; terminated with $FF
	ds 17 * 2

wGameProgressFlags:: ; d5e9
; $c8 bytes

W_OAKSLABCURSCRIPT:: ; d5e9
	ds 1
W_PALLETTOWNCURSCRIPT:: ; d5f0
	ds 1
	ds 1
W_BLUESHOUSECURSCRIPT:: ; d5f2
	ds 1
W_VIRIDIANCITYCURSCRIPT:: ; d5f3
	ds 1
	ds 2
W_PEWTERCITYCURSCRIPT:: ; d5f6
	ds 1
W_ROUTE3CURSCRIPT:: ; d5f7
	ds 1
W_ROUTE4CURSCRIPT:: ; d5f8
	ds 1
W_FANCLUBCURSCRIPT:: ; d5f9
	ds 1
W_VIRIDIANGYMCURSCRIPT:: ; d5fa
	ds 1
W_PEWTERGYMCURSCRIPT:: ; d5fb
	ds 1
W_CERULEANGYMCURSCRIPT:: ; d5fc
	ds 1
W_VERMILIONGYMCURSCRIPT:: ; d5fd
	ds 1
W_CELADONGYMCURSCRIPT:: ; d5fe
	ds 1
W_ROUTE6CURSCRIPT:: ; d5ff
	ds 1
W_ROUTE8CURSCRIPT:: ; d600
	ds 1
W_ROUTE24CURSCRIPT:: ; d601
	ds 1
W_ROUTE25CURSCRIPT:: ; d602
	ds 1
W_ROUTE9CURSCRIPT:: ; d603
	ds 1
W_ROUTE10CURSCRIPT:: ; d604
	ds 1
W_MTMOON1CURSCRIPT:: ; d605
	ds 1
W_MTMOON3CURSCRIPT:: ; d606
	ds 1
W_SSANNE8CURSCRIPT:: ; d607
	ds 1
W_SSANNE9CURSCRIPT:: ; d608
	ds 1
W_ROUTE22CURSCRIPT:: ; d609
	ds 1
	ds 1
W_REDSHOUSE2CURSCRIPT:: ; d60b
	ds 1
W_VIRIDIANMARKETCURSCRIPT:: ; d60c
	ds 1
W_ROUTE22GATECURSCRIPT:: ; d60d
	ds 1
W_CERULEANCITYCURSCRIPT:: ; d60e
	ds 1
	ds 7
W_SSANNE5CURSCRIPT:: ; d616
	ds 1
W_VIRIDIANFORESTCURSCRIPT:: ; d617
	ds 1
W_MUSEUM1FCURSCRIPT:: ; d618
	ds 1
W_ROUTE13CURSCRIPT:: ; d619
	ds 1
W_ROUTE14CURSCRIPT:: ; d61a
	ds 1
W_ROUTE17CURSCRIPT:: ; d61b
	ds 1
W_ROUTE19CURSCRIPT:: ; d61c
	ds 1
W_ROUTE21CURSCRIPT:: ; d61d
	ds 1
wSafariZoneEntranceCurScript:: ; d61e
	ds 1
W_ROCKTUNNEL2CURSCRIPT:: ; d61f
	ds 1
W_ROCKTUNNEL1CURSCRIPT:: ; d620
	ds 1
	ds 1
W_ROUTE11CURSCRIPT:: ; d622
	ds 1
W_ROUTE12CURSCRIPT:: ; d623
	ds 1
W_ROUTE15CURSCRIPT:: ; d624
	ds 1
W_ROUTE16CURSCRIPT:: ; d625
	ds 1
W_ROUTE18CURSCRIPT:: ; d626
	ds 1
W_ROUTE20CURSCRIPT:: ; d627
	ds 1
W_SSANNE10CURSCRIPT:: ; d628
	ds 1
W_VERMILIONCITYCURSCRIPT:: ; d629
	ds 1
W_POKEMONTOWER2CURSCRIPT:: ; d62a
	ds 1
W_POKEMONTOWER3CURSCRIPT:: ; d62b
	ds 1
W_POKEMONTOWER4CURSCRIPT:: ; d62c
	ds 1
W_POKEMONTOWER5CURSCRIPT:: ; d62d
	ds 1
W_POKEMONTOWER6CURSCRIPT:: ; d62e
	ds 1
W_POKEMONTOWER7CURSCRIPT:: ; d62f
	ds 1
W_ROCKETHIDEOUT1CURSCRIPT:: ; d630
	ds 1
W_ROCKETHIDEOUT2CURSCRIPT:: ; d631
	ds 1
W_ROCKETHIDEOUT3CURSCRIPT:: ; d632
	ds 1
W_ROCKETHIDEOUT4CURSCRIPT:: ; d633
	ds 2
W_ROUTE6GATECURSCRIPT:: ; d635
	ds 1
W_ROUTE8GATECURSCRIPT:: ; d636
	ds 2
W_CINNABARISLANDCURSCRIPT:: ; d638
	ds 1
W_MANSION1CURSCRIPT:: ; d639
	ds 2
W_MANSION2CURSCRIPT:: ; d63b
	ds 1
W_MANSION3CURSCRIPT:: ; d63c
	ds 1
W_MANSION4CURSCRIPT:: ; d63d
	ds 1
W_VICTORYROAD2CURSCRIPT:: ; d63e
	ds 1
W_VICTORYROAD3CURSCRIPT:: ; d63f
	ds 1
W_CELADONCITYCURSCRIPT:: ; d640
	ds 1
W_FIGHTINGDOJOCURSCRIPT:: ; d641
	ds 1
W_SILPHCO2CURSCRIPT:: ; d642
	ds 1
W_SILPHCO3CURSCRIPT:: ; d643
	ds 1
W_SILPHCO4CURSCRIPT:: ; d644
	ds 1
W_SILPHCO5CURSCRIPT:: ; d645
	ds 1
W_SILPHCO6CURSCRIPT:: ; d646
	ds 1
W_SILPHCO7CURSCRIPT:: ; d647
	ds 1
W_SILPHCO8CURSCRIPT:: ; d648
	ds 1
W_SILPHCO9CURSCRIPT:: ; d649
	ds 1
W_HALLOFFAMEROOMCURSCRIPT:: ; d64a
	ds 1
W_GARYCURSCRIPT:: ; d64b
	ds 1
W_LORELEICURSCRIPT:: ; d64c
	ds 1
W_BRUNOCURSCRIPT:: ; d64d
	ds 1
W_AGATHACURSCRIPT:: ; d64e
	ds 1
W_UNKNOWNDUNGEON3CURSCRIPT:: ; d64f
	ds 1
W_VICTORYROAD1CURSCRIPT:: ; d650
	ds 1
	ds 1
W_LANCECURSCRIPT:: ; d652
	ds 1
	ds 4
W_SILPHCO10CURSCRIPT:: ; d657
	ds 1
W_SILPHCO11CURSCRIPT:: ; d658
	ds 1
	ds 1
W_FUCHSIAGYMCURSCRIPT:: ; d65a
	ds 1
W_SAFFRONGYMCURSCRIPT:: ; d65b
	ds 1
	ds 1
W_CINNABARGYMCURSCRIPT:: ; d65d
	ds 1
W_CELADONGAMECORNERCURSCRIPT:: ; d65e
	ds 1
W_ROUTE16GATECURSCRIPT:: ; d65f
	ds 1
W_BILLSHOUSECURSCRIPT:: ; d660
	ds 1
W_ROUTE5GATECURSCRIPT:: ; d661
	ds 1
W_POWERPLANTCURSCRIPT:: ; d662
; overload
	ds 0
W_ROUTE7GATECURSCRIPT:: ; d662
; overload
	ds 1
	ds 1
W_SSANNE2CURSCRIPT:: ; d664
	ds 1
wSeafoamIslands4CurScript:: ; d665
	ds 1
W_ROUTE23CURSCRIPT:: ; d666
	ds 1
wSeafoamIslands5CurScript:: ; d667
	ds 1
W_ROUTE18GATECURSCRIPT:: ; d668
	ds 1

	ds 78
wGameProgressFlagsEnd::

	ds 56

wObtainedHiddenItemsFlags::
	ds 14

wObtainedHiddenCoinsFlags::
	ds 2

wWalkBikeSurfState:: ; d700
; $00 = walking
; $01 = biking
; $02 = surfing
	ds 1

	ds 10

wTownVisitedFlag:: ; d70b
	flag_array 13

wSafariSteps:: ; d70d
; starts at 502
	ds 2

W_FOSSILITEM:: ; d70f
; item given to cinnabar lab
	ds 1

W_FOSSILMON:: ; d710
; mon that will result from the item
	ds 1

	ds 2

W_ENEMYMONORTRAINERCLASS:: ; d713
; trainer classes start at 200
	ds 1

wPlayerJumpingYScreenCoordsIndex:: ; d714
	ds 1

W_RIVALSTARTER:: ; d715
	ds 1

	ds 1

W_PLAYERSTARTER:: ; d717
	ds 1

wBoulderSpriteIndex:: ; d718
; sprite index of the boulder the player is trying to push
	ds 1

wLastBlackoutMap:: ; d719
	ds 1

wDestinationMap:: ; d71a
; destination map (for certain types of special warps, not ordinary walking)
	ds 1

wUnusedD71B:: ; d71b
	ds 1

wTileInFrontOfBoulderAndBoulderCollisionResult:: ; d71c
; used to store the tile in front of the boulder when trying to push a boulder
; also used to store the result of the collision check ($ff for a collision and $00 for no collision)
	ds 1

wDungeonWarpDestinationMap:: ; d71d
; destination map for dungeon warps
	ds 1

wWhichDungeonWarp:: ; d71e
; which dungeon warp within the source map was used
	ds 1

wUnusedD71F:: ; d71f
	ds 1

	ds 8

wd728::
; bit 0: using Strength outside of battle
	ds 1

	ds 1

wBeatGymFlags:: ; d72a
; redundant because it matches wObtainedBadges
; used to determine whether to show name on statue and in two NPC text scripts
	ds 1

	ds 1

wd72c:: ; d72c
; bit 0: if not set, the 3 minimum steps between random battles have passed
	ds 1

wd72d:: ds 1 ; misc temp flags? (in some scripts, bit 6 and 7 set after a special battle (e.g. gym leaders) has been won)
             ; also used as a start menu flag

wd72e::
; bit 7: set if scripted NPC movement has been initialised
	ds 2 ; more temp misc flags, used with npc movement, main menu and other stuff

wd730::
; bit 0: NPC sprite being moved by script
; bit 5: ignore joypad input
; bit 6: print text with no delay between each letter
; bit 7: set if joypad states are being simulated in the overworld or an NPC's movement is being scripted
	ds 1

	ds 1

wd732:: ; d732
; bit 0: play time being counted
; bit 1: remnant of debug mode? not set by the game code.
; if it is set
; 1. skips most of Prof. Oak's speech, and uses NINTEN as the player's name and SONY as the rival's name
; 2. does not have the player start in floor two of the playyer's house (instead sending them to [wLastMap])
; 3. allows wild battles to be avoided by holding down B
; bit 2: the target warp is a fly warp (bit 3 set or blacked out) or a dungeon warp (bit 4 set)
; bit 3: used warp pad, escape rope, dig, teleport, or fly, so the target warp is a "fly warp"
; bit 4: jumped into hole (Pokemon Mansion, Seafoam Islands, Victory Road) or went down waterfall (Seafoam Islands), so the target warp is a "dungeon warp"
; bit 5: currently being forced to ride bike (cycling road)
; bit 6: map destination is [wLastBlackoutMap] (usually the last used pokemon center, but could be the player's house)
	ds 1

wFlags_D733:: ; d733
; bit 0: running a test battle
; bit 4: use variable [W_CURMAPSCRIPT] instead of the provided index for next frame's map script (used to start battle when talking to trainers)
; bit 7: used fly out of battle
	ds 1

wBeatLorelei:: ; d734
; bit 1: set when you beat Lorelei and reset in Indigo Plateau lobby
; the game uses this to tell when Elite 4 events need to be reset
	ds 1

wd735:: ; d735
	ds 1

wd736:: ; d736
; bit 0: check if the player is standing on a door and make him walk down a step if so
; bit 1: the player is currently stepping down from a door
; bit 2: standing on a warp
; bit 6: jumping down a ledge / fishing animation
; bit 7: player sprite spinning due to spin tiles (Rocket hidehout / Viridian Gym)
	ds 1

wCompletedInGameTradeFlags:: ; d737
	ds 2

	ds 2

wWarpedFromWhichWarp:: ; d73b
	ds 1

wWarpedFromWhichMap:: ; d73c
	ds 1

	ds 2

wCardKeyDoorY:: ; d73f
	ds 1

wCardKeyDoorX:: ; d740
	ds 1

	ds 2

wFirstLockTrashCanIndex:: ; d743
	ds 1

wSecondLockTrashCanIndex:: ; d744
	ds 1

	ds 2

wEventFlags::
wd747:: ds 3 ; below here are mostly in game flags
wd74a:: ds 1

wd74b:: ; d74b
; bit 0: Prof. Oak has lead the player to the north end of his lab
; bit 1: Prof. Oak has asked the player to choose a pokemon
; bit 2: the player and the rival have received their pokemon
; bit 3: the player has battled the rival in Oak's lab
; bit 4: Prof. Oak has given the player 5 pokeballs
; bit 5: received pokedex
	ds 1

wd74c:: ds 2
wd74e:: ds 3
wd751:: ds 1
wd752:: ds 2
wd754:: ds 1
wd755:: ds 5
wd75a:: ds 1
wd75b:: ds 3
wd75e:: ds 1
wd75f:: ds 5
wd764:: ds 1
wd765:: ds 1
wd766:: ds 1
wd767:: ds 1
wd768:: ds 1
wd769:: ds 3
wd76c:: ds 5
wd771:: ds 2
wd773:: ds 4
wd777:: ds 1
wd778:: ds 4
wd77c:: ds 1
wd77d:: ds 1
wd77e:: ds 5
wd783:: ds 11
wd78e:: ds 2
wd790:: ds 2
wd792:: ds 4
wd796:: ds 2
wd798:: ds 2
wd79a:: ds 1
wd79b:: ds 1
wd79c:: ds 5
wd7a1:: ds 2
wd7a3:: ds 12
wd7af:: ds 2
wd7b1:: ds 2
wd7b3:: ds 1
wd7b4:: ds 5
wd7b9:: ds 4
wd7bd:: ds 2
wd7bf:: ds 3
wd7c2:: ds 1
wd7c3:: ds 2
wd7c5:: ds 1
wd7c6:: ds 3
wd7c9:: ds 4
wd7cd:: ds 2
wd7cf:: ds 2
wd7d1:: ds 1
wd7d2:: ds 1
wd7d3:: ds 2
wd7d5:: ds 1
wd7d6:: ds 1
wd7d7:: ds 1
wd7d8:: ds 1
wd7d9:: ds 2
wd7db:: ds 2
wd7dd:: ds 2
wd7df:: ds 1
wd7e0:: ds 1
wd7e1:: ds 2
wd7e3:: ds 2
wd7e5:: ds 2
wd7e7:: ds 1
wd7e8:: ds 1
wd7e9:: ds 2
wd7eb:: ds 2
wd7ed:: ds 1
wd7ee:: ds 1
wd7ef:: ds 1
wd7f0:: ds 1
wd7f1:: ds 1
wd7f2:: ds 1
wd7f3:: ds 2
wd7f5:: ds 1
wd7f6:: ds 9
wd7ff:: ds 4
wd803:: ds 2
wd805:: ds 2
wd807:: ds 2
wd809:: ds 10
wd813:: ds 2
wd815:: ds 1
wd816:: ds 1
wd817:: ds 2
wd819:: ds 2
wd81b:: ds 10
wd825:: ds 1
wd826:: ds 1
wd827:: ds 1
wd828:: ds 1
wd829:: ds 1
wd82a:: ds 1
wd82b:: ds 1
wd82c:: ds 1
wd82d:: ds 1
wd82e:: ds 1
wd82f:: ds 1
wd830:: ds 1
wd831:: ds 1
wd832:: ds 1
wd833:: ds 1
wd834:: ds 1
wd835:: ds 1
wd836:: ds 1
wd837:: ds 1
wd838:: ds 15
wd847:: ds 2
wd849:: ds 2
wd84b:: ds 12
wd857:: ds 8
wd85f:: ds 4
wd863:: ds 1
wd864:: ds 1
wd865:: ds 1
wd866:: ds 1
wd867:: ds 2
wd869:: ds 20
wd87d:: ds 2
wd87f:: ds 1
wd880:: ds 1
wd881:: ds 1
wd882:: ds 5

wLinkEnemyTrainerName:: ; d887
; linked game's trainer name

wGrassRate:: ; d887
	ds 1

wGrassMons:: ; d888
;	ds 20

	ds 11
; Overload wGrassMons
wSerialEnemyDataBlock:: ; d893
	ds 9

wEnemyPartyCount:: ds 1     ; d89c
wEnemyPartyMons::  ds PARTY_LENGTH + 1 ; d89d

wWaterRate:: db ; d8a4
wWaterMons:: db ; d8a5

	ds wWaterRate - @

wEnemyMons:: ; d8a4
wEnemyMon1:: party_struct wEnemyMon1
wEnemyMon2:: party_struct wEnemyMon2
wEnemyMon3:: party_struct wEnemyMon3
wEnemyMon4:: party_struct wEnemyMon4
wEnemyMon5:: party_struct wEnemyMon5
wEnemyMon6:: party_struct wEnemyMon6

wEnemyMonOT::    ds NAME_LENGTH * PARTY_LENGTH ; d9ac
wEnemyMonNicks:: ds NAME_LENGTH * PARTY_LENGTH ; d9ee


wTrainerHeaderPtr:: ; da30
	ds 2

	ds 6

wOpponentAfterWrongAnswer:: ; da38
; the trainer the player must face after getting a wrong answer in the Cinnabar
; gym quiz

wUnusedDA38:: ; da38
	ds 1

W_CURMAPSCRIPT:: ; da39
; index of current map script, mostly used as index for function pointer array
; mostly copied from map-specific map script pointer and wirtten back later
	ds 1

	ds 6

wPlayTimeHours:: ; da40
	ds 2
wPlayTimeMinutes:: ; da42
	ds 2
wPlayTimeSeconds:: ; da44
	ds 1
wPlayTimeFrames:: ; da45
	ds 1

wSafariZoneGameOver:: ; da46
	ds 1

wNumSafariBalls:: ; da47
	ds 1


wDayCareInUse:: ; da48
; 0 if no pokemon is in the daycare
; 1 if pokemon is in the daycare
	ds 1

wDayCareMonName:: ds NAME_LENGTH ; da49
wDayCareMonOT::   ds NAME_LENGTH ; da54

wDayCareMon:: box_struct wDayCareMon ; da5f

wMainDataEnd::


wBoxDataStart::

wNumInBox::  ds 1 ; da80
wBoxSpecies:: ds MONS_PER_BOX + 1

wBoxMons::
wBoxMon1:: box_struct wBoxMon1 ; da96
wBoxMon2:: ds box_struct_length * (MONS_PER_BOX + -1) ; dab7

wBoxMonOT::    ds NAME_LENGTH * MONS_PER_BOX ; dd2a
wBoxMonNicks:: ds NAME_LENGTH * MONS_PER_BOX ; de06
wBoxMonNicksEnd:: ; dee1
wBoxDataEnd::

wGBCBasePalPointers:: ds NUM_ACTIVE_PALS * 2 ; dee1
wGBCPal:: ds PAL_SIZE ; dee9
wLastBGP:: ds 1 ; def1
wLastOBP0:: ds 1 ; def2
wLastOBP1:: ds 1 ; def3
wdef5:: ds 1 ; def4
wBGPPalsBuffer:: ds NUM_ACTIVE_PALS * PAL_SIZE ; def5

SECTION "Stack", WRAMX[$dfff], BANK[1]
wStack:: ; dfff
	ds -$100


INCLUDE "sram.asm"<|MERGE_RESOLUTION|>--- conflicted
+++ resolved
@@ -527,7 +527,6 @@
 	ds $10
 wc710:: ; c710
 	ds $f0
-<<<<<<< HEAD
 wYellowIntroSurfingPikaSineWaveBuffer:: ; c800
 	; ds $100
 	ds $10
@@ -552,11 +551,6 @@
 	dw
 wPrinterDataSize:: ; c976
 	dw
-=======
-wc800:: ; c800
-	ds $178
-
->>>>>>> 2bb64d11
 wPrinterTileBuffer:: ; c978
 	ds SCREEN_HEIGHT * SCREEN_WIDTH
 wPrinterStatusIndicator:: ; cae0
@@ -2836,7 +2830,6 @@
 	ds 1
 wExpressionNumber2::
 	ds 1
-<<<<<<< HEAD
 	
 wPikachuMovementScriptBank:: ds 1  ; d449
 wPikachuMovementScriptAddress:: dw ; d44a
@@ -2844,14 +2837,6 @@
 
 wCurPikaMovementData:: ; 
 wPikaPicAnimPointer:: dw ; d44d
-=======
-
-wd44a:: ds 1 ; d449
-wd44b:: ds 1
-wd44c:: ds 1
-wd44d:: ds 1
-wPikaPicAnimPointer:: dw   ; d44d
->>>>>>> 2bb64d11
 wPikaPicAnimPointerSetupFinished:: ds 1 ; d44f
 wPikaPicAnimCurGraphicID:: ds 1
 wPikaPicAnimTimer:: ds 2 ; d451
@@ -2884,7 +2869,6 @@
 wd47a:: ds 1
 
 	ds 24
-<<<<<<< HEAD
 	
 wd492:: ds 1 ; d492
 	
@@ -2892,20 +2876,8 @@
 	
 wSurfingMinigameHiScore:: ds 2 ; 4-digit BCD little-endian
 	ds 1
+
 wPrinterSettings:: ds 1
-	
-=======
-
-wPreventBlackout:: ds 1 ; d492
-
-	ds 1
-
-wd495:: ds 1
-wd496:: ds 1
-wd497:: ds 1
-wd498:: ds 1
-
->>>>>>> 2bb64d11
 wUnknownSerialFlag_d499:: ds 1 ; d498
 wPrinterConnectionOpen:: ds 1 ; d499
 wPrinterOpcode:: ds 1 ; d49a
