INCLUDE "constants.asm"

INCLUDE "macros/wram.asm"


INCLUDE "vram.asm"


SECTION "Audio RAM", WRAM0

wUnusedC000:: db

wSoundID:: db

; bit 7: whether sound has been muted
; all bits: whether the effective is active
; Store 1 to activate effect (any value in the range [1, 127] works).
; All audio is muted and music is paused. Sfx continues playing until it
; ends normally.
; Store 0 to resume music.
wMuteAudioAndPauseMusic:: db

wDisableChannelOutputWhenSfxEnds:: db

wStereoPanning:: db

wSavedVolume:: db

wChannelCommandPointers:: ds NUM_CHANNELS * 2
wChannelReturnAddresses:: ds NUM_CHANNELS * 2

wChannelSoundIDs:: ds NUM_CHANNELS

wChannelFlags1:: ds NUM_CHANNELS
wChannelFlags2:: ds NUM_CHANNELS
wChannelDutyCycles:: ds NUM_CHANNELS
wChannelDutyCyclePatterns:: ds NUM_CHANNELS
; reloaded at the beginning of a note. counts down until the vibrato begins.
wChannelVibratoDelayCounters:: ds NUM_CHANNELS
wChannelVibratoExtents:: ds NUM_CHANNELS
; high nybble is rate (counter reload value) and low nybble is counter.
; time between applications of vibrato.
wChannelVibratoRates:: ds NUM_CHANNELS
wChannelFrequencyLowBytes:: ds NUM_CHANNELS
; delay of the beginning of the vibrato from the start of the note
wChannelVibratoDelayCounterReloadValues:: ds NUM_CHANNELS
wChannelPitchSlideLengthModifiers:: ds NUM_CHANNELS
wChannelPitchSlideFrequencySteps:: ds NUM_CHANNELS
wChannelPitchSlideFrequencyStepsFractionalPart:: ds NUM_CHANNELS
wChannelPitchSlideCurrentFrequencyFractionalPart:: ds NUM_CHANNELS
wChannelPitchSlideCurrentFrequencyHighBytes:: ds NUM_CHANNELS
wChannelPitchSlideCurrentFrequencyLowBytes:: ds NUM_CHANNELS
wChannelPitchSlideTargetFrequencyHighBytes:: ds NUM_CHANNELS
wChannelPitchSlideTargetFrequencyLowBytes:: ds NUM_CHANNELS
; Note delays are stored as 16-bit fixed-point numbers where the integer part
; is 8 bits and the fractional part is 8 bits.
wChannelNoteDelayCounters:: ds NUM_CHANNELS
wChannelLoopCounters:: ds NUM_CHANNELS
wChannelNoteSpeeds:: ds NUM_CHANNELS
wChannelNoteDelayCountersFractionalPart:: ds NUM_CHANNELS
wChannelOctaves:: ds NUM_CHANNELS
; also includes fade for hardware channels that support it
wChannelVolumes:: ds NUM_CHANNELS

wMusicWaveInstrument:: db
wSfxWaveInstrument:: db
wMusicTempo:: dw
wSfxTempo:: dw
wSfxHeaderPointer:: dw

wNewSoundID:: db

wAudioROMBank:: db
wAudioSavedROMBank:: db

wFrequencyModifier:: db
wTempoModifier:: db

wc0f3:: ds 1
wc0f4:: ds 1
wc0f5:: ds 11


SECTION "Sprite State Data", WRAM0

wSpriteDataStart::

; data for all sprites on the current map
; holds info for 16 sprites with $10 bytes each
wSpriteStateData1::
; struct fields:
; - 0: picture ID (fixed, loaded at map init)
; - 1: movement status (0: uninitialized, 1: ready, 2: delayed, 3: moving)
; - 2: sprite image index (changed on update, $ff if off screen, includes facing direction, progress in walking animation and a sprite-specific offset)
; - 3: Y screen position delta (-1,0 or 1; added to Y pixels on each walking animation update)
; - 4: Y screen position (in pixels, always 4 pixels above grid which makes sprites appear to be in the center of a tile)
; - 5: X screen position delta (-1,0 or 1; added to field X pixels on each walking animation update)
; - 6: X screen position (in pixels, snaps to grid if not currently walking)
; - 7: intra-animation-frame counter (counting upwards to 4 until animation frame counter is incremented)
; - 8: animation frame counter (increased every 4 updates, hold four states (totalling to 16 walking frames)
; - 9: facing direction ($0: down, $4: up, $8: left, $c: right)
; - A: adjusted Y coordinate
; - B: adjusted X coordinate
; - C: direction of collision
; - D
; - E
; - F
wSpritePlayerStateData1::  spritestatedata1 wSpritePlayerStateData1 ; player is struct 0
; wSprite02StateData1 - wSprite15StateData1
FOR n, 1, NUM_SPRITESTATEDATA_STRUCTS - 1
wSprite{02d:n}StateData1:: spritestatedata1 wSprite{02d:n}StateData1
ENDR
wSpritePikachuStateData1:: spritestatedata1 wSpritePikachuStateData1 ; pikachu is struct 15

; more data for all sprites on the current map
; holds info for 16 sprites with $10 bytes each
wSpriteStateData2::
; struct fields:
; - 0: walk animation counter (counting from $10 backwards when moving)
; - 1:
; - 2: Y displacement (initialized at 8, supposed to keep moving sprites from moving too far, but bugged)
; - 3: X displacement (initialized at 8, supposed to keep moving sprites from moving too far, but bugged)
; - 4: Y position (in 2x2 tile grid steps, topmost 2x2 tile has value 4)
; - 5: X position (in 2x2 tile grid steps, leftmost 2x2 tile has value 4)
; - 6: movement byte 1 (determines whether a sprite can move, $ff:not moving, $fe:random movements, others unknown)
; - 7: (?) (set to $80 when in grass, else $0; may be used to draw grass above the sprite)
; - 8: delay until next movement (counted downwards, movement status is set to ready if reached 0)
; - 9: original facing direction (backed up by DisplayTextIDInit, restored by CloseTextDisplay)
; - A
; - B
; - C
; - D: picture ID
; - E: sprite image base offset (in video ram, player always has value 1, used to compute sprite image index)
; - F
wSpritePlayerStateData2::  spritestatedata2 wSpritePlayerStateData2 ; player is struct 0
; wSprite02StateData2 - wSprite15StateData2
FOR n, 1, NUM_SPRITESTATEDATA_STRUCTS - 1
wSprite{02d:n}StateData2:: spritestatedata2 wSprite{02d:n}StateData2
ENDR
wSpritePikachuStateData2:: spritestatedata2 wSpritePikachuStateData2 ; pikachu is struct 15

; The high byte of a pointer to anywhere within wSpriteStateData1 can be incremented
; to reach within wSpriteStateData2, and vice-versa for decrementing.
ASSERT HIGH(wSpriteStateData1) + 1 == HIGH(wSpriteStateData2)
ASSERT LOW(wSpriteStateData1) == 0

wSpriteDataEnd::


SECTION "OAM Buffer", WRAM0

; buffer for OAM data. Copied to OAM by DMA
wOAMBuffer::
; wOAMBufferSprite00 - wOAMBufferSprite39
FOR n, NUM_SPRITE_OAM_STRUCTS
wOAMBufferSprite{02d:n}:: sprite_oam_struct wOAMBufferSprite{02d:n}
ENDR
wOAMBufferEnd::


SECTION "Tilemap", WRAM0

; buffer for tiles that are visible on screen (20 columns by 18 rows)
wTileMap:: ds SCREEN_WIDTH * SCREEN_HEIGHT

UNION
; buffer for temporarily saving and restoring current screen's tiles
; (e.g. if menus are drawn on top)
wTileMapBackup:: ds SCREEN_WIDTH * SCREEN_HEIGHT

NEXTU
; list of indexes to patch with SERIAL_NO_DATA_BYTE after transfer
wSerialPartyMonsPatchList:: ds 200

; list of indexes to patch with SERIAL_NO_DATA_BYTE after transfer
wSerialEnemyMonsPatchList:: ds 200

NEXTU
wAnimatedObjectsData::
; Used by functions in BANK 3E
; This looks similar to the address structure for Gen 2 OAM animations.

wAnimatedObjectStartTileOffsets::
	ds 10 * 2

wAnimatedObjectDataStructs::
wAnimatedObject0:: animated_object wAnimatedObject0
wAnimatedObject1:: animated_object wAnimatedObject1
wAnimatedObject2:: animated_object wAnimatedObject2
wAnimatedObject3:: animated_object wAnimatedObject3
wAnimatedObject4:: animated_object wAnimatedObject4
wAnimatedObject5:: animated_object wAnimatedObject5
wAnimatedObject6:: animated_object wAnimatedObject6
wAnimatedObject7:: animated_object wAnimatedObject7
wAnimatedObject8:: animated_object wAnimatedObject8
wAnimatedObject9:: animated_object wAnimatedObject9

wNumLoadedAnimatedObjects:: db
wCurrentAnimatedObjectOAMBufferOffset::
	ds 3
wAnimatedObjectSpawnStateDataPointer:: dw
wAnimatedObjectFramesDataPointer:: dw
wAnimatedObjectJumptablePointer:: dw
wAnimatedObjectOAMDataPointer:: dw
wCurAnimatedObjectOAMAttributes:: db
wCurrentAnimatedObjectVTileOffset:: db
wCurrentAnimatedObjectXCoord:: db
wCurrentAnimatedObjectYCoord:: db
wCurrentAnimatedObjectXOffset:: db
wCurrentAnimatedObjectYOffset:: db
wAnimatedObjectGlobalYOffset:: db
wAnimatedObjectGlobalXOffset:: db
wAnimatedObjectsDataEnd::

; Surfing minigame
wSurfingMinigameData:: db
wSurfingMinigameRoutineNumber:: db
wc5d2:: db
wSurfingMinigameWaveFunctionNumber:: dw
wc5d5:: db
wSurfingMinigamePikachuHP::
	ds 2 ; little-endian BCD
wc5d8:: ; unused?
	ds 1
wSurfingMinigameRadnessMeter::
; number of consecutive tricks
	ds 1
wSurfingMinigameRadnessScore::
	ds 2 ; little-endian BCD
wSurfingMinigameTotalScore::
	ds 2 ; little-endian BCD
wc5de:: db
wc5df:: db
wc5e0:: db
wc5e1:: db
wc5e2:: db
wSurfingMinigamePikachuSpeed::
	ds 2 ; little-endian
wc5e5::
	ds 3 ; big-endian
wSurfingMinigameWaveHeightBuffer:: dw
wSurfingMinigamePikachuObjectHeight:: db
wc5eb:: db
wc5ec:: db
wc5ed:: db
wc5ee:: db
wSurfingMinigameBGMapReadBuffer::
	ds 16
	ds 24
wSurfingMinigameSCX::
	ds 3
wSurfingMinigameWaveHeight::
	ds SCREEN_WIDTH
wSurfingMinigameXOffset:: db
wSurfingMinigameTrickFlags:: db
wc630:: db
wc631:: db
wSurfingMinigameRoutineDelay:: db
wSurfingMinigameIntroAnimationFinished:: db

; Yellow intro
wYellowIntroCurrentScene::
wc634:: db
wYellowIntroSceneTimer::
wc635:: db
wYellowIntroAnimatedObjectStructPointer:: db
wSurfingMinigameDataEnd::
ENDU

	ds 80


SECTION "Overworld Map", WRAM0

UNION
wOverworldMap:: ds 1300
wOverworldMapEnd::

NEXTU
wTempPic:: ds 7 * 7 tiles

NEXTU
wPrinterData::
wPrinterSendState:: db
wPrinterRowIndex:: db

; Printer data header
wPrinterDataHeader::
wc6ea:: db
wc6eb:: db
wc6ec:: db
wc6ed:: db
wPrinterChecksum:: dw

UNION

wPrinterSerialReceived:: db
wPrinterStatusReceived::
; bit 7: set if error 1 (battery low)
; bit 6: set if error 4 (too hot or cold)
; bit 5: set if error 3 (paper jammed or empty)
; if this and the previous byte are both $ff: error 2 (connection error)
	ds 1

wc6f2:: db
wc6f3::
	ds 13
wLYOverrides::
	ds $100
wLYOverridesEnd::
wLYOverridesBuffer::
	ds $100
wLYOverridesBufferEnd::

NEXTU

wPrinterSendDataSource1::
; two 20-tile buffers
	ds $140
wPrinterSendDataSource2::
	ds $140
ENDU

wPrinterSendDataSource1End::

wPrinterHandshake:: db
wPrinterStatusFlags:: db
wHandshakeFrameDelay:: db
wPrinterSerialFrameDelay:: db
wPrinterSendByteOffset:: dw
wPrinterDataSize:: dw
wPrinterTileBuffer::
	ds SCREEN_HEIGHT * SCREEN_WIDTH
wPrinterStatusIndicator:: dw
wcae2:: db
wPrinterSettingsTempCopy::
	ds 17
wPrinterQueueLength:: db
wPrinterDataEnd::

wPrinterPokedexEntryTextPointer:: dw
	ds 2
wPrinterPokedexMonIsOwned::
	ds 227

wcbdc::
	ds 14

wcbea:: dw

wcbec::
	ds 16
ENDU


SECTION "WRAM", WRAM0

; the tiles of the row or column to be redrawn by RedrawRowOrColumn
wRedrawRowOrColumnSrcTiles:: ds SCREEN_WIDTH * 2

; coordinates of the position of the cursor for the top menu item (id 0)
wTopMenuItemY:: db
wTopMenuItemX:: db

; the id of the currently selected menu item
; the top item has id 0, the one below that has id 1, etc.
; note that the "top item" means the top item currently visible on the screen
; add this value to [wListScrollOffset] to get the item's position within the list
wCurrentMenuItem:: db

; the tile that was behind the menu cursor's current location
wTileBehindCursor:: db

; id of the bottom menu item
wMaxMenuItem:: db

; bit mask of keys that the menu will respond to
wMenuWatchedKeys:: db

; id of previously selected menu item
wLastMenuItem:: db

; It is mainly used by the party menu to remember the cursor position while the
; menu isn't active.
; It is also used to remember the cursor position of mon lists (for the
; withdraw/deposit/release actions) in Bill's PC so that it doesn't get lost
; when you choose a mon from the list and a sub-menu is shown. It's reset when
; you return to the main Bill's PC menu.
wPartyAndBillsPCSavedMenuItem:: db

; It is used by the bag list to remember the cursor position while the menu
; isn't active.
wBagSavedMenuItem:: db

; It is used by the start menu to remember the cursor position while the menu
; isn't active.
; The battle menu uses it so that the cursor position doesn't get lost when
; a sub-menu is shown. It's reset at the start of each battle.
wBattleAndStartSavedMenuItem:: db

wPlayerMoveListIndex:: db

; index in party of currently battling mon
wPlayerMonNumber:: db

; the address of the menu cursor's current location within wTileMap
wMenuCursorLocation:: dw

	ds 2

; how many times should HandleMenuInput poll the joypad state before it returns?
wMenuJoypadPollCount:: db

; id of menu item selected for swapping (counts from 1) (0 means that no menu item has been selected for swapping)
wMenuItemToSwap:: db

; offset of the current top menu item from the beginning of the list
; keeps track of what section of the list is on screen
wListScrollOffset:: db

; If non-zero, then when wrapping is disabled and the player tries to go past
; the top or bottom of the menu, return from HandleMenuInput. This is useful for
; menus that have too many items to display at once on the screen because it
; allows the caller to scroll the entire menu up or down when this happens.
wMenuWatchMovingOutOfBounds:: db

wTradeCenterPointerTableIndex:: db

	ds 1

; destination pointer for text output
; this variable is written to, but is never read from
wTextDest:: dw

; if non-zero, skip waiting for a button press after displaying text in DisplayTextID
wDoNotWaitForButtonPressAfterDisplayingText:: db

UNION
; the received menu selection is stored twice
wLinkMenuSelectionReceiveBuffer:: dw
	ds 3
; the menu selection byte is stored twice before sending
wLinkMenuSelectionSendBuffer:: dw
	ds 3
wEnteringCableClub::
wLinkTimeoutCounter:: db

NEXTU
; temporary nybble used by Serial_ExchangeNybble
wSerialExchangeNybbleTempReceiveData::
; the final received nybble is stored here by Serial_SyncAndExchangeNybble
wSerialSyncAndExchangeNybbleReceiveData:: db
; the final received nybble is stored here by Serial_ExchangeNybble
wSerialExchangeNybbleReceiveData:: db
	ds 3
; this nybble is sent when using Serial_SyncAndExchangeNybble or Serial_ExchangeNybble
wSerialExchangeNybbleSendData:: db
	ds 4
wUnknownSerialCounter:: dw
ENDU

; $00 = player mons
; $01 = enemy mons
wWhichTradeMonSelectionMenu::
; 0 = player's party
; 1 = enemy party
; 2 = current box
; 3 = daycare
; 4 = in-battle mon
;
; AddPartyMon uses it slightly differently.
; If the lower nybble is 0, the mon is added to the player's party, else the enemy's.
; If the entire value is 0, then the player is allowed to name the mon.
wMonDataLocation:: db

; set to 1 if you can go from the bottom to the top or top to bottom of a menu
; set to 0 if you can't go past the top or bottom of the menu
wMenuWrappingEnabled:: db

; whether to check for 180-degree turn (0 = don't, 1 = do)
wCheckFor180DegreeTurn:: db

	ds 1

wMissableObjectIndex:: db

wPredefID:: db
wPredefHL:: dw
wPredefDE:: dw
wPredefBC:: dw

wTrainerHeaderFlagBit:: db

	ds 1

; which NPC movement script pointer is being used
; 0 if an NPC movement script is not running
wNPCMovementScriptPointerTableNum:: db

; ROM bank of current NPC movement script
wNPCMovementScriptBank:: db

	ds 2

UNION
wVermilionDockTileMapBuffer:: ; ds 5 * BG_MAP_WIDTH + SCREEN_WIDTH

wOaksAideRewardItemName:: ; ds ITEM_NAME_LENGTH

wElevatorWarpMaps:: ; ds 11 * 2

; List of bag items that has been filtered to a certain type of items,
; such as drinks or fossils.
wFilteredBagItems:: ; ds 3 + 1

; Saved copy of OAM for the first frame of the animation to make it easy to
; flip back from the second frame.
wMonPartySpritesSavedOAM:: ; ds $60

wTrainerCardBlkPacket:: ; ds $40

wHallOfFame:: ; ds HOF_TEAM

wNPCMovementDirections:: ; ds $ff

wBoostExpByExpAll::
; values between 0-6. Shake screen horizontally, shake screen vertically, blink Pokemon...
wAnimationType::
; If a random number greater than this value is generated, then the player is
; allowed to have three 7 symbols or bar symbols line up.
; So, this value is actually the chance of NOT entering that mode.
; If the slot is lucky, it equals 250, giving a 5/256 (~2%) chance.
; Otherwise, it equals 253, giving a 2/256 (~0.8%) chance.
wSlotMachineSevenAndBarModeChance::
wUnusedCC5B::
wDexRatingNumMonsSeen:: db

wDexRatingNumMonsOwned:: db

wTrainerCardBadgeAttributes::
wDexRatingText:: db

; ROM back to return to when the player is done with the slot machine
wSlotMachineSavedROMBank:: db

	ds 26

wAnimPalette:: db

	ds 29

NEXTU
wPikaPicUsedGFXCount:: db

wPikaPicUsedGFX::
	ds 16
wPikaPicUsedGFXEnd::

	ds 43
ENDU

UNION
wNPCMovementDirections2:: ds 10
; used in Pallet Town scripted movement
wNumStepsToTake:: db

NEXTU
; temporary buffer when swapping party mon data
wSwitchPartyMonTempBuffer:: ds 44 ; party_struct size

NEXTU
wPikaPicAnimObjectDataBufferSize:: db

wPikaPicAnimObjectDataBuffer::
; 4 structs each of length 8
; 	0: buffer index
; 	1: script index
;   2: frame index
; 	3: frame timer
; 	4: vtile offset
; 	5: x offset
; 	6: y offset
; 	7: unused
	ds 4 * 8
wPikaPicAnimObjectDataBufferEnd::
ENDU

	ds 15

wRLEByteCount:: db

; this is the end of the joypad states
; the list starts above this address and extends downwards in memory until here
; overloaded with below labels
wSimulatedJoypadStatesEnd::

wParentMenuItem::
; 0 = not added
; 1 = added
wAddedToParty::
; 1 flag for each party member indicating whether it can evolve
; The purpose of these flags is to track which mons levelled up during the
; current battle at the end of the battle when evolution occurs.
; Other methods of evolution simply set it by calling TryEvolvingMon.
wCanEvolveFlags:: db

wForceEvolution:: db

; if [wAILayer2Encouragement] != 1, the second AI layer is not applied
wAILayer2Encouragement:: db

	ds 1

; current HP of player and enemy substitutes
wPlayerSubstituteHP:: db
wEnemySubstituteHP:: db

; The player's selected move during a test battle.
; InitBattleVariables sets it to the move Pound.
wTestBattlePlayerSelectedMove:: db

	ds 1

; 0=regular, 1=mimic, 2=above message box (relearn, heal pp..)
wMoveMenuType:: db

wPlayerSelectedMove:: db
wEnemySelectedMove:: db

wLinkBattleRandomNumberListIndex:: db

; number of times remaining that AI action can occur
wAICount:: db

	ds 2

wEnemyMoveListIndex:: db

; The enemy mon's HP when it was switched in or when the current player mon
; was switched in, which was more recent.
; It's used to determine the message to print when switching out the player mon.
wLastSwitchInEnemyMonHP:: dw

; total amount of money made using Pay Day during the current battle
wTotalPayDayMoney:: ds 3

wSafariEscapeFactor:: db
wSafariBaitFactor:: db

	ds 1

wTransformedEnemyMonOriginalDVs:: dw

wMonIsDisobedient:: db

wPlayerDisabledMoveNumber:: db
wEnemyDisabledMoveNumber:: db

; When running in the scope of HandlePlayerMonFainted, it equals 1.
; When running in the scope of HandleEnemyMonFainted, it equals 0.
wInHandlePlayerMonFainted:: db

wPlayerUsedMove:: db
wEnemyUsedMove:: db

wEnemyMonMinimized:: db

wMoveDidntMiss:: db

; flags that indicate which party members have fought the current enemy mon
wPartyFoughtCurrentEnemyFlags:: flag_array PARTY_LENGTH

; Whether the low health alarm has been disabled due to the player winning the
; battle.
wLowHealthAlarmDisabled:: db

wPlayerMonMinimized:: db

	ds 13

UNION
wLuckySlotHiddenObjectIndex::
; number of hits by enemy in attacks like Double Slap, etc.
wEnemyNumHits:: db

NEXTU
; the amount of damage accumulated by the enemy while biding (2 bytes)
wEnemyBideAccumulatedDamage:: dw
ENDU

	ds 8

wVermilionDockTileMapBufferEnd::

UNION
wInGameTradeGiveMonSpecies:: db
wInGameTradeTextPointerTablePointer:: dw
wInGameTradeTextPointerTableIndex:: db
wInGameTradeGiveMonName:: ds NAME_LENGTH
wInGameTradeReceiveMonName:: ds NAME_LENGTH
wInGameTradeMonNick:: ds NAME_LENGTH
wInGameTradeReceiveMonSpecies:: db

NEXTU
wPlayerMonUnmodifiedLevel:: db
wPlayerMonUnmodifiedMaxHP:: dw
wPlayerMonUnmodifiedAttack:: dw
wPlayerMonUnmodifiedDefense:: dw
wPlayerMonUnmodifiedSpeed:: dw
wPlayerMonUnmodifiedSpecial:: dw

; stat modifiers for the player's current pokemon
; value can range from 1 - 13 ($1 to $D)
; 7 is normal
wPlayerMonStatMods::
wPlayerMonAttackMod:: db
wPlayerMonDefenseMod:: db
wPlayerMonSpeedMod:: db
wPlayerMonSpecialMod:: db
wPlayerMonAccuracyMod:: db
wPlayerMonEvasionMod:: db
	ds 2
wPlayerMonStatModsEnd::

	ds 1

wEnemyMonUnmodifiedLevel:: db
wEnemyMonUnmodifiedMaxHP:: dw
wEnemyMonUnmodifiedAttack:: dw
wEnemyMonUnmodifiedDefense:: dw
wEnemyMonUnmodifiedSpeed:: dw
wEnemyMonUnmodifiedSpecial:: dw

; stat modifiers for the enemy's current pokemon
; value can range from 1 - 13 ($1 to $D)
; 7 is normal
wEnemyMonStatMods::
wEnemyMonAttackMod:: db
wEnemyMonDefenseMod:: db
wEnemyMonSpeedMod:: db
wEnemyMonSpecialMod:: db
wEnemyMonAccuracyMod:: db
wEnemyMonEvasionMod:: db
	ds 2
wEnemyMonStatModsEnd::

NEXTU
	ds 30
wEngagedTrainerClass:: db
wEngagedTrainerSet:: db
ENDU

	ds 1

wNPCMovementDirections2Index::
wUnusedCD37::
; number of items in wFilteredBagItems list
wFilteredBagItemsCount:: db

; the next simulated joypad state is at wSimulatedJoypadStatesEnd plus this value minus 1
; 0 if the joypad state is not being simulated
wSimulatedJoypadStatesIndex:: db

; written to but nothing ever reads it
wWastedByteCD39:: db

; written to but nothing ever reads it
wWastedByteCD3A:: db

; mask indicating which real button presses can override simulated ones
; XXX is it ever not 0?
wOverrideSimulatedJoypadStatesMask:: db

	ds 1

; This union spans 30 bytes.
UNION
wTradedPlayerMonSpecies:: db
wTradedEnemyMonSpecies:: db
	ds 2
wTradedPlayerMonOT:: ds NAME_LENGTH
wTradedPlayerMonOTID:: dw
wTradedEnemyMonOT:: ds NAME_LENGTH
wTradedEnemyMonOTID:: dw

NEXTU
wTradingWhichPlayerMon:: db
wTradingWhichEnemyMon:: db
wNameOfPlayerMonToBeTraded:: ds NAME_LENGTH

NEXTU
; one byte for each falling object
wFallingObjectsMovementData:: ds 20

NEXTU
; array of the number of mons in each box
wBoxMonCounts:: ds NUM_BOXES

NEXTU
wPriceTemp:: ds 3 ; BCD

NEXTU
; the current mon's field moves
wFieldMoves:: ds NUM_MOVES
wNumFieldMoves:: db
wFieldMovesLeftmostXCoord:: db
wLastFieldMoveID:: db ; unused

NEXTU
wBoxNumString:: ds 3

NEXTU
; 0 = upper half (Y < 9)
; 1 = lower half (Y >= 9)
wBattleTransitionCircleScreenQuadrantY:: db
wBattleTransitionCircleScreenQuadrantX:: db

NEXTU
; after 1 row/column has been copied, the offset to the next one to copy from
wBattleTransitionCopyTilesOffset:: dw

NEXTU
; counts down from 7 so that every time 7 more tiles of the spiral have been
; placed, the tile map buffer is copied to VRAM so that progress is visible
<<<<<<< HEAD
wInwardSpiralUpdateScreenCounter::
wHoFTeamIndex::
; multiplied by 16 to get the number of times to go right by 2 pixels
wSSAnneSmokeDriftAmount::
wDexMaxSeenMon::
wPPRestoreItem::
wWereAnyMonsAsleep::
wCanPlaySlots::
wNumShakes::
; the level of the mon at the time it entered day care
wDayCareStartLevel::
wWhichBadge::
wTitleScreenScene::
wPlayerCharacterOAMTile::
; the number of small stars OAM entries to move down
wMoveDownSmallStarsOAMCount::
wChargeMoveNum::
wCoordIndex::
wOptionsTextSpeedCursorX::
wOptionsCursorLocation::
wTrainerInfoTextBoxWidthPlus1::
wSwappedMenuItem::
wHoFMonSpecies::
; tile ID of the badge number being drawn
wBadgeNumberTile::
; 0 = no bite
; 1 = bite
; 2 = no fish on map
wRodResponse::
wWhichTownMapLocation::
; which wheel the player is trying to stop
; 0 = none, 1 = wheel 1, 2 = wheel 2, 3 or greater = wheel 3
wStoppingWhichSlotMachineWheel::
wTradedPlayerMonSpecies::
wTradingWhichPlayerMon::
wChangeBoxSavedMapTextPointer::
wFlyAnimUsingCoordList::
wPlayerSpinInPlaceAnimFrameDelay::
wPlayerSpinWhileMovingUpOrDownAnimDeltaY::
wHiddenObjectFunctionArgument::
; which entry from TradeMons to select
wWhichTrade::
wTrainerSpriteOffset::
wUnusedCD3D::
	db

; $ff sentinel values at each end
wFlyLocationsList:: ; ds NUM_CITY_MAPS + 2

wTitleScreenTimer::
; difference in X between the next ball and the current one
wHUDPokeballGfxOffsetX::
; 0 = left half (X < 10)
; 1 = right half (X >= 10)
wBattleTransitionCircleScreenQuadrantX::
wSSAnneSmokeX::
wDayCareNumLevelsGrown::
wOptionsBattleAnimCursorX::
wTrainerInfoTextBoxWidth::
wHoFPartyMonIndex::
; the number of credits mons that have been displayed so far
wNumCreditsMonsDisplayed::
; first tile ID of the name being drawn
wBadgeNameTile::
wSlotMachineWheel1Offset::
wTradedEnemyMonSpecies::
wTradingWhichEnemyMon::
wFlyAnimCounter::
wPlayerSpinInPlaceAnimFrameDelayDelta::
wPlayerSpinWhileMovingUpOrDownAnimMaxY::
wHiddenObjectFunctionRomBank::
wTrainerEngageDistance::
wJigglypuffFacingDirections2::
	db
=======
wInwardSpiralUpdateScreenCounter:: db
	ds 9
; 0 = outward, 1 = inward
wBattleTransitionSpiralDirection:: db

NEXTU
; multiplied by 16 to get the number of times to go right by 2 pixels
wSSAnneSmokeDriftAmount:: db
; 0 = left half (X < 10)
; 1 = right half (X >= 10)
wSSAnneSmokeX:: db
>>>>>>> 229126d9

NEXTU
wHoFMonSpecies::
wHoFTeamIndex:: db
wHoFPartyMonIndex:: db
wHoFMonLevel:: db
; 0 = mon, 1 = player
wHoFMonOrPlayer:: db
wHoFTeamIndex2:: db
wHoFTeamNo:: db

NEXTU
wRivalStarterTemp:: db
wRivalStarterBallSpriteIndex:: db

NEXTU
wFlyAnimUsingCoordList:: db
; $ff sentinel values at each end
wFlyLocationsList:: ds NUM_CITY_MAPS + 2

NEXTU
wWhichTownMapLocation:: db
wFlyAnimCounter:: db
wFlyAnimBirdSpriteImageIndex:: db

NEXTU
	ds 1
; difference in X between the next ball and the current one
wHUDPokeballGfxOffsetX:: db
wHUDGraphicsTiles:: ds 3

NEXTU
; the level of the mon at the time it entered day care
wDayCareStartLevel:: db
wDayCareNumLevelsGrown:: db
wDayCareTotalCost:: dw ; BCD
wDayCarePerLevelCost:: dw ; BCD (always $100)

NEXTU
; which wheel the player is trying to stop
; 0 = none, 1 = wheel 1, 2 = wheel 2, 3 or greater = wheel 3
wStoppingWhichSlotMachineWheel:: db
wSlotMachineWheel1Offset:: db
wSlotMachineWheel2Offset:: db
wSlotMachineWheel3Offset:: db
; the OAM tile number of the upper left corner of the winning symbol minus 2
wSlotMachineWinningSymbol::
wSlotMachineWheel1BottomTile:: db
wSlotMachineWheel1MiddleTile:: db
wSlotMachineWheel1TopTile:: db
wSlotMachineWheel2BottomTile:: db
wSlotMachineWheel2MiddleTile:: db
wSlotMachineWheel2TopTile:: db
wSlotMachineWheel3BottomTile:: db
wSlotMachineWheel3MiddleTile:: db
wSlotMachineWheel3TopTile:: db
wPayoutCoins:: dw
; These flags are set randomly and control when the wheels stop.
; bit 6: allow the player to win in general
; bit 7: allow the player to win with 7 or bar (plus the effect of bit 6)
wSlotMachineFlags:: db
; wheel 1 can "slip" while this is non-zero
wSlotMachineWheel1SlipCounter:: db
; wheel 2 can "slip" while this is non-zero
wSlotMachineWheel2SlipCounter:: db
; The remaining number of times wheel 3 will roll down a symbol until a match is
; found, when winning is enabled. It's initialized to 4 each bet.
wSlotMachineRerollCounter:: db
; how many coins the player bet on the slot machine (1 to 3)
wSlotMachineBet:: db

NEXTU
wCanPlaySlots:: db
	ds 8
; temporary variable used to add payout amount to the player's coins
wTempCoins1:: dw
	ds 2
; temporary variable used to subtract the bet amount from the player's coins
wTempCoins2:: dw

NEXTU
wHiddenObjectFunctionArgument:: db
wHiddenObjectFunctionRomBank:: db
wHiddenObjectIndex:: db
wHiddenObjectY:: db
wHiddenItemOrCoinsIndex::
wHiddenObjectX:: db

NEXTU
wPlayerSpinInPlaceAnimFrameDelay:: db
wPlayerSpinInPlaceAnimFrameDelayDelta:: db
wPlayerSpinInPlaceAnimFrameDelayEndValue:: db
wPlayerSpinInPlaceAnimSoundID:: db
	ds 6
	db ; temporary space used when wFacingDirectionList is rotated
; used when spinning the player's sprite
wFacingDirectionList:: ds 4
	ds 3
wSavedPlayerScreenY:: db
wSavedPlayerFacingDirection:: db

NEXTU
wPlayerSpinWhileMovingUpOrDownAnimDeltaY:: db
wPlayerSpinWhileMovingUpOrDownAnimMaxY:: db
wPlayerSpinWhileMovingUpOrDownAnimFrameDelay:: db

NEXTU
wTrainerSpriteOffset:: db
wTrainerEngageDistance:: db
wTrainerFacingDirection:: db
wTrainerScreenY:: db
wTrainerScreenX:: db

NEXTU
wTrainerInfoTextBoxWidthPlus1:: db
wTrainerInfoTextBoxWidth:: db
wTrainerInfoTextBoxNextRowOffset:: db

NEXTU
wOptionsTextSpeedCursorX:: db
wOptionsBattleAnimCursorX:: db
wOptionsBattleStyleCursorX:: db
wOptionsCancelCursorX:: db

NEXTU
; tile ID of the badge number being drawn
wBadgeNumberTile:: db
; first tile ID of the name being drawn
wBadgeNameTile:: db
; a list of the first tile IDs of each badge or face (depending on whether the
; badge is owned) to be drawn on the trainer screen
; the byte after the list gets read when shifting back one byte
wBadgeOrFaceTiles:: ds NUM_BADGES + 1
	ds 1
; temporary list created when displaying the badges on the trainer screen
; one byte for each badge; 0 = not obtained, 1 = obtained
wTempObtainedBadgesBooleans:: ds NUM_BADGES

NEXTU
wUnusedCD3D:: db
; the number of credits mons that have been displayed so far
wNumCreditsMonsDisplayed:: db

NEXTU
	ds 1
	db ; temporary space used when wJigglypuffFacingDirections is rotated
wJigglypuffFacingDirections:: ds 4

NEXTU
	ds 16
; $3d = tree tile, $52 = grass tile
wCutTile:: db
	ds 2
; 0 = cut animation, 1 = boulder dust animation
wWhichAnimationOffsets:: db

NEXTU
	ds 18
; the index of the sprite the emotion bubble is to be displayed above
wEmotionBubbleSpriteIndex:: db
wWhichEmotionBubble:: db

NEXTU
wChangeBoxSavedMapTextPointer:: dw

NEXTU
wSavedY::
wTempSCX::
; which entry from TradeMons to select
wWhichTrade::
wDexMaxSeenMon::
wPPRestoreItem::
wWereAnyMonsAsleep::
wNumShakes::
wWhichBadge::
wTitleMonSpecies::
wPlayerCharacterOAMTile::
; the number of small stars OAM entries to move down
wMoveDownSmallStarsOAMCount::
wChargeMoveNum::
wCoordIndex::
wSwappedMenuItem::
; 0 = no bite
; 1 = bite
; 2 = no fish on map
wRodResponse::
	db
ENDU

; 0 = neither
; 1 = warp pad
; 2 = hole
wStandingOnWarpPadOrHole::
wOAMBaseTile::
wGymTrashCanIndex:: db

wSymmetricSpriteOAMAttributes:: db

wMonPartySpriteSpecies:: db

; in the trade animation, the mon that leaves the left gameboy
wLeftGBMonSpecies:: db

; in the trade animation, the mon that leaves the right gameboy
wRightGBMonSpecies:: db

; bit 0: is player engaged by trainer (to avoid being engaged by multiple trainers simultaneously)
; bit 1: boulder dust animation (from using Strength) pending
; bit 3: using generic PC
; bit 5: don't play sound when A or B is pressed in menu
; bit 6: tried pushing against boulder once (you need to push twice before it will move)
wFlags_0xcd60:: db

	ds 9

; This has overlapping related uses.
; When the player tries to use an item or use certain field moves, 0 is stored
; when the attempt fails and 1 is stored when the attempt succeeds.
; In addition, some items store 2 for certain types of failures, but this
; cannot happen in battle.
; In battle, a non-zero value indicates the player has taken their turn using
; something other than a move (e.g. using an item or switching pokemon).
; So, when an item is successfully used in battle, this value becomes non-zero
; and the player is not allowed to make a move and the two uses are compatible.
wActionResultOrTookBattleTurn:: db

; Set buttons are ignored.
wJoyIgnore:: db

; size of downscaled mon pic used in pokeball entering/exiting animation
; $00 = 5×5
; $01 = 3×3
wDownscaledMonSize::
; FormatMovesString stores the number of moves minus one here
wNumMovesMinusOne:: db

UNION
wcd6d:: ds NAME_BUFFER_LENGTH ; buffer for various data

NEXTU
wEvosMoves:: ds MAX_EVOLUTIONS * EVOLUTION_SIZE + 1
wEvosMovesEnd::

NEXTU
	ds 4
; temp variable used to print a move's current PP on the status screen
wStatusScreenCurrentPP:: db
	ds 6
; list of normal max PP (without PP up) values
wNormalMaxPPList:: ds NUM_MOVES
	ds 5
ENDU

; buffer for transferring the random number list generated by the other gameboy
wSerialOtherGameboyRandomNumberListBlock:: ; ds $11

; second buffer for temporarily saving and restoring current screen's tiles (e.g. if menus are drawn on top)
wTileMapBackup2:: ds 20 * 18

; Temporary storage area
wBuffer:: ; ds 30

wNamingScreenNameLength::
wEvoOldSpecies::
; lower nybble is x, upper nybble is y
wTownMapCoords::
; whether WriteMonMoves is being used to make a mon learn moves from day care
; non-zero if so
wLearningMovesFromDayCare::
wChangeMonPicEnemyTurnSpecies::
wHPBarMaxHP::
	db

; non-zero when the player has chosen to submit the name
wNamingScreenSubmitName::
wChangeMonPicPlayerTurnSpecies::
wEvoNewSpecies::
	db

UNION
wHPBarOldHP:: dw
wHPBarNewHP:: dw
wHPBarDelta:: db
wHPBarTempHP:: dw
	ds 11
wHPBarHPDifference:: db

NEXTU
; 0 = upper case
; 1 = lower case
wAlphabetCase::
wEvoMonTileOffset::
	db

wEvoCancelled:: db

wNamingScreenLetter:: db
ENDU

	ds 7

; the item that the AI used
wAIItem:: db

wUsedItemOnWhichPokemon:: db

; sound ID during battle animations
wAnimSoundID:: db

; used as a storage value for the bank to return to after a BankswitchHome (bankswitch in homebank)
wBankswitchHomeSavedROMBank:: db

; used as a temp storage value for the bank to switch to
wBankswitchHomeTemp:: db

; 0 = nothing bought or sold in pokemart
; 1 = bought or sold something in pokemart
; this value is not used for anything
wBoughtOrSoldItemInMart:: db

; $00 - win
; $01 - lose
; $02 - draw
wBattleResult:: db

; bit 0: if set, DisplayTextID automatically draws a text box
wAutoTextBoxDrawingControl:: db

wcf0d:: db ; used with some overworld scripts (not exactly sure what it's used for)

; used in CheckForTilePairCollisions2 to store the tile the player is on
wTilePlayerStandingOn:: db

wNPCNumScriptedSteps:: db

; which script function within the pointer table indicated by
; wNPCMovementScriptPointerTableNum
wNPCMovementScriptFunctionNum:: db

; bit 0: set when printing a text predef so that DisplayTextID doesn't switch
;        to the current map's bank
wTextPredefFlag:: db

wPredefParentBank:: db

wSpriteIndex:: db

; movement byte 2 of current sprite
wCurSpriteMovement2:: db

	ds 2

; sprite offset of sprite being controlled by NPC movement script
wNPCMovementScriptSpriteOffset:: db

wScriptedNPCWalkCounter:: db

	ds 1

; if running on SGB, it's 1, else it's 0
wOnSGB:: db

wDefaultPaletteCommand:: db

wPlayerHPBarColor:: ; dw

; species of the mon whose palette is used for the whole screen
wWholeScreenPaletteMonSpecies:: db

wEnemyHPBarColor:: db

; 0: green
; 1: yellow
; 2: red
wPartyMenuHPBarColors:: ds PARTY_LENGTH

wStatusScreenHPBarColor:: db

	ds 7

wCopyingSGBTileData::
wWhichPartyMenuHPBar::
wPalPacket::
	db

wPartyMenuBlkPacket:: ; ds $30

	ds 9

wPartyHPBarAttributes:: ds 6

	ds 14

; storage buffer for various strings
wcf4b:: ; ds 20

; the total amount of exp a mon gained
wExpAmountGained:: dw

wGainBoostedExp:: db

	ds 17

wGymCityName:: ds 17

wGymLeaderName:: ds NAME_LENGTH

wItemList:: ds 16

wListPointer:: dw

; used to store pointers, but never read
wUnusedCF8D:: dw

wItemPrices:: dw

wcf91:: db ; used with a lot of things (too much to list here)

; which pokemon you selected
wWhichPokemon:: db

; if non-zero, then print item prices when displaying lists
wPrintItemPrices:: db

; type of HP bar
; $00 = enemy HUD in battle
; $01 = player HUD in battle / status screen
; $02 = party menu
wHPBarType::
; ID used by DisplayListMenuID
wListMenuID:: db

; if non-zero, RemovePokemon will remove the mon from the current box,
; else it will remove the mon from the party
wRemoveMonFromBox::
; 0 = move from box to party
; 1 = move from party to box
; 2 = move from daycare to party
; 3 = move from party to daycare
wMoveMonType:: db

wItemQuantity:: db

wMaxItemQuantity:: db

; LoadMonData copies mon data here
wLoadedMon:: party_struct wLoadedMon

; bit 0: The space in VRAM that is used to store walk animation tile patterns
;        for the player and NPCs is in use for font tile patterns.
;        This means that NPC movement must be disabled.
; The other bits are unused.
wFontLoaded:: db

; walk animation counter
wWalkCounter:: db

; background tile number in front of the player (either 1 or 2 steps ahead)
wTileInFrontOfPlayer:: db

; The desired fade counter reload value is stored here prior to calling
; PlaySound in order to cause the current music to fade out before the new
; music begins playing. Storing 0 causes no fade out to occur and the new music
; to begin immediately.
; This variable has another use related to fade-out, as well. PlaySound stores
; the sound ID of the music that should be played after the fade-out is finished
; in this variable. FadeOutAudio checks if it's non-zero every V-Blank and
; fades out the current audio if it is. Once it has finished fading out the
; audio, it zeroes this variable and starts playing the sound ID stored in it.
wAudioFadeOutControl:: db

wAudioFadeOutCounterReloadValue:: db

wAudioFadeOutCounter:: db

; This is used to determine whether the default music is already playing when
; attempting to play the default music (in order to avoid restarting the same
; music) and whether the music has already been stopped when attempting to
; fade out the current music (so that the new music can be begin immediately
; instead of waiting).
; It sometimes contains the sound ID of the last music played, but it may also
; contain $ff (if the music has been stopped) or 0 (because some routines zero
; it in order to prevent assumptions from being made about the current state of
; the music).
wLastMusicSoundID:: db

; $00 = causes sprites to be hidden and the value to change to $ff
; $01 = enabled
; $ff = disabled
; other values aren't used
wUpdateSpritesEnabled:: db

wEnemyMoveNum:: db
wEnemyMoveEffect:: db
wEnemyMovePower:: db
wEnemyMoveType:: db
wEnemyMoveAccuracy:: db
wEnemyMoveMaxPP:: db
wPlayerMoveNum:: db
wPlayerMoveEffect:: db
wPlayerMovePower:: db
wPlayerMoveType:: db
wPlayerMoveAccuracy:: db
wPlayerMoveMaxPP:: db

wEnemyMonSpecies2:: db
wBattleMonSpecies2:: db

wEnemyMonNick:: ds NAME_LENGTH

wEnemyMon::
; The wEnemyMon struct reaches past 0xcfff,
; the end of wram bank 0 on cgb.
; This has no significance on dmg, where wram
; isn't banked (c000-dfff is contiguous).
; However, recent versions of rgbds have replaced
; dmg-style wram with cgb wram banks.

; Until this is fixed, this struct will have
; to be declared manually.

wEnemyMonSpecies::   db
wEnemyMonHP::        dw
wEnemyMonPartyPos::
wEnemyMonBoxLevel::  db
wEnemyMonStatus::    db
wEnemyMonType::
wEnemyMonType1::     db
wEnemyMonType2::     db
wEnemyMonCatchRate_NotReferenced:: db
wEnemyMonMoves::     ds NUM_MOVES
wEnemyMonDVs::       ds 2
wEnemyMonLevel::     db
wEnemyMonMaxHP::     dw
wEnemyMonAttack::    dw
wEnemyMonDefense::   dw
wEnemyMonSpeed::     dw
wEnemyMonSpecial::   dw
wEnemyMonPP::        ds 3 ; NUM_MOVES - 1


SECTION "WRAM Bank 1", WRAMX

; continuing wEnemyMon from the previous section
                     ds 1 ; NUM_MOVES - 3

wEnemyMonBaseStats:: ds NUM_STATS
wEnemyMonActualCatchRate:: db
wEnemyMonBaseExp:: db

wBattleMonNick:: ds NAME_LENGTH
wBattleMon:: battle_struct wBattleMon


wTrainerClass:: db

	ds 1

wTrainerPicPointer:: dw

	ds 1

wTempMoveNameBuffer:: ; ds 14

; The name of the mon that is learning a move.
wLearnMoveMonName:: ; ds NAME_LENGTH

	ds 16

; money received after battle = base money × level of highest-level enemy mon
wTrainerBaseMoney:: dw ; BCD

wMissableObjectCounter:: db

	ds 1

; 13 bytes for the letters of the opposing trainer
; the name is terminated with $50 with possible
; unused trailing letters
wTrainerName:: ds 13

; lost battle, this is -1
; no battle, this is 0
; wild battle, this is 1
; trainer battle, this is 2
wIsInBattle:: db

; flags that indicate which party members should be be given exp when GainExperience is called
wPartyGainExpFlags:: flag_array PARTY_LENGTH

; in a wild battle, this is the species of pokemon
; in a trainer battle, this is the trainer class + OPP_ID_OFFSET
wCurOpponent:: db

; in normal battle, this is 0
; in old man battle, this is 1
; in safari battle, this is 2
wBattleType:: db

; bits 0-6: Effectiveness
   ;  $0 = immune
   ;  $5 = not very effective
   ;  $a = neutral
   ; $14 = super-effective
; bit 7: STAB
wDamageMultipliers:: db

; which entry in LoneAttacks to use
; it's actually the same thing as ^
wLoneAttackNo::
wGymLeaderNo:: db
; which instance of [youngster, lass, etc] is this?
wTrainerNo:: db

; $00 = normal attack
; $01 = critical hit
; $02 = successful OHKO
; $ff = failed OHKO
wCriticalHitOrOHKO:: db

wMoveMissed:: db

; always 0
wPlayerStatsToDouble:: db

; always 0
wPlayerStatsToHalve:: db

; bit 0 - bide
; bit 1 - thrash / petal dance
; bit 2 - attacking multiple times (e.g. double kick)
; bit 3 - flinch
; bit 4 - charging up for attack
; bit 5 - using multi-turn move (e.g. wrap)
; bit 6 - invulnerable to normal attack (using fly/dig)
; bit 7 - confusion
wPlayerBattleStatus1:: db

; bit 0 - X Accuracy effect
; bit 1 - protected by "mist"
; bit 2 - focus energy effect
; bit 4 - has a substitute
; bit 5 - need to recharge
; bit 6 - rage
; bit 7 - leech seeded
wPlayerBattleStatus2:: db

; bit 0 - toxic
; bit 1 - light screen
; bit 2 - reflect
; bit 3 - transformed
wPlayerBattleStatus3:: db

; always 0
wEnemyStatsToDouble:: db

; always 0
wEnemyStatsToHalve:: db

wEnemyBattleStatus1:: db
wEnemyBattleStatus2:: db
wEnemyBattleStatus3:: db

; when the player is attacking multiple times, the number of attacks left
wPlayerNumAttacksLeft:: db

wPlayerConfusedCounter:: db

wPlayerToxicCounter:: db

; high nibble: which move is disabled (1-4)
; low nibble: disable turns left
wPlayerDisabledMove:: db

	ds 1

; when the enemy is attacking multiple times, the number of attacks left
wEnemyNumAttacksLeft:: db

wEnemyConfusedCounter:: db

wEnemyToxicCounter:: db

; high nibble: which move is disabled (1-4)
; low nibble: disable turns left
wEnemyDisabledMove:: db

	ds 1

; the amount of damage accumulated by the player while biding
wPlayerBideAccumulatedDamage:: ; dw

wUnknownSerialCounter2:: ; dw

; number of hits by player in attacks like Double Slap, etc.
wPlayerNumHits:: db

	ds 3

; non-zero when an item or move that allows escape from battle was used
wEscapedFromBattle:: db

; BCD number
wAmountMoneyWon:: ; ds 3

wObjectToHide:: db

wObjectToShow:: db

	ds 1

; the map you will start at when the debug bit is set
wDefaultMap::
wMenuItemOffset::
; ID number of the current battle animation
wAnimationID:: db

wNamingScreenType::
wPartyMenuTypeOrMessageID::
; temporary storage for the number of tiles in a tileset
wTempTilesetNumTiles:: db

; used by the pokemart code to save the existing value of wListScrollOffset
; so that it can be restored when the player is done with the pokemart NPC
wSavedListScrollOffset:: db

	ds 2

; base coordinates of frame block
wBaseCoordX:: db
wBaseCoordY:: db

; low health alarm counter/enable
; high bit = enable, others = timer to cycle frequencies
wLowHealthAlarm:: db

; counts how many tiles of the current frame block have been drawn
wFBTileCounter:: db

wMovingBGTilesCounter2:: db

; duration of each frame of the current subanimation in terms of screen refreshes
wSubAnimFrameDelay:: db
; counts the number of subentries left in the current subanimation
wSubAnimCounter:: db

; 1 = no save file or save file is corrupted
; 2 = save file exists and no corruption has been detected
wSaveFileStatus:: db

; number of tiles in current battle animation frame block
wNumFBTiles:: db

wFlashScreenLongCounter::
wSpiralBallsBaseY::
; bits 0-6: index into FallingObjects_DeltaXs array (0 - 8)
; bit 7: direction; 0 = right, 1 = left
wFallingObjectMovementByte::
wNumShootingBalls::
; $01 if mon is moving from left gameboy to right gameboy; $00 if vice versa
wTradedMonMovingRight::
wOptionsInitialized::
wNewSlotMachineBallTile::
; how much to add to the X/Y coord
wCoordAdjustmentAmount::
wUnusedD08A::
	db

wSpiralBallsBaseX::
wNumFallingObjects::
wSlideMonDelay::
; generic counter variable for various animations
wAnimCounter::
; controls what transformations are applied to the subanimation
; 01: flip horizontally and vertically
; 02: flip horizontally and translate downwards 40 pixels
; 03: translate base coordinates of frame blocks, but don't change their internal coordinates or flip their tiles
; 04: reverse the subanimation
wSubAnimTransform::
	db

wEndBattleWinTextPointer:: dw

wEndBattleLoseTextPointer:: dw

	ds 2

wEndBattleTextRomBank:: db

	ds 1

; the address _of the address_ of the current subanimation entry
wSubAnimAddrPtr:: dw

; the address of the current subentry of the current subanimation
wSubAnimSubEntryAddr:: ; dw

; If non-zero, the allow matches flag is always set.
; There is a 1/256 (~0.4%) chance that this value will be set to 60, which is
; the only way it can increase. Winning certain payout amounts will decrement it
; or zero it.
wSlotMachineAllowMatchesCounter:: db

	ds 3

wOutwardSpiralTileMapPointer:: db

wPartyMenuAnimMonEnabled::
; non-zero when enabled. causes nest locations to blink on and off.
; the town selection cursor will blink regardless of what this value is
wTownMapSpriteBlinkingEnabled::
wUnusedD09B:: db

; current destination address in OAM for frame blocks (big endian)
wFBDestAddr:: dw

; controls how the frame blocks are put together to form frames
; specifically, after finishing drawing the frame block, the frame block's mode determines what happens
; 00: clean OAM buffer and delay
; 02: move onto the next frame block with no delay and no cleaning OAM buffer
; 03: delay, but don't clean OAM buffer
; 04: delay, without cleaning OAM buffer, and do not advance [wFBDestAddr], so that the next frame block will overwrite this one
wFBMode:: db

; 0 = small
; 1 = big
wLinkCableAnimBulgeToggle::
wIntroNidorinoBaseTile::
wOutwardSpiralCurrentDirection::
wDropletTile::
wNewTileBlockID::
wWhichBattleAnimTileset::
; 0 = left
; 1 = right
wSquishMonCurrentDirection::
; the tile ID of the leftmost tile in the bottom row in AnimationSlideMonUp_
wSlideMonUpBottomRowLeftTile::
	db

wDisableVBlankWYUpdate:: db ; if non-zero, don't update WY during V-blank

wSpriteCurPosX:: db
wSpriteCurPosY:: db
wSpriteWidth:: db
wSpriteHeight:: db
; current input byte
wSpriteInputCurByte:: db
; bit offset of last read input bit
wSpriteInputBitCounter:: db

; determines where in the output byte the two bits are placed. Each byte contains four columns (2bpp data)
; 3 -> XX000000   1st column
; 2 -> 00XX0000   2nd column
; 1 -> 0000XX00   3rd column
; 0 -> 000000XX   4th column
wSpriteOutputBitOffset:: db

; bit 0 determines used buffer (0 -> sSpriteBuffer1, 1 -> sSpriteBuffer2)
; bit 1 loading last sprite chunk? (there are at most 2 chunks per load operation)
wSpriteLoadFlags:: db
wSpriteUnpackMode:: db
wSpriteFlipped:: db

; pointer to next input byte
wSpriteInputPtr:: dw
; pointer to current output byte
wSpriteOutputPtr:: dw
; used to revert pointer for different bit offsets
wSpriteOutputPtrCached:: dw
; pointer to differential decoding table (assuming initial value 0)
wSpriteDecodeTable0Ptr:: dw
; pointer to differential decoding table (assuming initial value 1)
wSpriteDecodeTable1Ptr:: dw

wd0b5:: db ; used as a temp storage area for Pokemon Species, and other Pokemon/Battle related things

wNameListType:: db

wPredefBank:: db

wMonHeader::
; In the ROM base stats data structure, this is the dex number, but it is
; overwritten with the internal index number after the header is copied to WRAM.
wMonHIndex:: db
wMonHBaseStats::
wMonHBaseHP:: db
wMonHBaseAttack:: db
wMonHBaseDefense:: db
wMonHBaseSpeed:: db
wMonHBaseSpecial:: db
wMonHTypes::
wMonHType1:: db
wMonHType2:: db
wMonHCatchRate:: db
wMonHBaseEXP:: db
wMonHSpriteDim:: db
wMonHFrontSprite:: dw
wMonHBackSprite:: dw
wMonHMoves:: ds NUM_MOVES
wMonHGrowthRate:: db
wMonHLearnset:: flag_array NUM_TMS + NUM_HMS
	ds 1
wMonHeaderEnd::

; saved at the start of a battle and then written back at the end of the battle
wSavedTileAnimations:: db

	ds 2

wDamage:: dw

	ds 2

wRepelRemainingSteps:: db

; list of moves for FormatMovesString
wMoves:: ds NUM_MOVES

wMoveNum:: db

wMovesString:: ds 56

wUnusedD119:: db

; wWalkBikeSurfState is sometimes copied here, but it doesn't seem to be used for anything
wWalkBikeSurfStateCopy:: db

; the type of list for InitList to init
wInitListType:: db

; 0 if no mon was captured
wCapturedMonSpecies:: db

; Non-zero when the first player mon and enemy mon haven't been sent out yet.
; It prevents the game from asking if the player wants to choose another mon
; when the enemy sends out their first mon and suppresses the "no will to fight"
; message when the game searches for the first non-fainted mon in the party,
; which will be the first mon sent out.
wFirstMonsNotOutYet:: db

wPokeBallCaptureCalcTemp::
; lower nybble: number of shakes
; upper nybble: number of animations to play
wPokeBallAnimData::
wUsingPPUp::
wMaxPP::
; 0 for player, non-zero for enemy
wCalculateWhoseStats::
wTypeEffectiveness::
wMoveType::
wNumSetBits::
; used as a Pokemon and Item storage value. Also used as an output value for CountSetBits
wd11e::
	db

; When this value is non-zero, the player isn't allowed to exit the party menu
; by pressing B and not choosing a mon.
wForcePlayerToChooseMon:: db

; number of times the player has tried to run from battle
wNumRunAttempts:: db

wEvolutionOccurred:: db

wVBlankSavedROMBank:: db

wFarCopyDataSavedROMBank:: db

wIsKeyItem:: db

wTextBoxID:: db

wCurrentMapScriptFlags:: db ; not exactly sure what this is used for, but it seems to be used as a multipurpose temp flag value

wCurEnemyLVL:: db

; pointer to list of items terminated by $FF
wItemListPointer:: dw

; number of entries in a list
wListCount:: db

wLinkState:: db

wTwoOptionMenuID:: db

; the id of the menu item the player ultimately chose
wChosenMenuItem::
; non-zero when the whole party has fainted due to out-of-battle poison damage
wOutOfBattleBlackout:: db

; the way the user exited a menu
; for list menus and the buy/sell/quit menu:
; $01 = the user pressed A to choose a menu item
; $02 = the user pressed B to cancel
; for two-option menus:
; $01 = the user pressed A with the first menu item selected
; $02 = the user pressed B or pressed A with the second menu item selected
wMenuExitMethod:: db

; the size is always 6, so they didn't need a variable in RAM for this
wDungeonWarpDataEntrySize::
; 0 = museum guy
; 1 = gym guy
wWhichPewterGuy::
; there are 3 windows, from 0 to 2
wWhichPrizeWindow::
; a horizontal or vertical gate block
wGymGateTileBlock:: db

wSavedSpriteScreenY:: db
wSavedSpriteScreenX:: db
wSavedSpriteMapY:: db
wSavedSpriteMapX:: db

	ds 5

wWhichPrize:: db

; counts downward each frame
; when it hits 0, bit 5 (ignore input bit) of wd730 is reset
wIgnoreInputCounter:: db

; counts down once every step
wStepCounter:: db

; after a battle, you have at least 3 steps before a random battle can occur
wNumberOfNoRandomBattleStepsLeft:: db

wPrize1:: db
wPrize2:: db
wPrize3:: db

	ds 1

wSerialRandomNumberListBlock:: ; ds $11

wPrize1Price:: dw
wPrize2Price:: dw
wPrize3Price:: dw

	ds 1

; shared list of 9 random numbers, indexed by wLinkBattleRandomNumberListIndex
wLinkBattleRandomNumberList:: ds 10

wSerialPlayerDataBlock:: ; ds $1a8

; When a real item is being used, this is 0.
; When a move is acting as an item, this is the ID of the item it's acting as.
; For example, out-of-battle Dig is executed using a fake Escape Rope item. In
; that case, this would be ESCAPE_ROPE.
wPseudoItemID:: db

wUnusedD153:: db

	ds 2

wEvoStoneItemID:: db

wSavedNPCMovementDirections2Index:: db

wPlayerName:: ds NAME_LENGTH


SECTION "Party Data", WRAMX

wPartyDataStart::

wPartyCount:: db
wPartySpecies:: ds PARTY_LENGTH + 1

wPartyMons::
; wPartyMon1 - wPartyMon6
FOR n, 1, PARTY_LENGTH + 1
wPartyMon{d:n}:: party_struct wPartyMon{d:n}
ENDR

wPartyMonOT::
; wPartyMon1OT - wPartyMon6OT
FOR n, 1, PARTY_LENGTH + 1
wPartyMon{d:n}OT:: ds NAME_LENGTH
ENDR

wPartyMonNicks::
; wPartyMon1Nick - wPartyMon6Nick
FOR n, 1, PARTY_LENGTH + 1
wPartyMon{d:n}Nick:: ds NAME_LENGTH
ENDR
wPartyMonNicksEnd::

wPartyDataEnd::


SECTION "Main Data", WRAMX

wMainDataStart::

wPokedexOwned:: flag_array NUM_POKEMON
wPokedexOwnedEnd::

wPokedexSeen:: flag_array NUM_POKEMON
wPokedexSeenEnd::

wNumBagItems:: db
; item, quantity
wBagItems:: ds BAG_ITEM_CAPACITY * 2 + 1

wPlayerMoney:: ds 3 ; BCD

wRivalName:: ds NAME_LENGTH

; bit 7 = battle animation
; 0: On
; 1: Off
; bit 6 = battle style
; 0: Shift
; 1: Set
; bits 0-3 = text speed (number of frames to delay after printing a letter)
; 1: Fast
; 3: Medium
; 5: Slow
wOptions:: db

wObtainedBadges:: flag_array NUM_BADGES

	ds 1

; bit 0: If 0, limit the delay to 1 frame. Note that this has no effect if
;        the delay has been disabled entirely through bit 1 of this variable
;        or bit 6 of wd730.
; bit 1: If 0, no delay.
wLetterPrintingDelayFlags:: db

wPlayerID:: dw

wMapMusicSoundID:: db
wMapMusicROMBank:: db

; offset subtracted from FadePal4 to get the background and object palettes for the current map
; normally, it is 0. it is 6 when Flash is needed, causing FadePal2 to be used instead of FadePal4
wMapPalOffset:: db

wCurMap:: db

; pointer to the upper left corner of the current view in the tile block map
wCurrentTileBlockMapViewPointer:: dw

; player's position on the current map
wYCoord:: db
wXCoord:: db

; player's position (by block)
wYBlockCoord:: db
wXBlockCoord:: db

wLastMap:: db

wUnusedD366:: db

wCurMapTileset:: db

; blocks
wCurMapHeight:: db
wCurMapWidth:: db

wMapDataPtr:: dw
wMapTextPtr:: dw
wMapScriptPtr:: dw

wMapConnections:: db
wNorthConnectionHeader:: map_connection_struct wNorth
wSouthConnectionHeader:: map_connection_struct wSouth
wWestConnectionHeader::  map_connection_struct wWest
wEastConnectionHeader::  map_connection_struct wEast

; sprite set for the current map (11 sprite picture ID's)
wSpriteSet:: ds 11
; sprite set ID for the current map
wSpriteSetID:: db

wObjectDataPointerTemp:: dw

	ds 2

; the tile shown outside the boundaries of the map
wMapBackgroundTile:: db

; number of warps in current map (up to 32)
wNumberOfWarps:: db

; current map warp entries
wWarpEntries:: ds 32 * 4 ; Y, X, warp ID, map ID

; if $ff, the player's coordinates are not updated when entering the map
wDestinationWarpID:: db

wPikachuOverworldStateFlags:: ds 1
wPikachuSpawnState:: ds 1
wd432:: ds 1
wd433:: ds 1
wd434:: ds 1
wd435:: ds 1
wd436:: ds 1
wPikachuFollowCommandBufferSize:: ds 1
wPikachuFollowCommandBuffer:: ds 16

wExpressionNumber:: db
wPikaPicAnimNumber:: db

wPikachuMovementScriptBank:: ds 1
wPikachuMovementScriptAddress:: dw
wPikachuMovementFlags::
; bit 6 - spawn shadow
; bit 7 - signal end of command
	ds 1

UNION
wCurPikaMovementData::
wCurPikaMovementParam1:: ds 1
wCurPikaMovementFunc1:: ds 1
wCurPikaMovementParam2:: ds 1
wCurPikaMovementFunc2:: ds 1
wd451:: ds 1
wCurPikaMovementSpriteImageIdx:: ds 1
wPikaSpriteX:: ds 1
wPikaSpriteY:: ds 1
wPikachuMovementXOffset:: ds 1
wPikachuMovementYOffset:: ds 1
wPikachuStepTimer:: ds 1
wPikachuStepSubtimer:: ds 1
	ds 5
wCurPikaMovementDataEnd::

NEXTU
wPikaPicAnimPointer:: dw
wPikaPicAnimPointerSetupFinished:: ds 1
wPikaPicAnimCurGraphicID:: ds 1
wPikaPicAnimTimer:: ds 2
wPikaPicAnimDelay:: ds 1
wPikaPicPikaDrawStartX:: ds 1
wPikaPicPikaDrawStartY:: ds 1

wCurPikaPicAnimObject::
wCurPikaPicAnimObjectVTileOffset:: db
wCurPikaPicAnimObjectXOffset:: db
wCurPikaPicAnimObjectYOffset:: db
wCurPikaPicAnimObjectScriptIdx:: db
wCurPikaPicAnimObjectFrameIdx:: db
wCurPikaPicAnimObjectFrameTimer:: db
	ds 1
wCurPikaPicAnimObjectEnd::

	ds 18
ENDU

wPikachuHappiness:: ds 1
wPikachuMood:: ds 1
wd472:: ds 1
wd473:: ds 1

	ds 1

wd475:: ds 1

	ds 4

wd47a:: ds 1

	ds 24

wd492:: ds 1

	ds 1

wSurfingMinigameHiScore:: ds 2 ; 4-digit BCD little-endian
	ds 1

wPrinterSettings:: ds 1
wUnknownSerialFlag_d499:: ds 1
wPrinterConnectionOpen:: ds 1
wPrinterOpcode:: ds 1
wd49c:: ds 1

	ds 19

; number of signs in the current map (up to 16)
wNumSigns:: db

wSignCoords:: ds 16 * 2 ; Y, X
wSignTextIDs:: ds 16

; number of sprites on the current map (up to 16)
wNumSprites:: db

; these two variables track the X and Y offset in blocks from the last special warp used
; they don't seem to be used for anything
wYOffsetSinceLastSpecialWarp:: db
wXOffsetSinceLastSpecialWarp:: db

wMapSpriteData:: ds 16 * 2 ; movement byte 2, text ID
wMapSpriteExtraData:: ds 16 * 2 ; trainer class/item ID, trainer set ID

; map height in 2x2 meta-tiles
wCurrentMapHeight2:: db

; map width in 2x2 meta-tiles
wCurrentMapWidth2:: db

; the address of the upper left corner of the visible portion of the BG tile map in VRAM
wMapViewVRAMPointer:: dw

; In the comments for the player direction variables below, "moving" refers to
; both walking and changing facing direction without taking a step.

; if the player is moving, the current direction
; if the player is not moving, zero
; map scripts write to this in order to change the player's facing direction
wPlayerMovingDirection:: db

; the direction in which the player was moving before the player last stopped
wPlayerLastStopDirection:: db

; if the player is moving, the current direction
; if the player is not moving, the last the direction in which the player moved
wPlayerDirection:: db

wTilesetBank:: db

; maps blocks (4x4 tiles) to tiles
wTilesetBlocksPtr:: dw

wTilesetGfxPtr:: dw

; list of all walkable tiles
wTilesetCollisionPtr:: dw

wTilesetTalkingOverTiles:: ds 3

wGrassTile:: db

	ds 4

wNumBoxItems:: db
; item, quantity
wBoxItems:: ds PC_ITEM_CAPACITY * 2 + 1

; bits 0-6: box number
; bit 7: whether the player has changed boxes before
wCurrentBoxNum:: dw

; number of HOF teams
wNumHoFTeams:: db

wUnusedD5A3:: db

wPlayerCoins:: ds 2 ; BCD

; bit array of missable objects. set = removed
wMissableObjectFlags:: flag_array $100
wMissableObjectFlagsEnd::

	ds 7

; temp copy of SPRITESTATEDATA1_IMAGEINDEX (used for sprite facing/anim)
wd5cd:: db

; each entry consists of 2 bytes
; * the sprite ID (depending on the current map)
; * the missable object index (global, used for wMissableObjectFlags)
; terminated with $FF
wMissableObjectList:: ds 16 * 2 + 1

	ds 1

wGameProgressFlags::
wOaksLabCurScript:: db
wPalletTownCurScript:: db
	ds 1
wBluesHouseCurScript:: db
wViridianCityCurScript:: db
	ds 2
wPewterCityCurScript:: db
wRoute3CurScript:: db
wRoute4CurScript:: db
wFanClubCurScript:: db
wViridianGymCurScript:: db
wPewterGymCurScript:: db
wCeruleanGymCurScript:: db
wVermilionGymCurScript:: db
wCeladonGymCurScript:: db
wRoute6CurScript:: db
wRoute8CurScript:: db
wRoute24CurScript:: db
wRoute25CurScript:: db
wRoute9CurScript:: db
wRoute10CurScript:: db
wMtMoon1FCurScript:: db
wMtMoonB2FCurScript:: db
wSSAnne1FRoomsCurScript:: db
wSSAnne2FRoomsCurScript:: db
wRoute22CurScript:: db
	ds 1
wRedsHouse2FCurScript:: db
wViridianMartCurScript:: db
wRoute22GateCurScript:: db
wCeruleanCityCurScript:: db
	ds 7
wSSAnneBowCurScript:: db
wViridianForestCurScript:: db
wMuseum1FCurScript:: db
wRoute13CurScript:: db
wRoute14CurScript:: db
wRoute17CurScript:: db
wRoute19CurScript:: db
wRoute21CurScript:: db
wSafariZoneGateCurScript:: db
wRockTunnelB1FCurScript:: db
wRockTunnel1FCurScript:: db
	ds 1
wRoute11CurScript:: db
wRoute12CurScript:: db
wRoute15CurScript:: db
wRoute16CurScript:: db
wRoute18CurScript:: db
wRoute20CurScript:: db
wSSAnneB1FRoomsCurScript:: db
wVermilionCityCurScript:: db
wPokemonTower2FCurScript:: db
wPokemonTower3FCurScript:: db
wPokemonTower4FCurScript:: db
wPokemonTower5FCurScript:: db
wPokemonTower6FCurScript:: db
wPokemonTower7FCurScript:: db
wRocketHideoutB1FCurScript:: db
wRocketHideoutB2FCurScript:: db
wRocketHideoutB3FCurScript:: db
wRocketHideoutB4FCurScript:: db
	ds 1
wRoute6GateCurScript:: db
wRoute8GateCurScript:: db
	ds 1
wCinnabarIslandCurScript:: db
wPokemonMansion1FCurScript:: db
	ds 1
wPokemonMansion2FCurScript:: db
wPokemonMansion3FCurScript:: db
wPokemonMansionB1FCurScript:: db
wVictoryRoad2FCurScript:: db
wVictoryRoad3FCurScript:: db
wCeladonCityCurScript:: db
wFightingDojoCurScript:: db
wSilphCo2FCurScript:: db
wSilphCo3FCurScript:: db
wSilphCo4FCurScript:: db
wSilphCo5FCurScript:: db
wSilphCo6FCurScript:: db
wSilphCo7FCurScript:: db
wSilphCo8FCurScript:: db
wSilphCo9FCurScript:: db
wHallOfFameCurScript:: db
wChampionsRoomCurScript:: db
wLoreleisRoomCurScript:: db
wBrunosRoomCurScript:: db
wAgathasRoomCurScript:: db
wCeruleanCaveB1FCurScript:: db
wVictoryRoad1FCurScript:: db
	ds 1
wLancesRoomCurScript:: db
	ds 4
wSilphCo10FCurScript:: db
wSilphCo11FCurScript:: db
	ds 1
wFuchsiaGymCurScript:: db
wSaffronGymCurScript:: db
	ds 1
wCinnabarGymCurScript:: db
wGameCornerCurScript:: db
wRoute16Gate1FCurScript:: db
wBillsHouseCurScript:: db
wRoute5GateCurScript:: db
wPowerPlantCurScript:: ; overload
wRoute7GateCurScript:: db
	ds 1
wSSAnne2FCurScript:: db
wSeafoamIslandsB3FCurScript:: db
wRoute23CurScript:: db
wSeafoamIslandsB4FCurScript:: db
wRoute18Gate1FCurScript:: db
	ds 78
wGameProgressFlagsEnd::

	ds 56

wObtainedHiddenItemsFlags:: flag_array 112

wObtainedHiddenCoinsFlags:: flag_array 16

; $00 = walking
; $01 = biking
; $02 = surfing
wWalkBikeSurfState:: db

	ds 10

wTownVisitedFlag:: flag_array NUM_CITY_MAPS

; starts at 502
wSafariSteps:: dw

; item given to cinnabar lab
wFossilItem:: db
; mon that will result from the item
wFossilMon:: db

	ds 2

; trainer classes start at OPP_ID_OFFSET
wEnemyMonOrTrainerClass:: db

wPlayerJumpingYScreenCoordsIndex:: db

wRivalStarter:: db

IF DEF(_DEBUG)
; This byte gets set to NUM_POKEMON by DebugStart.
wUnknownDebugByte::
ENDC
	ds 1

wPlayerStarter:: db

; sprite index of the boulder the player is trying to push
wBoulderSpriteIndex:: db

wLastBlackoutMap:: db

; destination map (for certain types of special warps, not ordinary walking)
wDestinationMap:: db

wUnusedD71B:: db

; used to store the tile in front of the boulder when trying to push a boulder
; also used to store the result of the collision check ($ff for a collision and $00 for no collision)
wTileInFrontOfBoulderAndBoulderCollisionResult:: db

; destination map for dungeon warps
wDungeonWarpDestinationMap:: db

; which dungeon warp within the source map was used
wWhichDungeonWarp:: db

wUnusedD71F:: db

	ds 8

; bit 0: using Strength outside of battle
; bit 1: set by IsSurfingAllowed when surfing's allowed, but the caller resets it after checking the result
; bit 3: received Old Rod
; bit 4: received Good Rod
; bit 5: received Super Rod
; bit 6: gave one of the Saffron guards a drink
; bit 7: set by ItemUseCardKey, which is leftover code from a previous implementation of the Card Key
wd728:: db

	ds 1

; redundant because it matches wObtainedBadges
; used to determine whether to show name on statue and in two NPC text scripts
wBeatGymFlags:: db

	ds 1

; bit 0: if not set, the 3 minimum steps between random battles have passed
; bit 1: prevent audio fade out
wd72c:: db

; This variable is used for temporary flags and as the destination map when
; warping to the Trade Center or Colosseum.
; bit 0: sprite facing directions have been initialised in the Trade Center
; bit 3: do scripted warp (used to warp back to Lavender Town from the top of the pokemon tower)
; bit 4: on a dungeon warp
; bit 5: don't make NPCs face the player when spoken to
; Bits 6 and 7 are set by scripts when starting major battles in the storyline,
; but they do not appear to affect anything. Bit 6 is reset after all battles
; and bit 7 is reset after trainer battles (but it's only set before trainer
; battles anyway).
wd72d:: db

; bit 0: the player has received Lapras in the Silph Co. building
; bit 1: set in various places, but doesn't appear to have an effect
; bit 2: the player has healed pokemon at a pokemon center at least once
; bit 3: the player has a received a pokemon from Prof. Oak
; bit 4: disable battles
; bit 5: set when a battle ends and when the player blacks out in the overworld due to poison
; bit 6: using the link feature
; bit 7: set if scripted NPC movement has been initialised
wd72e:: db

	ds 1

; bit 0: NPC sprite being moved by script
; bit 5: ignore joypad input
; bit 6: print text with no delay between each letter
; bit 7: set if joypad states are being simulated in the overworld or an NPC's movement is being scripted
wd730:: db

	ds 1

; bit 0: play time being counted
; bit 1: remnant of debug mode; only set by the debug build.
; if it is set:
; 1. skips most of Prof. Oak's speech, and uses NINTEN as the player's name and SONY as the rival's name
; 2. does not have the player start in floor two of the player's house (instead sending them to [wLastMap])
; 3. allows wild battles to be avoided by holding down B
; furthermore, in the debug build:
; 4. allows trainers to be avoided by holding down B
; 5. skips Safari Zone step counter by holding down B
; 6. skips the NPC who blocks Route 3 before beating Brock by holding down B
; 7. skips Cerulean City rival battle by holding down B
; 8. skips Pokémon Tower rival battle by holding down B
; bit 2: the target warp is a fly warp (bit 3 set or blacked out) or a dungeon warp (bit 4 set)
; bit 3: used warp pad, escape rope, dig, teleport, or fly, so the target warp is a "fly warp"
; bit 4: jumped into hole (Pokemon Mansion, Seafoam Islands, Victory Road) or went down waterfall (Seafoam Islands), so the target warp is a "dungeon warp"
; bit 5: currently being forced to ride bike (cycling road)
; bit 6: map destination is [wLastBlackoutMap] (usually the last used pokemon center, but could be the player's house)
wd732:: db

; bit 0: running a test battle
; bit 1: prevent music from changing when entering new map
; bit 2: skip the joypad check in CheckWarpsNoCollision (used for the forced warp down the waterfall in the Seafoam Islands)
; bit 3: trainer wants to battle
; bit 4: use variable [wCurMapScript] instead of the provided index for next frame's map script (used to start battle when talking to trainers)
; bit 7: used fly out of battle
wFlags_D733:: db

; bit 1: set when you beat Lorelei and reset in Indigo Plateau lobby
; the game uses this to tell when Elite 4 events need to be reset
wBeatLorelei:: db

	ds 1

; bit 0: check if the player is standing on a door and make him walk down a step if so
; bit 1: the player is currently stepping down from a door
; bit 2: standing on a warp
; bit 6: jumping down a ledge / fishing animation
; bit 7: player sprite spinning due to spin tiles (Rocket hideout / Viridian Gym)
wd736:: db

wCompletedInGameTradeFlags:: dw

	ds 2

wWarpedFromWhichWarp:: db
wWarpedFromWhichMap:: db

	ds 2

wCardKeyDoorY:: db
wCardKeyDoorX:: db

	ds 2

wFirstLockTrashCanIndex:: db
wSecondLockTrashCanIndex:: db

	ds 2

wEventFlags:: flag_array NUM_EVENTS


UNION
wGrassRate:: db
wGrassMons:: ds 10 * 2

	ds 8

wWaterRate:: db
wWaterMons:: ds 10 * 2

NEXTU
; linked game's trainer name
wLinkEnemyTrainerName:: ds NAME_LENGTH

	ds 1

wSerialEnemyDataBlock:: ; ds $1a8

	ds 9

wEnemyPartyCount:: ds 1
wEnemyPartySpecies:: ds PARTY_LENGTH + 1

wEnemyMons::
; wEnemyMon1 - wEnemyMon6
FOR n, 1, PARTY_LENGTH + 1
wEnemyMon{d:n}:: party_struct wEnemyMon{d:n}
ENDR

wEnemyMonOT::
; wEnemyMon1OT - wEnemyMon6OT
FOR n, 1, PARTY_LENGTH + 1
wEnemyMon{d:n}OT:: ds NAME_LENGTH
ENDR

wEnemyMonNicks::
; wEnemyMon1Nick - wEnemyMon6Nick
FOR n, 1, PARTY_LENGTH + 1
wEnemyMon{d:n}Nick:: ds NAME_LENGTH
ENDR

ENDU


wTrainerHeaderPtr:: dw

	ds 6

; the trainer the player must face after getting a wrong answer in the Cinnabar
; gym quiz
wOpponentAfterWrongAnswer::
wUnusedDA38:: db

; index of current map script, mostly used as index for function pointer array
; mostly copied from map-specific map script pointer and written back later
wCurMapScript:: db

	ds 7

wPlayTimeHours:: db
wPlayTimeMaxed:: db
wPlayTimeMinutes:: db
wPlayTimeSeconds:: db
wPlayTimeFrames:: db

wSafariZoneGameOver:: db

wNumSafariBalls:: db


; 0 if no pokemon is in the daycare
; 1 if pokemon is in the daycare
wDayCareInUse:: db

wDayCareMonName:: ds NAME_LENGTH
wDayCareMonOT::   ds NAME_LENGTH

wDayCareMon:: box_struct wDayCareMon

wMainDataEnd::


SECTION "Current Box Data", WRAMX

wBoxDataStart::

wBoxCount:: db
wBoxSpecies:: ds MONS_PER_BOX + 1

wBoxMons::
; wBoxMon1 - wBoxMon20
FOR n, 1, MONS_PER_BOX + 1
wBoxMon{d:n}:: box_struct wBoxMon{d:n}
ENDR

wBoxMonOT::
; wBoxMon1OT - wBoxMon20OT
FOR n, 1, MONS_PER_BOX + 1
wBoxMon{d:n}OT:: ds NAME_LENGTH
ENDR

wBoxMonNicks::
; wBoxMon1Nick - wBoxMon20Nick
FOR n, 1, MONS_PER_BOX + 1
wBoxMon{d:n}Nick:: ds NAME_LENGTH
ENDR
wBoxMonNicksEnd::

wBoxDataEnd::

wGBCBasePalPointers:: ds NUM_ACTIVE_PALS * 2
wGBCPal:: ds PALETTE_SIZE
wLastBGP:: ds 1
wLastOBP0:: ds 1
wLastOBP1:: ds 1
wdef5:: ds 1
wBGPPalsBuffer:: ds NUM_ACTIVE_PALS * PALETTE_SIZE


SECTION "Stack", WRAMX

; the stack grows downward
	ds $eb - 1
wStack:: db


INCLUDE "sram.asm"

INCLUDE "hram.asm"<|MERGE_RESOLUTION|>--- conflicted
+++ resolved
@@ -822,82 +822,6 @@
 NEXTU
 ; counts down from 7 so that every time 7 more tiles of the spiral have been
 ; placed, the tile map buffer is copied to VRAM so that progress is visible
-<<<<<<< HEAD
-wInwardSpiralUpdateScreenCounter::
-wHoFTeamIndex::
-; multiplied by 16 to get the number of times to go right by 2 pixels
-wSSAnneSmokeDriftAmount::
-wDexMaxSeenMon::
-wPPRestoreItem::
-wWereAnyMonsAsleep::
-wCanPlaySlots::
-wNumShakes::
-; the level of the mon at the time it entered day care
-wDayCareStartLevel::
-wWhichBadge::
-wTitleScreenScene::
-wPlayerCharacterOAMTile::
-; the number of small stars OAM entries to move down
-wMoveDownSmallStarsOAMCount::
-wChargeMoveNum::
-wCoordIndex::
-wOptionsTextSpeedCursorX::
-wOptionsCursorLocation::
-wTrainerInfoTextBoxWidthPlus1::
-wSwappedMenuItem::
-wHoFMonSpecies::
-; tile ID of the badge number being drawn
-wBadgeNumberTile::
-; 0 = no bite
-; 1 = bite
-; 2 = no fish on map
-wRodResponse::
-wWhichTownMapLocation::
-; which wheel the player is trying to stop
-; 0 = none, 1 = wheel 1, 2 = wheel 2, 3 or greater = wheel 3
-wStoppingWhichSlotMachineWheel::
-wTradedPlayerMonSpecies::
-wTradingWhichPlayerMon::
-wChangeBoxSavedMapTextPointer::
-wFlyAnimUsingCoordList::
-wPlayerSpinInPlaceAnimFrameDelay::
-wPlayerSpinWhileMovingUpOrDownAnimDeltaY::
-wHiddenObjectFunctionArgument::
-; which entry from TradeMons to select
-wWhichTrade::
-wTrainerSpriteOffset::
-wUnusedCD3D::
-	db
-
-; $ff sentinel values at each end
-wFlyLocationsList:: ; ds NUM_CITY_MAPS + 2
-
-wTitleScreenTimer::
-; difference in X between the next ball and the current one
-wHUDPokeballGfxOffsetX::
-; 0 = left half (X < 10)
-; 1 = right half (X >= 10)
-wBattleTransitionCircleScreenQuadrantX::
-wSSAnneSmokeX::
-wDayCareNumLevelsGrown::
-wOptionsBattleAnimCursorX::
-wTrainerInfoTextBoxWidth::
-wHoFPartyMonIndex::
-; the number of credits mons that have been displayed so far
-wNumCreditsMonsDisplayed::
-; first tile ID of the name being drawn
-wBadgeNameTile::
-wSlotMachineWheel1Offset::
-wTradedEnemyMonSpecies::
-wTradingWhichEnemyMon::
-wFlyAnimCounter::
-wPlayerSpinInPlaceAnimFrameDelayDelta::
-wPlayerSpinWhileMovingUpOrDownAnimMaxY::
-wHiddenObjectFunctionRomBank::
-wTrainerEngageDistance::
-wJigglypuffFacingDirections2::
-	db
-=======
 wInwardSpiralUpdateScreenCounter:: db
 	ds 9
 ; 0 = outward, 1 = inward
@@ -909,7 +833,6 @@
 ; 0 = left half (X < 10)
 ; 1 = right half (X >= 10)
 wSSAnneSmokeX:: db
->>>>>>> 229126d9
 
 NEXTU
 wHoFMonSpecies::
@@ -1049,6 +972,10 @@
 wTempObtainedBadgesBooleans:: ds NUM_BADGES
 
 NEXTU
+wTitleScreenScene:: db
+wTitleScreenTimer:: db
+
+NEXTU
 wUnusedCD3D:: db
 ; the number of credits mons that have been displayed so far
 wNumCreditsMonsDisplayed:: db
@@ -1096,6 +1023,7 @@
 ; 1 = bite
 ; 2 = no fish on map
 wRodResponse::
+wOptionsCursorLocation::
 	db
 ENDU
 
