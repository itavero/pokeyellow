INCLUDE "constants.asm"

INCLUDE "macros/wram.asm"


INCLUDE "vram.asm"


SECTION "Audio RAM", WRAM0

wUnusedC000:: db

wSoundID:: db

; bit 7: whether sound has been muted
; all bits: whether the effective is active
; Store 1 to activate effect (any value in the range [1, 127] works).
; All audio is muted and music is paused. Sfx continues playing until it
; ends normally.
; Store 0 to resume music.
wMuteAudioAndPauseMusic:: db

wDisableChannelOutputWhenSfxEnds:: db

wStereoPanning:: db

wSavedVolume:: db

wChannelCommandPointers:: ds NUM_CHANNELS * 2
wChannelReturnAddresses:: ds NUM_CHANNELS * 2

wChannelSoundIDs:: ds NUM_CHANNELS

wChannelFlags1:: ds NUM_CHANNELS
wChannelFlags2:: ds NUM_CHANNELS

wChannelDutyCycles:: ds NUM_CHANNELS
wChannelDutyCyclePatterns:: ds NUM_CHANNELS

; reloaded at the beginning of a note. counts down until the vibrato begins.
wChannelVibratoDelayCounters:: ds NUM_CHANNELS
wChannelVibratoExtents:: ds NUM_CHANNELS
; high nybble is rate (counter reload value) and low nybble is counter.
; time between applications of vibrato.
wChannelVibratoRates:: ds NUM_CHANNELS
wChannelFrequencyLowBytes:: ds NUM_CHANNELS
; delay of the beginning of the vibrato from the start of the note
wChannelVibratoDelayCounterReloadValues:: ds NUM_CHANNELS

wChannelPitchSlideLengthModifiers:: ds NUM_CHANNELS
wChannelPitchSlideFrequencySteps:: ds NUM_CHANNELS
wChannelPitchSlideFrequencyStepsFractionalPart:: ds NUM_CHANNELS
wChannelPitchSlideCurrentFrequencyFractionalPart:: ds NUM_CHANNELS
wChannelPitchSlideCurrentFrequencyHighBytes:: ds NUM_CHANNELS
wChannelPitchSlideCurrentFrequencyLowBytes:: ds NUM_CHANNELS
wChannelPitchSlideTargetFrequencyHighBytes:: ds NUM_CHANNELS
wChannelPitchSlideTargetFrequencyLowBytes:: ds NUM_CHANNELS

; Note delays are stored as 16-bit fixed-point numbers where the integer part
; is 8 bits and the fractional part is 8 bits.
wChannelNoteDelayCounters:: ds NUM_CHANNELS
wChannelLoopCounters:: ds NUM_CHANNELS
wChannelNoteSpeeds:: ds NUM_CHANNELS
wChannelNoteDelayCountersFractionalPart:: ds NUM_CHANNELS

wChannelOctaves:: ds NUM_CHANNELS
; also includes fade for hardware channels that support it
wChannelVolumes:: ds NUM_CHANNELS

wMusicWaveInstrument:: db
wSfxWaveInstrument:: db
wMusicTempo:: dw
wSfxTempo:: dw
wSfxHeaderPointer:: dw

wNewSoundID:: db

wAudioROMBank:: db
wAudioSavedROMBank:: db

wFrequencyModifier:: db
wTempoModifier:: db

wc0f3:: dw

	ds 11


SECTION "Sprite State Data", WRAM0

wSpriteDataStart::

; data for all sprites on the current map
; holds info for 16 sprites with $10 bytes each
wSpriteStateData1::
; struct fields:
; - 0: picture ID (fixed, loaded at map init)
; - 1: movement status (0: uninitialized, 1: ready, 2: delayed, 3: moving)
; - 2: sprite image index (changed on update, $ff if off screen, includes facing direction, progress in walking animation and a sprite-specific offset)
; - 3: Y screen position delta (-1,0 or 1; added to Y pixels on each walking animation update)
; - 4: Y screen position (in pixels, always 4 pixels above grid which makes sprites appear to be in the center of a tile)
; - 5: X screen position delta (-1,0 or 1; added to field X pixels on each walking animation update)
; - 6: X screen position (in pixels, snaps to grid if not currently walking)
; - 7: intra-animation-frame counter (counting upwards to 4 until animation frame counter is incremented)
; - 8: animation frame counter (increased every 4 updates, hold four states (totalling to 16 walking frames)
; - 9: facing direction ($0: down, $4: up, $8: left, $c: right)
; - A: adjusted Y coordinate
; - B: adjusted X coordinate
; - C: direction of collision
; - D
; - E
; - F
wSpritePlayerStateData1::  spritestatedata1 wSpritePlayerStateData1 ; player is struct 0
; wSprite02StateData1 - wSprite15StateData1
FOR n, 1, NUM_SPRITESTATEDATA_STRUCTS - 1
wSprite{02d:n}StateData1:: spritestatedata1 wSprite{02d:n}StateData1
ENDR
wSpritePikachuStateData1:: spritestatedata1 wSpritePikachuStateData1 ; pikachu is struct 15

; more data for all sprites on the current map
; holds info for 16 sprites with $10 bytes each
wSpriteStateData2::
; struct fields:
; - 0: walk animation counter (counting from $10 backwards when moving)
; - 1:
; - 2: Y displacement (initialized at 8, supposed to keep moving sprites from moving too far, but bugged)
; - 3: X displacement (initialized at 8, supposed to keep moving sprites from moving too far, but bugged)
; - 4: Y position (in 2x2 tile grid steps, topmost 2x2 tile has value 4)
; - 5: X position (in 2x2 tile grid steps, leftmost 2x2 tile has value 4)
; - 6: movement byte 1 (determines whether a sprite can move, $ff:not moving, $fe:random movements, others unknown)
; - 7: (?) (set to $80 when in grass, else $0; may be used to draw grass above the sprite)
; - 8: delay until next movement (counted downwards, movement status is set to ready if reached 0)
; - 9: original facing direction (backed up by DisplayTextIDInit, restored by CloseTextDisplay)
; - A
; - B
; - C
; - D: picture ID
; - E: sprite image base offset (in video ram, player always has value 1, used to compute sprite image index)
; - F
wSpritePlayerStateData2::  spritestatedata2 wSpritePlayerStateData2 ; player is struct 0
; wSprite02StateData2 - wSprite15StateData2
FOR n, 1, NUM_SPRITESTATEDATA_STRUCTS - 1
wSprite{02d:n}StateData2:: spritestatedata2 wSprite{02d:n}StateData2
ENDR
wSpritePikachuStateData2:: spritestatedata2 wSpritePikachuStateData2 ; pikachu is struct 15

; The high byte of a pointer to anywhere within wSpriteStateData1 can be incremented
; to reach within wSpriteStateData2, and vice-versa for decrementing.
ASSERT HIGH(wSpriteStateData1) + 1 == HIGH(wSpriteStateData2)
ASSERT LOW(wSpriteStateData1) == 0

wSpriteDataEnd::


SECTION "OAM Buffer", WRAM0

; buffer for OAM data. Copied to OAM by DMA
wOAMBuffer::
; wOAMBufferSprite00 - wOAMBufferSprite39
FOR n, NUM_SPRITE_OAM_STRUCTS
wOAMBufferSprite{02d:n}:: sprite_oam_struct wOAMBufferSprite{02d:n}
ENDR
wOAMBufferEnd::


SECTION "Tilemap", WRAM0

; buffer for tiles that are visible on screen (20 columns by 18 rows)
wTileMap:: ds SCREEN_WIDTH * SCREEN_HEIGHT

UNION
; buffer for temporarily saving and restoring current screen's tiles
; (e.g. if menus are drawn on top)
wTileMapBackup:: ds SCREEN_WIDTH * SCREEN_HEIGHT

NEXTU
; list of indexes to patch with SERIAL_NO_DATA_BYTE after transfer
wSerialPartyMonsPatchList:: ds 200

; list of indexes to patch with SERIAL_NO_DATA_BYTE after transfer
wSerialEnemyMonsPatchList:: ds 200

NEXTU
; this looks similar to the address structure for Gen 2 OAM animations.
wAnimatedObjectsData::

wAnimatedObjectStartTileOffsets:: ds 10 * 2

wAnimatedObjectDataStructs::
; wAnimatedObject0 - wAnimatedObject9
FOR n, 10
wAnimatedObject{d:n}:: animated_object wAnimatedObject{d:n}
ENDR

wNumLoadedAnimatedObjects:: db
wCurrentAnimatedObjectOAMBufferOffset::
	ds 3
wAnimatedObjectSpawnStateDataPointer:: dw
wAnimatedObjectFramesDataPointer:: dw
wAnimatedObjectJumptablePointer:: dw
wAnimatedObjectOAMDataPointer:: dw

wCurAnimatedObjectOAMAttributes:: db
wCurrentAnimatedObjectVTileOffset:: db
wCurrentAnimatedObjectXCoord:: db
wCurrentAnimatedObjectYCoord:: db
wCurrentAnimatedObjectXOffset:: db
wCurrentAnimatedObjectYOffset:: db
wAnimatedObjectGlobalYOffset:: db
wAnimatedObjectGlobalXOffset:: db

wAnimatedObjectsDataEnd::

; Surfing minigame
wSurfingMinigameData:: db
wSurfingMinigameRoutineNumber:: db
wc5d2:: db
wSurfingMinigameWaveFunctionNumber:: dw
wc5d5:: db
wSurfingMinigamePikachuHP:: dw ; little-endian BCD
wc5d8:: db ; unused?
; number of consecutive tricks
wSurfingMinigameRadnessMeter:: db
wSurfingMinigameRadnessScore:: dw ; little-endian BCD
wSurfingMinigameTotalScore:: dw ; little-endian BCD
wc5de:: db
wc5df:: db
wc5e0:: db
wc5e1:: db
wc5e2:: db
wSurfingMinigamePikachuSpeed:: dw ; little-endian
wc5e5:: ds 3 ; big-endian
wSurfingMinigameWaveHeightBuffer:: dw
wSurfingMinigamePikachuObjectHeight:: db
wc5eb:: db
wc5ec:: db
wc5ed:: db
wc5ee:: db
wSurfingMinigameBGMapReadBuffer:: ds 1 tiles
	ds 24
wSurfingMinigameSCX:: db
wSurfingMinigameSCX2:: db
wSurfingMinigameSCXHi:: db
wSurfingMinigameWaveHeight:: ds SCREEN_WIDTH
wSurfingMinigameXOffset:: db
wSurfingMinigameTrickFlags:: db
wc630:: db
wc631:: db
wSurfingMinigameRoutineDelay:: db
wSurfingMinigameIntroAnimationFinished:: db

; Yellow intro
wYellowIntroCurrentScene::
wc634:: db
wYellowIntroSceneTimer::
wc635:: db
wYellowIntroAnimatedObjectStructPointer:: db
wSurfingMinigameDataEnd::
ENDU

	ds 80


SECTION "Overworld Map", WRAM0

UNION
wOverworldMap:: ds 1300
wOverworldMapEnd::

NEXTU
wTempPic:: ds 7 * 7 tiles

NEXTU
wPrinterData::
wPrinterSendState:: db
wPrinterRowIndex:: db

; Printer data header
wPrinterDataHeader::
wc6ea:: db
wc6eb:: db
wc6ec:: db
wc6ed:: db
wPrinterChecksum:: dw

UNION
wPrinterSerialReceived:: db
; bit 7: set if error 1 (battery low)
; bit 6: set if error 4 (too hot or cold)
; bit 5: set if error 3 (paper jammed or empty)
; if this and the previous byte are both $ff: error 2 (connection error)
wPrinterStatusReceived:: db

wc6f2:: db
wc6f3:: db
	ds 12
wLYOverrides:: ds $100
wLYOverridesEnd::
wLYOverridesBuffer:: ds $100
wLYOverridesBufferEnd::

NEXTU
wPrinterSendDataSource1:: ds 20 tiles
wPrinterSendDataSource2:: ds 20 tiles
ENDU

wPrinterSendDataSource1End::

wPrinterHandshake:: db
wPrinterStatusFlags:: db
wHandshakeFrameDelay:: db
wPrinterSerialFrameDelay:: db
wPrinterSendByteOffset:: dw
wPrinterDataSize:: dw
wPrinterTileBuffer:: ds SCREEN_HEIGHT * SCREEN_WIDTH
wPrinterStatusIndicator:: dw
wcae2:: db
wPrinterSettingsTempCopy:: db
	ds 16
wPrinterQueueLength:: db
wPrinterDataEnd::

wPrinterPokedexEntryTextPointer:: dw
	ds 2
wPrinterPokedexMonIsOwned:: db
	ds 226
UNION
wcbdc:: ds 1 tiles
NEXTU
	ds 14
wcbea:: dw
ENDU
wcbec:: ds 1 tiles
ENDU


SECTION "WRAM", WRAM0

; the tiles of the row or column to be redrawn by RedrawRowOrColumn
wRedrawRowOrColumnSrcTiles:: ds SCREEN_WIDTH * 2

; coordinates of the position of the cursor for the top menu item (id 0)
wTopMenuItemY:: db
wTopMenuItemX:: db

; the id of the currently selected menu item
; the top item has id 0, the one below that has id 1, etc.
; note that the "top item" means the top item currently visible on the screen
; add this value to [wListScrollOffset] to get the item's position within the list
wCurrentMenuItem:: db

; the tile that was behind the menu cursor's current location
wTileBehindCursor:: db

; id of the bottom menu item
wMaxMenuItem:: db

; bit mask of keys that the menu will respond to
wMenuWatchedKeys:: db

; id of previously selected menu item
wLastMenuItem:: db

; It is mainly used by the party menu to remember the cursor position while the
; menu isn't active.
; It is also used to remember the cursor position of mon lists (for the
; withdraw/deposit/release actions) in Bill's PC so that it doesn't get lost
; when you choose a mon from the list and a sub-menu is shown. It's reset when
; you return to the main Bill's PC menu.
wPartyAndBillsPCSavedMenuItem:: db

; It is used by the bag list to remember the cursor position while the menu
; isn't active.
wBagSavedMenuItem:: db

; It is used by the start menu to remember the cursor position while the menu
; isn't active.
; The battle menu uses it so that the cursor position doesn't get lost when
; a sub-menu is shown. It's reset at the start of each battle.
wBattleAndStartSavedMenuItem:: db

wPlayerMoveListIndex:: db

; index in party of currently battling mon
wPlayerMonNumber:: db

; the address of the menu cursor's current location within wTileMap
wMenuCursorLocation:: dw

	ds 2

; how many times should HandleMenuInput poll the joypad state before it returns?
wMenuJoypadPollCount:: db

; id of menu item selected for swapping (counts from 1) (0 means that no menu item has been selected for swapping)
wMenuItemToSwap:: db

; offset of the current top menu item from the beginning of the list
; keeps track of what section of the list is on screen
wListScrollOffset:: db

; If non-zero, then when wrapping is disabled and the player tries to go past
; the top or bottom of the menu, return from HandleMenuInput. This is useful for
; menus that have too many items to display at once on the screen because it
; allows the caller to scroll the entire menu up or down when this happens.
wMenuWatchMovingOutOfBounds:: db

wTradeCenterPointerTableIndex:: db

	ds 1

; destination pointer for text output
; this variable is written to, but is never read from
wTextDest:: dw

; if non-zero, skip waiting for a button press after displaying text in DisplayTextID
wDoNotWaitForButtonPressAfterDisplayingText:: db

UNION
; the received menu selection is stored twice
wLinkMenuSelectionReceiveBuffer:: dw
	ds 3
; the menu selection byte is stored twice before sending
wLinkMenuSelectionSendBuffer:: dw
	ds 3
wEnteringCableClub::
wLinkTimeoutCounter:: db

NEXTU
; temporary nybble used by Serial_ExchangeNybble
wSerialExchangeNybbleTempReceiveData::
; the final received nybble is stored here by Serial_SyncAndExchangeNybble
wSerialSyncAndExchangeNybbleReceiveData:: db
; the final received nybble is stored here by Serial_ExchangeNybble
wSerialExchangeNybbleReceiveData:: db
	ds 3
; this nybble is sent when using Serial_SyncAndExchangeNybble or Serial_ExchangeNybble
wSerialExchangeNybbleSendData:: db
	ds 4
wUnknownSerialCounter:: dw
ENDU

; $00 = player mons
; $01 = enemy mons
wWhichTradeMonSelectionMenu::
; 0 = player's party
; 1 = enemy party
; 2 = current box
; 3 = daycare
; 4 = in-battle mon
;
; AddPartyMon uses it slightly differently.
; If the lower nybble is 0, the mon is added to the player's party, else the enemy's.
; If the entire value is 0, then the player is allowed to name the mon.
wMonDataLocation:: db

; set to 1 if you can go from the bottom to the top or top to bottom of a menu
; set to 0 if you can't go past the top or bottom of the menu
wMenuWrappingEnabled:: db

; whether to check for 180-degree turn (0 = don't, 1 = do)
wCheckFor180DegreeTurn:: db

	ds 1

wMissableObjectIndex:: db

wPredefID:: db
wPredefHL:: dw
wPredefDE:: dw
wPredefBC:: dw

wTrainerHeaderFlagBit:: db

	ds 1

; which NPC movement script pointer is being used
; 0 if an NPC movement script is not running
wNPCMovementScriptPointerTableNum:: db

; ROM bank of current NPC movement script
wNPCMovementScriptBank:: db

	ds 2

<<<<<<< HEAD
UNION
wVermilionDockTileMapBuffer:: ; ds 5 * BG_MAP_WIDTH + SCREEN_WIDTH
=======
; This union spans 180 bytes.
UNION
wVermilionDockTileMapBuffer:: ds 5 * BG_MAP_WIDTH + SCREEN_WIDTH
wVermilionDockTileMapBufferEnd::
>>>>>>> 9c93fb0b

NEXTU
wOaksAideRewardItemName:: ds ITEM_NAME_LENGTH

NEXTU
wElevatorWarpMaps:: ds 11 * 2

NEXTU
; List of bag items that has been filtered to a certain type of items,
; such as drinks or fossils.
wFilteredBagItems:: ds 4

NEXTU
; Saved copy of OAM for the first frame of the animation to make it easy to
; flip back from the second frame.
wMonPartySpritesSavedOAM:: ds $60

NEXTU
wTrainerCardBlkPacket:: ds $40

NEXTU
wHallOfFame:: ds HOF_TEAM

NEXTU
wNPCMovementDirections:: ds 180

NEXTU
wDexRatingNumMonsSeen:: db
wDexRatingNumMonsOwned:: db
wDexRatingText:: db

NEXTU
; If a random number greater than this value is generated, then the player is
; allowed to have three 7 symbols or bar symbols line up.
; So, this value is actually the chance of NOT entering that mode.
; If the slot is lucky, it equals 250, giving a 5/256 (~2%) chance.
; Otherwise, it equals 253, giving a 2/256 (~0.8%) chance.
<<<<<<< HEAD
wSlotMachineSevenAndBarModeChance::
wUnusedCC5B::
wDexRatingNumMonsSeen:: db

wDexRatingNumMonsOwned:: db

wTrainerCardBadgeAttributes::
wDexRatingText:: db

=======
wSlotMachineSevenAndBarModeChance:: db
	ds 2
>>>>>>> 9c93fb0b
; ROM back to return to when the player is done with the slot machine
wSlotMachineSavedROMBank:: db
	ds 166
wLuckySlotHiddenObjectIndex:: db

NEXTU
; values between 0-6. Shake screen horizontally, shake screen vertically, blink Pokemon...
wAnimationType:: db
	ds 29
<<<<<<< HEAD

NEXTU
wPikaPicUsedGFXCount:: db
wPikaPicUsedGFX:: ds $10
wPikaPicUsedGFXEnd::

	ds 43
ENDU

UNION
wNPCMovementDirections2:: ds 10
; used in Pallet Town scripted movement
wNumStepsToTake:: db
=======
wAnimPalette:: db
>>>>>>> 9c93fb0b

NEXTU
	ds 60
; temporary buffer when swapping party mon data
wSwitchPartyMonTempBuffer:: ds 44 ; party_struct size
<<<<<<< HEAD

NEXTU
wPikaPicAnimObjectDataBufferSize:: db

wPikaPicAnimObjectDataBuffer::
; 4 structs each of length 8
;     0: buffer index
;     1: script index
;     2: frame index
;     3: frame timer
;     4: vtile offset
;     5: x offset
;     6: y offset
;     7: unused
	ds 4 * 8
wPikaPicAnimObjectDataBufferEnd::
ENDU

	ds 15

wRLEByteCount:: db
=======
>>>>>>> 9c93fb0b

NEXTU
	ds 120
; this is the end of the joypad states
; the list starts above this address and extends downwards in memory until here
; overloaded with below labels
wSimulatedJoypadStatesEnd::

NEXTU
wBoostExpByExpAll::
wUnusedCC5B:: db

	ds 59

wNPCMovementDirections2:: ds 10
; used in Pallet Town scripted movement
wNumStepsToTake:: db

	ds 48

wRLEByteCount:: db

wParentMenuItem::
; 0 = not added
; 1 = added
wAddedToParty::
; 1 flag for each party member indicating whether it can evolve
; The purpose of these flags is to track which mons levelled up during the
; current battle at the end of the battle when evolution occurs.
; Other methods of evolution simply set it by calling TryEvolvingMon.
wCanEvolveFlags:: db

wForceEvolution:: db

; if [wAILayer2Encouragement] != 1, the second AI layer is not applied
wAILayer2Encouragement:: db

	ds 1

; current HP of player and enemy substitutes
wPlayerSubstituteHP:: db
wEnemySubstituteHP:: db

; The player's selected move during a test battle.
; InitBattleVariables sets it to the move Pound.
wTestBattlePlayerSelectedMove:: db

	ds 1

; 0=regular, 1=mimic, 2=above message box (relearn, heal pp..)
wMoveMenuType:: db

wPlayerSelectedMove:: db
wEnemySelectedMove:: db

wLinkBattleRandomNumberListIndex:: db

; number of times remaining that AI action can occur
wAICount:: db

	ds 2

wEnemyMoveListIndex:: db

; The enemy mon's HP when it was switched in or when the current player mon
; was switched in, which was more recent.
; It's used to determine the message to print when switching out the player mon.
wLastSwitchInEnemyMonHP:: dw

; total amount of money made using Pay Day during the current battle
wTotalPayDayMoney:: ds 3

wSafariEscapeFactor:: db
wSafariBaitFactor:: db

	ds 1

wTransformedEnemyMonOriginalDVs:: dw

wMonIsDisobedient:: db

wPlayerDisabledMoveNumber:: db
wEnemyDisabledMoveNumber:: db

; When running in the scope of HandlePlayerMonFainted, it equals 1.
; When running in the scope of HandleEnemyMonFainted, it equals 0.
wInHandlePlayerMonFainted:: db

wPlayerUsedMove:: db
wEnemyUsedMove:: db

wEnemyMonMinimized:: db

wMoveDidntMiss:: db

; flags that indicate which party members have fought the current enemy mon
wPartyFoughtCurrentEnemyFlags:: flag_array PARTY_LENGTH

; Whether the low health alarm has been disabled due to the player winning the
; battle.
wLowHealthAlarmDisabled:: db

wPlayerMonMinimized:: db

	ds 13

; number of hits by enemy in attacks like Double Slap, etc.
wEnemyNumHits:: ; db
; the amount of damage accumulated by the enemy while biding
wEnemyBideAccumulatedDamage:: dw

	ds 8
ENDU

; This union spans 39 bytes.
UNION
wInGameTradeGiveMonSpecies:: db
wInGameTradeTextPointerTablePointer:: dw
wInGameTradeTextPointerTableIndex:: db
wInGameTradeGiveMonName:: ds NAME_LENGTH
wInGameTradeReceiveMonName:: ds NAME_LENGTH
wInGameTradeMonNick:: ds NAME_LENGTH
wInGameTradeReceiveMonSpecies:: db

NEXTU
wPlayerMonUnmodifiedLevel:: db
wPlayerMonUnmodifiedMaxHP:: dw
wPlayerMonUnmodifiedAttack:: dw
wPlayerMonUnmodifiedDefense:: dw
wPlayerMonUnmodifiedSpeed:: dw
wPlayerMonUnmodifiedSpecial:: dw

; stat modifiers for the player's current pokemon
; value can range from 1 - 13 ($1 to $D)
; 7 is normal
wPlayerMonStatMods::
wPlayerMonAttackMod:: db
wPlayerMonDefenseMod:: db
wPlayerMonSpeedMod:: db
wPlayerMonSpecialMod:: db
wPlayerMonAccuracyMod:: db
wPlayerMonEvasionMod:: db
	ds 2
wPlayerMonStatModsEnd::

	ds 1

wEnemyMonUnmodifiedLevel:: db
wEnemyMonUnmodifiedMaxHP:: dw
wEnemyMonUnmodifiedAttack:: dw
wEnemyMonUnmodifiedDefense:: dw
wEnemyMonUnmodifiedSpeed:: dw
wEnemyMonUnmodifiedSpecial:: dw

; stat modifiers for the enemy's current pokemon
; value can range from 1 - 13 ($1 to $D)
; 7 is normal
wEnemyMonStatMods::
wEnemyMonAttackMod:: db
wEnemyMonDefenseMod:: db
wEnemyMonSpeedMod:: db
wEnemyMonSpecialMod:: db
wEnemyMonAccuracyMod:: db
wEnemyMonEvasionMod:: db
	ds 2
wEnemyMonStatModsEnd::

NEXTU
	ds 30
wEngagedTrainerClass:: db
wEngagedTrainerSet:: db
ENDU

	ds 1

wNPCMovementDirections2Index::
wUnusedCD37::
; number of items in wFilteredBagItems list
wFilteredBagItemsCount:: db

; the next simulated joypad state is at wSimulatedJoypadStatesEnd plus this value minus 1
; 0 if the joypad state is not being simulated
wSimulatedJoypadStatesIndex:: db

; written to but nothing ever reads it
wWastedByteCD39:: db

; written to but nothing ever reads it
wWastedByteCD3A:: db

; mask indicating which real button presses can override simulated ones
; XXX is it ever not 0?
wOverrideSimulatedJoypadStatesMask:: db

	ds 1

; This union spans 30 bytes.
UNION
wTradedPlayerMonSpecies:: db
wTradedEnemyMonSpecies:: db
	ds 2
wTradedPlayerMonOT:: ds NAME_LENGTH
wTradedPlayerMonOTID:: dw
wTradedEnemyMonOT:: ds NAME_LENGTH
wTradedEnemyMonOTID:: dw

NEXTU
wTradingWhichPlayerMon:: db
wTradingWhichEnemyMon:: db
wNameOfPlayerMonToBeTraded:: ds NAME_LENGTH

NEXTU
; one byte for each falling object
wFallingObjectsMovementData:: ds 20

NEXTU
; array of the number of mons in each box
wBoxMonCounts:: ds NUM_BOXES

NEXTU
wPriceTemp:: ds 3 ; BCD

NEXTU
; the current mon's field moves
wFieldMoves:: ds NUM_MOVES
wNumFieldMoves:: db
wFieldMovesLeftmostXCoord:: db
wLastFieldMoveID:: db ; unused

NEXTU
wBoxNumString:: ds 3

NEXTU
; 0 = upper half (Y < 9)
; 1 = lower half (Y >= 9)
wBattleTransitionCircleScreenQuadrantY:: db
wBattleTransitionCircleScreenQuadrantX:: db

NEXTU
; after 1 row/column has been copied, the offset to the next one to copy from
wBattleTransitionCopyTilesOffset:: dw

NEXTU
; counts down from 7 so that every time 7 more tiles of the spiral have been
; placed, the tile map buffer is copied to VRAM so that progress is visible
wInwardSpiralUpdateScreenCounter:: db
	ds 9
; 0 = outward, 1 = inward
wBattleTransitionSpiralDirection:: db

NEXTU
; multiplied by 16 to get the number of times to go right by 2 pixels
wSSAnneSmokeDriftAmount:: db
; 0 = left half (X < 10)
; 1 = right half (X >= 10)
wSSAnneSmokeX:: db

NEXTU
wHoFMonSpecies::
wHoFTeamIndex:: db
wHoFPartyMonIndex:: db
wHoFMonLevel:: db
; 0 = mon, 1 = player
wHoFMonOrPlayer:: db
wHoFTeamIndex2:: db
wHoFTeamNo:: db

NEXTU
wRivalStarterTemp:: db
wRivalStarterBallSpriteIndex:: db

NEXTU
wFlyAnimUsingCoordList:: db
; $ff sentinel values at each end
wFlyLocationsList:: ds NUM_CITY_MAPS + 2

NEXTU
wWhichTownMapLocation:: db
wFlyAnimCounter:: db
wFlyAnimBirdSpriteImageIndex:: db

NEXTU
	ds 1
; difference in X between the next ball and the current one
wHUDPokeballGfxOffsetX:: db
wHUDGraphicsTiles:: ds 3

NEXTU
; the level of the mon at the time it entered day care
wDayCareStartLevel:: db
wDayCareNumLevelsGrown:: db
wDayCareTotalCost:: dw ; BCD
wDayCarePerLevelCost:: dw ; BCD (always $100)

NEXTU
; which wheel the player is trying to stop
; 0 = none, 1 = wheel 1, 2 = wheel 2, 3 or greater = wheel 3
wStoppingWhichSlotMachineWheel:: db
wSlotMachineWheel1Offset:: db
wSlotMachineWheel2Offset:: db
wSlotMachineWheel3Offset:: db
; the OAM tile number of the upper left corner of the winning symbol minus 2
wSlotMachineWinningSymbol::
wSlotMachineWheel1BottomTile:: db
wSlotMachineWheel1MiddleTile:: db
wSlotMachineWheel1TopTile:: db
wSlotMachineWheel2BottomTile:: db
wSlotMachineWheel2MiddleTile:: db
wSlotMachineWheel2TopTile:: db
wSlotMachineWheel3BottomTile:: db
wSlotMachineWheel3MiddleTile:: db
wSlotMachineWheel3TopTile:: db
wPayoutCoins:: dw
; These flags are set randomly and control when the wheels stop.
; bit 6: allow the player to win in general
; bit 7: allow the player to win with 7 or bar (plus the effect of bit 6)
wSlotMachineFlags:: db
; wheel 1 can "slip" while this is non-zero
wSlotMachineWheel1SlipCounter:: db
; wheel 2 can "slip" while this is non-zero
wSlotMachineWheel2SlipCounter:: db
; The remaining number of times wheel 3 will roll down a symbol until a match is
; found, when winning is enabled. It's initialized to 4 each bet.
wSlotMachineRerollCounter:: db
; how many coins the player bet on the slot machine (1 to 3)
wSlotMachineBet:: db

NEXTU
wCanPlaySlots:: db
	ds 8
; temporary variable used to add payout amount to the player's coins
wTempCoins1:: dw
	ds 2
; temporary variable used to subtract the bet amount from the player's coins
wTempCoins2:: dw

NEXTU
wHiddenObjectFunctionArgument:: db
wHiddenObjectFunctionRomBank:: db
wHiddenObjectIndex:: db
wHiddenObjectY:: db
wHiddenItemOrCoinsIndex::
wHiddenObjectX:: db

NEXTU
wPlayerSpinInPlaceAnimFrameDelay:: db
wPlayerSpinInPlaceAnimFrameDelayDelta:: db
wPlayerSpinInPlaceAnimFrameDelayEndValue:: db
wPlayerSpinInPlaceAnimSoundID:: db
	ds 6
	db ; temporary space used when wFacingDirectionList is rotated
; used when spinning the player's sprite
wFacingDirectionList:: ds 4
	ds 3
wSavedPlayerScreenY:: db
wSavedPlayerFacingDirection:: db

NEXTU
wPlayerSpinWhileMovingUpOrDownAnimDeltaY:: db
wPlayerSpinWhileMovingUpOrDownAnimMaxY:: db
wPlayerSpinWhileMovingUpOrDownAnimFrameDelay:: db

NEXTU
wTrainerSpriteOffset:: db
wTrainerEngageDistance:: db
wTrainerFacingDirection:: db
wTrainerScreenY:: db
wTrainerScreenX:: db

NEXTU
wTrainerInfoTextBoxWidthPlus1:: db
wTrainerInfoTextBoxWidth:: db
wTrainerInfoTextBoxNextRowOffset:: db

NEXTU
wOptionsTextSpeedCursorX:: db
wOptionsBattleAnimCursorX:: db
wOptionsBattleStyleCursorX:: db
wOptionsCancelCursorX:: db

NEXTU
; tile ID of the badge number being drawn
wBadgeNumberTile:: db
; first tile ID of the name being drawn
wBadgeNameTile:: db
; a list of the first tile IDs of each badge or face (depending on whether the
; badge is owned) to be drawn on the trainer screen
; the byte after the list gets read when shifting back one byte
wBadgeOrFaceTiles:: ds NUM_BADGES + 1
	ds 1
; temporary list created when displaying the badges on the trainer screen
; one byte for each badge; 0 = not obtained, 1 = obtained
wTempObtainedBadgesBooleans:: ds NUM_BADGES

NEXTU
wTitleScreenScene:: db
wTitleScreenTimer:: db

NEXTU
wUnusedCD3D:: db
; the number of credits mons that have been displayed so far
wNumCreditsMonsDisplayed:: db

NEXTU
	ds 1
	db ; temporary space used when wJigglypuffFacingDirections is rotated
wJigglypuffFacingDirections:: ds 4

NEXTU
	ds 16
; $3d = tree tile, $52 = grass tile
wCutTile:: db
	ds 2
; 0 = cut animation, 1 = boulder dust animation
wWhichAnimationOffsets:: db

NEXTU
	ds 18
; the index of the sprite the emotion bubble is to be displayed above
wEmotionBubbleSpriteIndex:: db
wWhichEmotionBubble:: db

NEXTU
wChangeBoxSavedMapTextPointer:: dw

NEXTU
wSavedY::
wTempSCX::
; which entry from TradeMons to select
wWhichTrade::
wDexMaxSeenMon::
wPPRestoreItem::
wWereAnyMonsAsleep::
wNumShakes::
wWhichBadge::
wTitleMonSpecies::
wPlayerCharacterOAMTile::
; the number of small stars OAM entries to move down
wMoveDownSmallStarsOAMCount::
wChargeMoveNum::
wCoordIndex::
wSwappedMenuItem::
; 0 = no bite
; 1 = bite
; 2 = no fish on map
wRodResponse::
wOptionsCursorLocation::
	db
ENDU

; 0 = neither
; 1 = warp pad
; 2 = hole
wStandingOnWarpPadOrHole::
wOAMBaseTile::
wGymTrashCanIndex:: db

wSymmetricSpriteOAMAttributes:: db

wMonPartySpriteSpecies:: db

; in the trade animation, the mon that leaves the left gameboy
wLeftGBMonSpecies:: db

; in the trade animation, the mon that leaves the right gameboy
wRightGBMonSpecies:: db

; bit 0: is player engaged by trainer (to avoid being engaged by multiple trainers simultaneously)
; bit 1: boulder dust animation (from using Strength) pending
; bit 3: using generic PC
; bit 5: don't play sound when A or B is pressed in menu
; bit 6: tried pushing against boulder once (you need to push twice before it will move)
wFlags_0xcd60:: db

	ds 9

; This has overlapping related uses.
; When the player tries to use an item or use certain field moves, 0 is stored
; when the attempt fails and 1 is stored when the attempt succeeds.
; In addition, some items store 2 for certain types of failures, but this
; cannot happen in battle.
; In battle, a non-zero value indicates the player has taken their turn using
; something other than a move (e.g. using an item or switching pokemon).
; So, when an item is successfully used in battle, this value becomes non-zero
; and the player is not allowed to make a move and the two uses are compatible.
wActionResultOrTookBattleTurn:: db

; Set buttons are ignored.
wJoyIgnore:: db

; size of downscaled mon pic used in pokeball entering/exiting animation
; $00 = 5×5
; $01 = 3×3
wDownscaledMonSize::
; FormatMovesString stores the number of moves minus one here
wNumMovesMinusOne:: db

UNION
wcd6d:: ds NAME_BUFFER_LENGTH ; buffer for various data

NEXTU
wEvosMoves:: ds MAX_EVOLUTIONS * EVOLUTION_SIZE + 1
wEvosMovesEnd::

NEXTU
	ds 4
; temp variable used to print a move's current PP on the status screen
wStatusScreenCurrentPP:: db
	ds 6
; list of normal max PP (without PP up) values
wNormalMaxPPList:: ds NUM_MOVES
	ds 5
ENDU

UNION
; buffer for transferring the random number list generated by the other gameboy
wSerialOtherGameboyRandomNumberListBlock:: ds $11
NEXTU
; second buffer for temporarily saving and restoring current screen's tiles (e.g. if menus are drawn on top)
wTileMapBackup2:: ds SCREEN_WIDTH * SCREEN_HEIGHT
ENDU

; This union spans 30 bytes.
UNION
; Temporary storage area
wBuffer:: ds 30

NEXTU
wEvoOldSpecies:: db
wEvoNewSpecies:: db
wEvoMonTileOffset:: db
wEvoCancelled:: db

NEXTU
wNamingScreenNameLength:: db
; non-zero when the player has chosen to submit the name
wNamingScreenSubmitName:: db
; 0 = upper case
; 1 = lower case
wAlphabetCase:: db
	ds 1
wNamingScreenLetter:: db

NEXTU
wChangeMonPicEnemyTurnSpecies:: db
wChangeMonPicPlayerTurnSpecies:: db

NEXTU
wHPBarMaxHP:: dw
wHPBarOldHP:: dw
wHPBarNewHP:: dw
wHPBarDelta:: db
wHPBarTempHP:: dw
	ds 11
wHPBarHPDifference:: dw

NEXTU
; lower nybble is x, upper nybble is y
wTownMapCoords::
; whether WriteMonMoves is being used to make a mon learn moves from day care
; non-zero if so
wLearningMovesFromDayCare::
	db

	ds 27

; the item that the AI used
wAIItem:: db
wUsedItemOnWhichPokemon:: db
ENDU

; sound ID during battle animations
wAnimSoundID:: db

; used as a storage value for the bank to return to after a BankswitchHome (bankswitch in homebank)
wBankswitchHomeSavedROMBank:: db

; used as a temp storage value for the bank to switch to
wBankswitchHomeTemp:: db

; 0 = nothing bought or sold in pokemart
; 1 = bought or sold something in pokemart
; this value is not used for anything
wBoughtOrSoldItemInMart:: db

; $00 - win
; $01 - lose
; $02 - draw
wBattleResult:: db

; bit 0: if set, DisplayTextID automatically draws a text box
wAutoTextBoxDrawingControl:: db

wcf0d:: db ; used with some overworld scripts (not exactly sure what it's used for)

; used in CheckForTilePairCollisions2 to store the tile the player is on
wTilePlayerStandingOn:: db

wNPCNumScriptedSteps:: db

; which script function within the pointer table indicated by
; wNPCMovementScriptPointerTableNum
wNPCMovementScriptFunctionNum:: db

; bit 0: set when printing a text predef so that DisplayTextID doesn't switch
;        to the current map's bank
wTextPredefFlag:: db

wPredefParentBank:: db

wSpriteIndex:: db

; movement byte 2 of current sprite
wCurSpriteMovement2:: db

	ds 2

; sprite offset of sprite being controlled by NPC movement script
wNPCMovementScriptSpriteOffset:: db

wScriptedNPCWalkCounter:: db

	ds 1

; if running on SGB, it's 1, else it's 0
wOnSGB:: db

wDefaultPaletteCommand:: db

UNION
wPlayerHPBarColor:: dw

NEXTU
; species of the mon whose palette is used for the whole screen
wWholeScreenPaletteMonSpecies:: db

wEnemyHPBarColor:: db
ENDU

; 0: green
; 1: yellow
; 2: red
wPartyMenuHPBarColors:: ds PARTY_LENGTH

wStatusScreenHPBarColor:: db

	ds 7

wCopyingSGBTileData::
wWhichPartyMenuHPBar::
wPalPacket::
	db

; This union spans 49 bytes.
UNION
wPartyMenuBlkPacket:: ds $30

<<<<<<< HEAD
	ds 9

wPartyHPBarAttributes:: ds PARTY_LENGTH

	ds 14

=======
NEXTU
	ds 29
>>>>>>> 9c93fb0b
; storage buffer for various strings
wcf4b:: ds 20

NEXTU
	ds 29
; the total amount of exp a mon gained
wExpAmountGained:: dw
wGainBoostedExp:: db
ENDU

wGymCityName:: ds 17

wGymLeaderName:: ds NAME_LENGTH

wItemList:: ds 16

wListPointer:: dw

; used to store pointers, but never read
wUnusedCF8D:: dw

wItemPrices:: dw

wcf91:: db ; used with a lot of things (too much to list here)

; which pokemon you selected
wWhichPokemon:: db

; if non-zero, then print item prices when displaying lists
wPrintItemPrices:: db

; type of HP bar
; $00 = enemy HUD in battle
; $01 = player HUD in battle / status screen
; $02 = party menu
wHPBarType::
; ID used by DisplayListMenuID
wListMenuID:: db

; if non-zero, RemovePokemon will remove the mon from the current box,
; else it will remove the mon from the party
wRemoveMonFromBox::
; 0 = move from box to party
; 1 = move from party to box
; 2 = move from daycare to party
; 3 = move from party to daycare
wMoveMonType:: db

wItemQuantity:: db

wMaxItemQuantity:: db

; LoadMonData copies mon data here
wLoadedMon:: party_struct wLoadedMon

; bit 0: The space in VRAM that is used to store walk animation tile patterns
;        for the player and NPCs is in use for font tile patterns.
;        This means that NPC movement must be disabled.
; The other bits are unused.
wFontLoaded:: db

; walk animation counter
wWalkCounter:: db

; background tile number in front of the player (either 1 or 2 steps ahead)
wTileInFrontOfPlayer:: db

; The desired fade counter reload value is stored here prior to calling
; PlaySound in order to cause the current music to fade out before the new
; music begins playing. Storing 0 causes no fade out to occur and the new music
; to begin immediately.
; This variable has another use related to fade-out, as well. PlaySound stores
; the sound ID of the music that should be played after the fade-out is finished
; in this variable. FadeOutAudio checks if it's non-zero every V-Blank and
; fades out the current audio if it is. Once it has finished fading out the
; audio, it zeroes this variable and starts playing the sound ID stored in it.
wAudioFadeOutControl:: db

wAudioFadeOutCounterReloadValue:: db

wAudioFadeOutCounter:: db

; This is used to determine whether the default music is already playing when
; attempting to play the default music (in order to avoid restarting the same
; music) and whether the music has already been stopped when attempting to
; fade out the current music (so that the new music can be begin immediately
; instead of waiting).
; It sometimes contains the sound ID of the last music played, but it may also
; contain $ff (if the music has been stopped) or 0 (because some routines zero
; it in order to prevent assumptions from being made about the current state of
; the music).
wLastMusicSoundID:: db

; $00 = causes sprites to be hidden and the value to change to $ff
; $01 = enabled
; $ff = disabled
; other values aren't used
wUpdateSpritesEnabled:: db

wEnemyMoveNum:: db
wEnemyMoveEffect:: db
wEnemyMovePower:: db
wEnemyMoveType:: db
wEnemyMoveAccuracy:: db
wEnemyMoveMaxPP:: db
wPlayerMoveNum:: db
wPlayerMoveEffect:: db
wPlayerMovePower:: db
wPlayerMoveType:: db
wPlayerMoveAccuracy:: db
wPlayerMoveMaxPP:: db

wEnemyMonSpecies2:: db
wBattleMonSpecies2:: db

wEnemyMonNick:: ds NAME_LENGTH

wEnemyMon:: battle_struct wEnemyMon

wEnemyMonBaseStats:: ds NUM_STATS
wEnemyMonActualCatchRate:: db
wEnemyMonBaseExp:: db

wBattleMonNick:: ds NAME_LENGTH
wBattleMon:: battle_struct wBattleMon


wTrainerClass:: db

	ds 1

wTrainerPicPointer:: dw

	ds 1

UNION
wTempMoveNameBuffer:: ds 14

NEXTU
; The name of the mon that is learning a move.
wLearnMoveMonName:: ds NAME_LENGTH
ENDU

	ds 2

; money received after battle = base money × level of highest-level enemy mon
wTrainerBaseMoney:: dw ; BCD

wMissableObjectCounter:: db

	ds 1

; 13 bytes for the letters of the opposing trainer
; the name is terminated with $50 with possible
; unused trailing letters
wTrainerName:: ds 13

; lost battle, this is -1
; no battle, this is 0
; wild battle, this is 1
; trainer battle, this is 2
wIsInBattle:: db

; flags that indicate which party members should be be given exp when GainExperience is called
wPartyGainExpFlags:: flag_array PARTY_LENGTH

; in a wild battle, this is the species of pokemon
; in a trainer battle, this is the trainer class + OPP_ID_OFFSET
wCurOpponent:: db

; in normal battle, this is 0
; in old man battle, this is 1
; in safari battle, this is 2
wBattleType:: db

; bits 0-6: Effectiveness
   ;  $0 = immune
   ;  $5 = not very effective
   ;  $a = neutral
   ; $14 = super-effective
; bit 7: STAB
wDamageMultipliers:: db

; which entry in LoneAttacks to use
; it's actually the same thing as ^
wLoneAttackNo::
wGymLeaderNo:: db
; which instance of [youngster, lass, etc] is this?
wTrainerNo:: db

; $00 = normal attack
; $01 = critical hit
; $02 = successful OHKO
; $ff = failed OHKO
wCriticalHitOrOHKO:: db

wMoveMissed:: db

; always 0
wPlayerStatsToDouble:: db

; always 0
wPlayerStatsToHalve:: db

; bit 0 - bide
; bit 1 - thrash / petal dance
; bit 2 - attacking multiple times (e.g. double kick)
; bit 3 - flinch
; bit 4 - charging up for attack
; bit 5 - using multi-turn move (e.g. wrap)
; bit 6 - invulnerable to normal attack (using fly/dig)
; bit 7 - confusion
wPlayerBattleStatus1:: db

; bit 0 - X Accuracy effect
; bit 1 - protected by "mist"
; bit 2 - focus energy effect
; bit 4 - has a substitute
; bit 5 - need to recharge
; bit 6 - rage
; bit 7 - leech seeded
wPlayerBattleStatus2:: db

; bit 0 - toxic
; bit 1 - light screen
; bit 2 - reflect
; bit 3 - transformed
wPlayerBattleStatus3:: db

; always 0
wEnemyStatsToDouble:: db

; always 0
wEnemyStatsToHalve:: db

wEnemyBattleStatus1:: db
wEnemyBattleStatus2:: db
wEnemyBattleStatus3:: db

; when the player is attacking multiple times, the number of attacks left
wPlayerNumAttacksLeft:: db

wPlayerConfusedCounter:: db

wPlayerToxicCounter:: db

; high nibble: which move is disabled (1-4)
; low nibble: disable turns left
wPlayerDisabledMove:: db

	ds 1

; when the enemy is attacking multiple times, the number of attacks left
wEnemyNumAttacksLeft:: db

wEnemyConfusedCounter:: db

wEnemyToxicCounter:: db

; high nibble: which move is disabled (1-4)
; low nibble: disable turns left
wEnemyDisabledMove:: db

	ds 1

UNION
; the amount of damage accumulated by the player while biding
wPlayerBideAccumulatedDamage:: dw

NEXTU
wUnknownSerialCounter2:: dw

NEXTU
; number of hits by player in attacks like Double Slap, etc.
wPlayerNumHits:: db
ENDU

	ds 2

; non-zero when an item or move that allows escape from battle was used
wEscapedFromBattle:: db

UNION
wAmountMoneyWon:: ds 3 ; BCD

NEXTU
wObjectToHide:: db
wObjectToShow:: db
ENDU

; the map you will start at when the debug bit is set
wDefaultMap::
wMenuItemOffset::
; ID number of the current battle animation
wAnimationID:: db

wNamingScreenType::
wPartyMenuTypeOrMessageID::
; temporary storage for the number of tiles in a tileset
wTempTilesetNumTiles:: db

; used by the pokemart code to save the existing value of wListScrollOffset
; so that it can be restored when the player is done with the pokemart NPC
wSavedListScrollOffset:: db

	ds 2

; base coordinates of frame block
wBaseCoordX:: db
wBaseCoordY:: db

; low health alarm counter/enable
; high bit = enable, others = timer to cycle frequencies
wLowHealthAlarm:: db

; counts how many tiles of the current frame block have been drawn
wFBTileCounter:: db

wMovingBGTilesCounter2:: db

; duration of each frame of the current subanimation in terms of screen refreshes
wSubAnimFrameDelay:: db
; counts the number of subentries left in the current subanimation
wSubAnimCounter:: db

; 1 = no save file or save file is corrupted
; 2 = save file exists and no corruption has been detected
wSaveFileStatus:: db

; number of tiles in current battle animation frame block
wNumFBTiles:: db

UNION
wSpiralBallsBaseY:: db
wSpiralBallsBaseX:: db

NEXTU
; bits 0-6: index into FallingObjects_DeltaXs array (0 - 8)
; bit 7: direction; 0 = right, 1 = left
wFallingObjectMovementByte:: db
wNumFallingObjects:: db

NEXTU
wFlashScreenLongCounter::
wNumShootingBalls::
; $01 if mon is moving from left gameboy to right gameboy; $00 if vice versa
wTradedMonMovingRight::
wOptionsInitialized::
wNewSlotMachineBallTile::
; how much to add to the X/Y coord
wCoordAdjustmentAmount::
wUnusedD08A::
	db

wSlideMonDelay::
; generic counter variable for various animations
wAnimCounter::
; controls what transformations are applied to the subanimation
; 01: flip horizontally and vertically
; 02: flip horizontally and translate downwards 40 pixels
; 03: translate base coordinates of frame blocks, but don't change their internal coordinates or flip their tiles
; 04: reverse the subanimation
wSubAnimTransform::
	db
ENDU

wEndBattleWinTextPointer:: dw
wEndBattleLoseTextPointer:: dw
	ds 2
wEndBattleTextRomBank:: db

	ds 1

; the address _of the address_ of the current subanimation entry
wSubAnimAddrPtr:: dw

UNION
; the address of the current subentry of the current subanimation
wSubAnimSubEntryAddr:: dw

NEXTU
; If non-zero, the allow matches flag is always set.
; There is a 1/256 (~0.4%) chance that this value will be set to 60, which is
; the only way it can increase. Winning certain payout amounts will decrement it
; or zero it.
wSlotMachineAllowMatchesCounter:: db
ENDU

	ds 2

wOutwardSpiralTileMapPointer:: db

wPartyMenuAnimMonEnabled::
; non-zero when enabled. causes nest locations to blink on and off.
; the town selection cursor will blink regardless of what this value is
wTownMapSpriteBlinkingEnabled::
wUnusedD09B:: db

; current destination address in OAM for frame blocks (big endian)
wFBDestAddr:: dw

; controls how the frame blocks are put together to form frames
; specifically, after finishing drawing the frame block, the frame block's mode determines what happens
; 00: clean OAM buffer and delay
; 02: move onto the next frame block with no delay and no cleaning OAM buffer
; 03: delay, but don't clean OAM buffer
; 04: delay, without cleaning OAM buffer, and do not advance [wFBDestAddr], so that the next frame block will overwrite this one
wFBMode:: db

; 0 = small
; 1 = big
wLinkCableAnimBulgeToggle::
wIntroNidorinoBaseTile::
wOutwardSpiralCurrentDirection::
wDropletTile::
wNewTileBlockID::
wWhichBattleAnimTileset::
; 0 = left
; 1 = right
wSquishMonCurrentDirection::
; the tile ID of the leftmost tile in the bottom row in AnimationSlideMonUp_
wSlideMonUpBottomRowLeftTile::
	db

wDisableVBlankWYUpdate:: db ; if non-zero, don't update WY during V-blank

wSpriteCurPosX:: db
wSpriteCurPosY:: db
wSpriteWidth:: db
wSpriteHeight:: db
; current input byte
wSpriteInputCurByte:: db
; bit offset of last read input bit
wSpriteInputBitCounter:: db

; determines where in the output byte the two bits are placed. Each byte contains four columns (2bpp data)
; 3 -> XX000000   1st column
; 2 -> 00XX0000   2nd column
; 1 -> 0000XX00   3rd column
; 0 -> 000000XX   4th column
wSpriteOutputBitOffset:: db

; bit 0 determines used buffer (0 -> sSpriteBuffer1, 1 -> sSpriteBuffer2)
; bit 1 loading last sprite chunk? (there are at most 2 chunks per load operation)
wSpriteLoadFlags:: db
wSpriteUnpackMode:: db
wSpriteFlipped:: db

; pointer to next input byte
wSpriteInputPtr:: dw
; pointer to current output byte
wSpriteOutputPtr:: dw
; used to revert pointer for different bit offsets
wSpriteOutputPtrCached:: dw
; pointer to differential decoding table (assuming initial value 0)
wSpriteDecodeTable0Ptr:: dw
; pointer to differential decoding table (assuming initial value 1)
wSpriteDecodeTable1Ptr:: dw

wd0b5:: db ; used as a temp storage area for Pokemon Species, and other Pokemon/Battle related things

wNameListType:: db

wPredefBank:: db

wMonHeader::
; In the ROM base stats data structure, this is the dex number, but it is
; overwritten with the internal index number after the header is copied to WRAM.
wMonHIndex:: db
wMonHBaseStats::
wMonHBaseHP:: db
wMonHBaseAttack:: db
wMonHBaseDefense:: db
wMonHBaseSpeed:: db
wMonHBaseSpecial:: db
wMonHTypes::
wMonHType1:: db
wMonHType2:: db
wMonHCatchRate:: db
wMonHBaseEXP:: db
wMonHSpriteDim:: db
wMonHFrontSprite:: dw
wMonHBackSprite:: dw
wMonHMoves:: ds NUM_MOVES
wMonHGrowthRate:: db
wMonHLearnset:: flag_array NUM_TMS + NUM_HMS
	ds 1
wMonHeaderEnd::

; saved at the start of a battle and then written back at the end of the battle
wSavedTileAnimations:: db

	ds 2

wDamage:: dw

	ds 2

wRepelRemainingSteps:: db

; list of moves for FormatMovesString
wMoves:: ds NUM_MOVES

wMoveNum:: db

wMovesString:: ds 56

wUnusedD119:: db

; wWalkBikeSurfState is sometimes copied here, but it doesn't seem to be used for anything
wWalkBikeSurfStateCopy:: db

; the type of list for InitList to init
wInitListType:: db

; 0 if no mon was captured
wCapturedMonSpecies:: db

; Non-zero when the first player mon and enemy mon haven't been sent out yet.
; It prevents the game from asking if the player wants to choose another mon
; when the enemy sends out their first mon and suppresses the "no will to fight"
; message when the game searches for the first non-fainted mon in the party,
; which will be the first mon sent out.
wFirstMonsNotOutYet:: db

wPokeBallCaptureCalcTemp::
; lower nybble: number of shakes
; upper nybble: number of animations to play
wPokeBallAnimData::
wUsingPPUp::
wMaxPP::
; 0 for player, non-zero for enemy
wCalculateWhoseStats::
wTypeEffectiveness::
wMoveType::
wNumSetBits::
; used as a Pokemon and Item storage value. Also used as an output value for CountSetBits
wd11e::
	db

; When this value is non-zero, the player isn't allowed to exit the party menu
; by pressing B and not choosing a mon.
wForcePlayerToChooseMon:: db

; number of times the player has tried to run from battle
wNumRunAttempts:: db

wEvolutionOccurred:: db

wVBlankSavedROMBank:: db

wFarCopyDataSavedROMBank:: db

wIsKeyItem:: db

wTextBoxID:: db

wCurrentMapScriptFlags:: db ; not exactly sure what this is used for, but it seems to be used as a multipurpose temp flag value

wCurEnemyLVL:: db

; pointer to list of items terminated by $FF
wItemListPointer:: dw

; number of entries in a list
wListCount:: db

wLinkState:: db

wTwoOptionMenuID:: db

; the id of the menu item the player ultimately chose
wChosenMenuItem::
; non-zero when the whole party has fainted due to out-of-battle poison damage
wOutOfBattleBlackout:: db

; the way the user exited a menu
; for list menus and the buy/sell/quit menu:
; $01 = the user pressed A to choose a menu item
; $02 = the user pressed B to cancel
; for two-option menus:
; $01 = the user pressed A with the first menu item selected
; $02 = the user pressed B or pressed A with the second menu item selected
wMenuExitMethod:: db

; the size is always 6, so they didn't need a variable in RAM for this
wDungeonWarpDataEntrySize::
; 0 = museum guy
; 1 = gym guy
wWhichPewterGuy::
; there are 3 windows, from 0 to 2
wWhichPrizeWindow::
; a horizontal or vertical gate block
wGymGateTileBlock:: db

wSavedSpriteScreenY:: db
wSavedSpriteScreenX:: db
wSavedSpriteMapY:: db
wSavedSpriteMapX:: db

	ds 5

wWhichPrize:: db

; counts downward each frame
; when it hits 0, bit 5 (ignore input bit) of wd730 is reset
wIgnoreInputCounter:: db

; counts down once every step
wStepCounter:: db

; after a battle, you have at least 3 steps before a random battle can occur
wNumberOfNoRandomBattleStepsLeft:: db

wPrize1:: db
wPrize2:: db
wPrize3:: db

	ds 1

UNION
wSerialRandomNumberListBlock:: ds $11

NEXTU
wPrize1Price:: dw
wPrize2Price:: dw
wPrize3Price:: dw

	ds 1

; shared list of 9 random numbers, indexed by wLinkBattleRandomNumberListIndex
wLinkBattleRandomNumberList:: ds 10
ENDU

wSerialPlayerDataBlock:: ; ds $1a8

; When a real item is being used, this is 0.
; When a move is acting as an item, this is the ID of the item it's acting as.
; For example, out-of-battle Dig is executed using a fake Escape Rope item. In
; that case, this would be ESCAPE_ROPE.
wPseudoItemID:: db

wUnusedD153:: db

	ds 2

wEvoStoneItemID:: db

wSavedNPCMovementDirections2Index:: db

wPlayerName:: ds NAME_LENGTH


SECTION "Party Data", WRAM0

wPartyDataStart::

wPartyCount:: db
wPartySpecies:: ds PARTY_LENGTH + 1

wPartyMons::
; wPartyMon1 - wPartyMon6
FOR n, 1, PARTY_LENGTH + 1
wPartyMon{d:n}:: party_struct wPartyMon{d:n}
ENDR

wPartyMonOT::
; wPartyMon1OT - wPartyMon6OT
FOR n, 1, PARTY_LENGTH + 1
wPartyMon{d:n}OT:: ds NAME_LENGTH
ENDR

wPartyMonNicks::
; wPartyMon1Nick - wPartyMon6Nick
FOR n, 1, PARTY_LENGTH + 1
wPartyMon{d:n}Nick:: ds NAME_LENGTH
ENDR
wPartyMonNicksEnd::

wPartyDataEnd::


SECTION "Main Data", WRAM0

wMainDataStart::

wPokedexOwned:: flag_array NUM_POKEMON
wPokedexOwnedEnd::

wPokedexSeen:: flag_array NUM_POKEMON
wPokedexSeenEnd::

wNumBagItems:: db
; item, quantity
wBagItems:: ds BAG_ITEM_CAPACITY * 2 + 1

wPlayerMoney:: ds 3 ; BCD

wRivalName:: ds NAME_LENGTH

; bit 7 = battle animation
; 0: On
; 1: Off
; bit 6 = battle style
; 0: Shift
; 1: Set
; bits 0-3 = text speed (number of frames to delay after printing a letter)
; 1: Fast
; 3: Medium
; 5: Slow
wOptions:: db

wObtainedBadges:: flag_array NUM_BADGES

	ds 1

; bit 0: If 0, limit the delay to 1 frame. Note that this has no effect if
;        the delay has been disabled entirely through bit 1 of this variable
;        or bit 6 of wd730.
; bit 1: If 0, no delay.
wLetterPrintingDelayFlags:: db

wPlayerID:: dw

wMapMusicSoundID:: db
wMapMusicROMBank:: db

; offset subtracted from FadePal4 to get the background and object palettes for the current map
; normally, it is 0. it is 6 when Flash is needed, causing FadePal2 to be used instead of FadePal4
wMapPalOffset:: db

wCurMap:: db

; pointer to the upper left corner of the current view in the tile block map
wCurrentTileBlockMapViewPointer:: dw

; player's position on the current map
wYCoord:: db
wXCoord:: db

; player's position (by block)
wYBlockCoord:: db
wXBlockCoord:: db

wLastMap:: db

wUnusedD366:: db

wCurMapTileset:: db

; blocks
wCurMapHeight:: db
wCurMapWidth:: db

wMapDataPtr:: dw
wMapTextPtr:: dw
wMapScriptPtr:: dw

wMapConnections:: db
wNorthConnectionHeader:: map_connection_struct wNorth
wSouthConnectionHeader:: map_connection_struct wSouth
wWestConnectionHeader::  map_connection_struct wWest
wEastConnectionHeader::  map_connection_struct wEast

; sprite set for the current map (11 sprite picture ID's)
wSpriteSet:: ds 11
; sprite set ID for the current map
wSpriteSetID:: db

wObjectDataPointerTemp:: dw

	ds 2

; the tile shown outside the boundaries of the map
wMapBackgroundTile:: db

; number of warps in current map (up to 32)
wNumberOfWarps:: db

; current map warp entries
wWarpEntries:: ds 32 * 4 ; Y, X, warp ID, map ID

; if $ff, the player's coordinates are not updated when entering the map
wDestinationWarpID:: db

wPikachuOverworldStateFlags:: db
wPikachuSpawnState:: db
wd432:: db
wd433:: db
wd434:: db
wd435:: db
wd436:: db
wPikachuFollowCommandBufferSize:: db
wPikachuFollowCommandBuffer:: ds 16

wExpressionNumber:: db
wPikaPicAnimNumber:: db

wPikachuMovementScriptBank:: db
wPikachuMovementScriptAddress:: dw
; bit 6 - spawn shadow
; bit 7 - signal end of command
wPikachuMovementFlags:: db

UNION
wCurPikaMovementData::
wCurPikaMovementParam1:: db
wCurPikaMovementFunc1:: db
wCurPikaMovementParam2:: db
wCurPikaMovementFunc2:: db
wd451:: db
wCurPikaMovementSpriteImageIdx:: db
wPikaSpriteX:: db
wPikaSpriteY:: db
wPikachuMovementXOffset:: db
wPikachuMovementYOffset:: db
wPikachuStepTimer:: db
wPikachuStepSubtimer:: db
	ds 5
wCurPikaMovementDataEnd::

NEXTU
wPikaPicAnimPointer:: dw
wPikaPicAnimPointerSetupFinished:: db
wPikaPicAnimCurGraphicID:: db
wPikaPicAnimTimer:: dw
wPikaPicAnimDelay:: db
wPikaPicPikaDrawStartX:: db
wPikaPicPikaDrawStartY:: db

wCurPikaPicAnimObject::
wCurPikaPicAnimObjectVTileOffset:: db
wCurPikaPicAnimObjectXOffset:: db
wCurPikaPicAnimObjectYOffset:: db
wCurPikaPicAnimObjectScriptIdx:: db
wCurPikaPicAnimObjectFrameIdx:: db
wCurPikaPicAnimObjectFrameTimer:: db
	ds 1
wCurPikaPicAnimObjectEnd::

	ds 18
ENDU

wPikachuHappiness:: db
wPikachuMood:: db
wd472:: db
wd473:: db
	ds 1
wd475:: db
	ds 4
wd47a:: db
	ds 24
wd492:: db
	ds 1
wSurfingMinigameHiScore:: dw ; little-endian BCD
	ds 1
wPrinterSettings:: db
wUnknownSerialFlag_d499:: db
wPrinterConnectionOpen:: db
wPrinterOpcode:: db
wd49c:: db

	ds 19

; number of signs in the current map (up to 16)
wNumSigns:: db

wSignCoords:: ds 16 * 2 ; Y, X
wSignTextIDs:: ds 16

; number of sprites on the current map (up to 16)
wNumSprites:: db

; these two variables track the X and Y offset in blocks from the last special warp used
; they don't seem to be used for anything
wYOffsetSinceLastSpecialWarp:: db
wXOffsetSinceLastSpecialWarp:: db

wMapSpriteData:: ds 16 * 2 ; movement byte 2, text ID
wMapSpriteExtraData:: ds 16 * 2 ; trainer class/item ID, trainer set ID

; map height in 2x2 meta-tiles
wCurrentMapHeight2:: db

; map width in 2x2 meta-tiles
wCurrentMapWidth2:: db

; the address of the upper left corner of the visible portion of the BG tile map in VRAM
wMapViewVRAMPointer:: dw

; In the comments for the player direction variables below, "moving" refers to
; both walking and changing facing direction without taking a step.

; if the player is moving, the current direction
; if the player is not moving, zero
; map scripts write to this in order to change the player's facing direction
wPlayerMovingDirection:: db

; the direction in which the player was moving before the player last stopped
wPlayerLastStopDirection:: db

; if the player is moving, the current direction
; if the player is not moving, the last the direction in which the player moved
wPlayerDirection:: db

wTilesetBank:: db

; maps blocks (4x4 tiles) to tiles
wTilesetBlocksPtr:: dw

wTilesetGfxPtr:: dw

; list of all walkable tiles
wTilesetCollisionPtr:: dw

wTilesetTalkingOverTiles:: ds 3

wGrassTile:: db

	ds 4

wNumBoxItems:: db
; item, quantity
wBoxItems:: ds PC_ITEM_CAPACITY * 2 + 1

; bits 0-6: box number
; bit 7: whether the player has changed boxes before
wCurrentBoxNum:: dw

; number of HOF teams
wNumHoFTeams:: db

wUnusedD5A3:: db

wPlayerCoins:: ds 2 ; BCD

; bit array of missable objects. set = removed
wMissableObjectFlags:: flag_array $100
wMissableObjectFlagsEnd::

	ds 7

; temp copy of SPRITESTATEDATA1_IMAGEINDEX (used for sprite facing/anim)
wd5cd:: db

; each entry consists of 2 bytes
; * the sprite ID (depending on the current map)
; * the missable object index (global, used for wMissableObjectFlags)
; terminated with $FF
wMissableObjectList:: ds 16 * 2 + 1

	ds 1

wGameProgressFlags::
wOaksLabCurScript:: db
wPalletTownCurScript:: db
	ds 1
wBluesHouseCurScript:: db
wViridianCityCurScript:: db
	ds 2
wPewterCityCurScript:: db
wRoute3CurScript:: db
wRoute4CurScript:: db
wFanClubCurScript:: db
wViridianGymCurScript:: db
wPewterGymCurScript:: db
wCeruleanGymCurScript:: db
wVermilionGymCurScript:: db
wCeladonGymCurScript:: db
wRoute6CurScript:: db
wRoute8CurScript:: db
wRoute24CurScript:: db
wRoute25CurScript:: db
wRoute9CurScript:: db
wRoute10CurScript:: db
wMtMoon1FCurScript:: db
wMtMoonB2FCurScript:: db
wSSAnne1FRoomsCurScript:: db
wSSAnne2FRoomsCurScript:: db
wRoute22CurScript:: db
	ds 1
wRedsHouse2FCurScript:: db
wViridianMartCurScript:: db
wRoute22GateCurScript:: db
wCeruleanCityCurScript:: db
	ds 7
wSSAnneBowCurScript:: db
wViridianForestCurScript:: db
wMuseum1FCurScript:: db
wRoute13CurScript:: db
wRoute14CurScript:: db
wRoute17CurScript:: db
wRoute19CurScript:: db
wRoute21CurScript:: db
wSafariZoneGateCurScript:: db
wRockTunnelB1FCurScript:: db
wRockTunnel1FCurScript:: db
	ds 1
wRoute11CurScript:: db
wRoute12CurScript:: db
wRoute15CurScript:: db
wRoute16CurScript:: db
wRoute18CurScript:: db
wRoute20CurScript:: db
wSSAnneB1FRoomsCurScript:: db
wVermilionCityCurScript:: db
wPokemonTower2FCurScript:: db
wPokemonTower3FCurScript:: db
wPokemonTower4FCurScript:: db
wPokemonTower5FCurScript:: db
wPokemonTower6FCurScript:: db
wPokemonTower7FCurScript:: db
wRocketHideoutB1FCurScript:: db
wRocketHideoutB2FCurScript:: db
wRocketHideoutB3FCurScript:: db
wRocketHideoutB4FCurScript:: db
	ds 1
wRoute6GateCurScript:: db
wRoute8GateCurScript:: db
	ds 1
wCinnabarIslandCurScript:: db
wPokemonMansion1FCurScript:: db
	ds 1
wPokemonMansion2FCurScript:: db
wPokemonMansion3FCurScript:: db
wPokemonMansionB1FCurScript:: db
wVictoryRoad2FCurScript:: db
wVictoryRoad3FCurScript:: db
wCeladonCityCurScript:: db
wFightingDojoCurScript:: db
wSilphCo2FCurScript:: db
wSilphCo3FCurScript:: db
wSilphCo4FCurScript:: db
wSilphCo5FCurScript:: db
wSilphCo6FCurScript:: db
wSilphCo7FCurScript:: db
wSilphCo8FCurScript:: db
wSilphCo9FCurScript:: db
wHallOfFameCurScript:: db
wChampionsRoomCurScript:: db
wLoreleisRoomCurScript:: db
wBrunosRoomCurScript:: db
wAgathasRoomCurScript:: db
wCeruleanCaveB1FCurScript:: db
wVictoryRoad1FCurScript:: db
	ds 1
wLancesRoomCurScript:: db
	ds 4
wSilphCo10FCurScript:: db
wSilphCo11FCurScript:: db
	ds 1
wFuchsiaGymCurScript:: db
wSaffronGymCurScript:: db
	ds 1
wCinnabarGymCurScript:: db
wGameCornerCurScript:: db
wRoute16Gate1FCurScript:: db
wBillsHouseCurScript:: db
wRoute5GateCurScript:: db
wPowerPlantCurScript:: ; overload
wRoute7GateCurScript:: db
	ds 1
wSSAnne2FCurScript:: db
wSeafoamIslandsB3FCurScript:: db
wRoute23CurScript:: db
wSeafoamIslandsB4FCurScript:: db
wRoute18Gate1FCurScript:: db
	ds 78
wGameProgressFlagsEnd::

	ds 56

wObtainedHiddenItemsFlags:: flag_array 112

wObtainedHiddenCoinsFlags:: flag_array 16

; $00 = walking
; $01 = biking
; $02 = surfing
wWalkBikeSurfState:: db

	ds 10

wTownVisitedFlag:: flag_array NUM_CITY_MAPS

; starts at 502
wSafariSteps:: dw

; item given to cinnabar lab
wFossilItem:: db
; mon that will result from the item
wFossilMon:: db

	ds 2

; trainer classes start at OPP_ID_OFFSET
wEnemyMonOrTrainerClass:: db

wPlayerJumpingYScreenCoordsIndex:: db

wRivalStarter:: db

IF DEF(_DEBUG)
; this byte gets set to NUM_POKEMON by DebugStart
wUnknownDebugByte:: db
ELSE
	ds 1
ENDC

wPlayerStarter:: db

; sprite index of the boulder the player is trying to push
wBoulderSpriteIndex:: db

wLastBlackoutMap:: db

; destination map (for certain types of special warps, not ordinary walking)
wDestinationMap:: db

wUnusedD71B:: db

; used to store the tile in front of the boulder when trying to push a boulder
; also used to store the result of the collision check ($ff for a collision and $00 for no collision)
wTileInFrontOfBoulderAndBoulderCollisionResult:: db

; destination map for dungeon warps
wDungeonWarpDestinationMap:: db

; which dungeon warp within the source map was used
wWhichDungeonWarp:: db

wUnusedD71F:: db

	ds 8

; bit 0: using Strength outside of battle
; bit 1: set by IsSurfingAllowed when surfing's allowed, but the caller resets it after checking the result
; bit 3: received Old Rod
; bit 4: received Good Rod
; bit 5: received Super Rod
; bit 6: gave one of the Saffron guards a drink
; bit 7: set by ItemUseCardKey, which is leftover code from a previous implementation of the Card Key
wd728:: db

	ds 1

; redundant because it matches wObtainedBadges
; used to determine whether to show name on statue and in two NPC text scripts
wBeatGymFlags:: db

	ds 1

; bit 0: if not set, the 3 minimum steps between random battles have passed
; bit 1: prevent audio fade out
wd72c:: db

; This variable is used for temporary flags and as the destination map when
; warping to the Trade Center or Colosseum.
; bit 0: sprite facing directions have been initialised in the Trade Center
; bit 3: do scripted warp (used to warp back to Lavender Town from the top of the pokemon tower)
; bit 4: on a dungeon warp
; bit 5: don't make NPCs face the player when spoken to
; Bits 6 and 7 are set by scripts when starting major battles in the storyline,
; but they do not appear to affect anything. Bit 6 is reset after all battles
; and bit 7 is reset after trainer battles (but it's only set before trainer
; battles anyway).
wd72d:: db

; bit 0: the player has received Lapras in the Silph Co. building
; bit 1: set in various places, but doesn't appear to have an effect
; bit 2: the player has healed pokemon at a pokemon center at least once
; bit 3: the player has a received a pokemon from Prof. Oak
; bit 4: disable battles
; bit 5: set when a battle ends and when the player blacks out in the overworld due to poison
; bit 6: using the link feature
; bit 7: set if scripted NPC movement has been initialised
wd72e:: db

	ds 1

; bit 0: NPC sprite being moved by script
; bit 5: ignore joypad input
; bit 6: print text with no delay between each letter
; bit 7: set if joypad states are being simulated in the overworld or an NPC's movement is being scripted
wd730:: db

	ds 1

; bit 0: play time being counted
; bit 1: remnant of debug mode; only set by the debug build.
; if it is set:
; 1. skips most of Prof. Oak's speech, and uses NINTEN as the player's name and SONY as the rival's name
; 2. does not have the player start in floor two of the player's house (instead sending them to [wLastMap])
; 3. allows wild battles to be avoided by holding down B
; furthermore, in the debug build:
; 4. allows trainers to be avoided by holding down B
; 5. skips Safari Zone step counter by holding down B
; 6. skips the NPC who blocks Route 3 before beating Brock by holding down B
; 7. skips Cerulean City rival battle by holding down B
; 8. skips Pokémon Tower rival battle by holding down B
; bit 2: the target warp is a fly warp (bit 3 set or blacked out) or a dungeon warp (bit 4 set)
; bit 3: used warp pad, escape rope, dig, teleport, or fly, so the target warp is a "fly warp"
; bit 4: jumped into hole (Pokemon Mansion, Seafoam Islands, Victory Road) or went down waterfall (Seafoam Islands), so the target warp is a "dungeon warp"
; bit 5: currently being forced to ride bike (cycling road)
; bit 6: map destination is [wLastBlackoutMap] (usually the last used pokemon center, but could be the player's house)
wd732:: db

; bit 0: running a test battle
; bit 1: prevent music from changing when entering new map
; bit 2: skip the joypad check in CheckWarpsNoCollision (used for the forced warp down the waterfall in the Seafoam Islands)
; bit 3: trainer wants to battle
; bit 4: use variable [wCurMapScript] instead of the provided index for next frame's map script (used to start battle when talking to trainers)
; bit 7: used fly out of battle
wFlags_D733:: db

; bit 1: set when you beat Lorelei and reset in Indigo Plateau lobby
; the game uses this to tell when Elite 4 events need to be reset
wBeatLorelei:: db

	ds 1

; bit 0: check if the player is standing on a door and make him walk down a step if so
; bit 1: the player is currently stepping down from a door
; bit 2: standing on a warp
; bit 6: jumping down a ledge / fishing animation
; bit 7: player sprite spinning due to spin tiles (Rocket hideout / Viridian Gym)
wd736:: db

wCompletedInGameTradeFlags:: dw

	ds 2

wWarpedFromWhichWarp:: db
wWarpedFromWhichMap:: db

	ds 2

wCardKeyDoorY:: db
wCardKeyDoorX:: db

	ds 2

wFirstLockTrashCanIndex:: db
wSecondLockTrashCanIndex:: db

	ds 2

wEventFlags:: flag_array NUM_EVENTS


UNION
wGrassRate:: db
wGrassMons:: ds 10 * 2

	ds 8

wWaterRate:: db
wWaterMons:: ds 10 * 2

NEXTU
; linked game's trainer name
wLinkEnemyTrainerName:: ds NAME_LENGTH

	ds 1

wSerialEnemyDataBlock:: ; ds $1a8

	ds 9

wEnemyPartyCount:: ds 1
wEnemyPartySpecies:: ds PARTY_LENGTH + 1

wEnemyMons::
; wEnemyMon1 - wEnemyMon6
FOR n, 1, PARTY_LENGTH + 1
wEnemyMon{d:n}:: party_struct wEnemyMon{d:n}
ENDR

wEnemyMonOT::
; wEnemyMon1OT - wEnemyMon6OT
FOR n, 1, PARTY_LENGTH + 1
wEnemyMon{d:n}OT:: ds NAME_LENGTH
ENDR

wEnemyMonNicks::
; wEnemyMon1Nick - wEnemyMon6Nick
FOR n, 1, PARTY_LENGTH + 1
wEnemyMon{d:n}Nick:: ds NAME_LENGTH
ENDR

ENDU


wTrainerHeaderPtr:: dw

	ds 6

; the trainer the player must face after getting a wrong answer in the Cinnabar
; gym quiz
wOpponentAfterWrongAnswer::
wUnusedDA38:: db

; index of current map script, mostly used as index for function pointer array
; mostly copied from map-specific map script pointer and written back later
wCurMapScript:: db

	ds 7

wPlayTimeHours:: db
wPlayTimeMaxed:: db
wPlayTimeMinutes:: db
wPlayTimeSeconds:: db
wPlayTimeFrames:: db

wSafariZoneGameOver:: db

wNumSafariBalls:: db


; 0 if no pokemon is in the daycare
; 1 if pokemon is in the daycare
wDayCareInUse:: db

wDayCareMonName:: ds NAME_LENGTH
wDayCareMonOT::   ds NAME_LENGTH

wDayCareMon:: box_struct wDayCareMon

wMainDataEnd::


SECTION "Current Box Data", WRAM0

wBoxDataStart::

wBoxCount:: db
wBoxSpecies:: ds MONS_PER_BOX + 1

wBoxMons::
; wBoxMon1 - wBoxMon20
FOR n, 1, MONS_PER_BOX + 1
wBoxMon{d:n}:: box_struct wBoxMon{d:n}
ENDR

wBoxMonOT::
; wBoxMon1OT - wBoxMon20OT
FOR n, 1, MONS_PER_BOX + 1
wBoxMon{d:n}OT:: ds NAME_LENGTH
ENDR

wBoxMonNicks::
; wBoxMon1Nick - wBoxMon20Nick
FOR n, 1, MONS_PER_BOX + 1
wBoxMon{d:n}Nick:: ds NAME_LENGTH
ENDR
wBoxMonNicksEnd::

wBoxDataEnd::


SECTION "GBC Palette Data", WRAM0

wGBCBasePalPointers:: ds NUM_ACTIVE_PALS * 2
wGBCPal:: ds PALETTE_SIZE
wLastBGP:: db
wLastOBP0:: db
wLastOBP1:: db
wdef5:: db
wBGPPalsBuffer:: ds NUM_ACTIVE_PALS * PALETTE_SIZE


SECTION "Stack", WRAM0

; the stack grows downward
	ds $eb - 1
wStack:: db


INCLUDE "sram.asm"

INCLUDE "hram.asm"<|MERGE_RESOLUTION|>--- conflicted
+++ resolved
@@ -483,15 +483,10 @@
 
 	ds 2
 
-<<<<<<< HEAD
-UNION
-wVermilionDockTileMapBuffer:: ; ds 5 * BG_MAP_WIDTH + SCREEN_WIDTH
-=======
 ; This union spans 180 bytes.
 UNION
 wVermilionDockTileMapBuffer:: ds 5 * BG_MAP_WIDTH + SCREEN_WIDTH
 wVermilionDockTileMapBufferEnd::
->>>>>>> 9c93fb0b
 
 NEXTU
 wOaksAideRewardItemName:: ds ITEM_NAME_LENGTH
@@ -529,20 +524,8 @@
 ; So, this value is actually the chance of NOT entering that mode.
 ; If the slot is lucky, it equals 250, giving a 5/256 (~2%) chance.
 ; Otherwise, it equals 253, giving a 2/256 (~0.8%) chance.
-<<<<<<< HEAD
-wSlotMachineSevenAndBarModeChance::
-wUnusedCC5B::
-wDexRatingNumMonsSeen:: db
-
-wDexRatingNumMonsOwned:: db
-
-wTrainerCardBadgeAttributes::
-wDexRatingText:: db
-
-=======
 wSlotMachineSevenAndBarModeChance:: db
 	ds 2
->>>>>>> 9c93fb0b
 ; ROM back to return to when the player is done with the slot machine
 wSlotMachineSavedROMBank:: db
 	ds 166
@@ -552,31 +535,137 @@
 ; values between 0-6. Shake screen horizontally, shake screen vertically, blink Pokemon...
 wAnimationType:: db
 	ds 29
-<<<<<<< HEAD
-
-NEXTU
-wPikaPicUsedGFXCount:: db
-wPikaPicUsedGFX:: ds $10
-wPikaPicUsedGFXEnd::
-
-	ds 43
-ENDU
-
-UNION
+wAnimPalette:: db
+
+NEXTU
+	ds 60
+; temporary buffer when swapping party mon data
+wSwitchPartyMonTempBuffer:: ds 44 ; party_struct size
+
+NEXTU
+	ds 120
+; this is the end of the joypad states
+; the list starts above this address and extends downwards in memory until here
+; overloaded with below labels
+wSimulatedJoypadStatesEnd::
+
+NEXTU
+wBoostExpByExpAll::
+wUnusedCC5B:: db
+
+	ds 59
+
 wNPCMovementDirections2:: ds 10
 ; used in Pallet Town scripted movement
 wNumStepsToTake:: db
-=======
-wAnimPalette:: db
->>>>>>> 9c93fb0b
-
-NEXTU
-	ds 60
-; temporary buffer when swapping party mon data
-wSwitchPartyMonTempBuffer:: ds 44 ; party_struct size
-<<<<<<< HEAD
-
-NEXTU
+
+	ds 48
+
+wRLEByteCount:: db
+
+wParentMenuItem::
+; 0 = not added
+; 1 = added
+wAddedToParty::
+; 1 flag for each party member indicating whether it can evolve
+; The purpose of these flags is to track which mons levelled up during the
+; current battle at the end of the battle when evolution occurs.
+; Other methods of evolution simply set it by calling TryEvolvingMon.
+wCanEvolveFlags:: db
+
+wForceEvolution:: db
+
+; if [wAILayer2Encouragement] != 1, the second AI layer is not applied
+wAILayer2Encouragement:: db
+
+	ds 1
+
+; current HP of player and enemy substitutes
+wPlayerSubstituteHP:: db
+wEnemySubstituteHP:: db
+
+; The player's selected move during a test battle.
+; InitBattleVariables sets it to the move Pound.
+wTestBattlePlayerSelectedMove:: db
+
+	ds 1
+
+; 0=regular, 1=mimic, 2=above message box (relearn, heal pp..)
+wMoveMenuType:: db
+
+wPlayerSelectedMove:: db
+wEnemySelectedMove:: db
+
+wLinkBattleRandomNumberListIndex:: db
+
+; number of times remaining that AI action can occur
+wAICount:: db
+
+	ds 2
+
+wEnemyMoveListIndex:: db
+
+; The enemy mon's HP when it was switched in or when the current player mon
+; was switched in, which was more recent.
+; It's used to determine the message to print when switching out the player mon.
+wLastSwitchInEnemyMonHP:: dw
+
+; total amount of money made using Pay Day during the current battle
+wTotalPayDayMoney:: ds 3
+
+wSafariEscapeFactor:: db
+wSafariBaitFactor:: db
+
+	ds 1
+
+wTransformedEnemyMonOriginalDVs:: dw
+
+wMonIsDisobedient:: db
+
+wPlayerDisabledMoveNumber:: db
+wEnemyDisabledMoveNumber:: db
+
+; When running in the scope of HandlePlayerMonFainted, it equals 1.
+; When running in the scope of HandleEnemyMonFainted, it equals 0.
+wInHandlePlayerMonFainted:: db
+
+wPlayerUsedMove:: db
+wEnemyUsedMove:: db
+
+wEnemyMonMinimized:: db
+
+wMoveDidntMiss:: db
+
+; flags that indicate which party members have fought the current enemy mon
+wPartyFoughtCurrentEnemyFlags:: flag_array PARTY_LENGTH
+
+; Whether the low health alarm has been disabled due to the player winning the
+; battle.
+wLowHealthAlarmDisabled:: db
+
+wPlayerMonMinimized:: db
+
+	ds 13
+
+; number of hits by enemy in attacks like Double Slap, etc.
+wEnemyNumHits:: ; db
+; the amount of damage accumulated by the enemy while biding
+wEnemyBideAccumulatedDamage:: dw
+
+	ds 8
+
+NEXTU
+	ds 2
+wTrainerCardBadgeAttributes:: ds 6 * 9 + 1
+
+NEXTU
+wPikaPicUsedGFXCount:: db
+
+wPikaPicUsedGFX:: ds 8 * 2
+wPikaPicUsedGFXEnd::
+
+	ds 43
+
 wPikaPicAnimObjectDataBufferSize:: db
 
 wPikaPicAnimObjectDataBuffer::
@@ -591,125 +680,6 @@
 ;     7: unused
 	ds 4 * 8
 wPikaPicAnimObjectDataBufferEnd::
-ENDU
-
-	ds 15
-
-wRLEByteCount:: db
-=======
->>>>>>> 9c93fb0b
-
-NEXTU
-	ds 120
-; this is the end of the joypad states
-; the list starts above this address and extends downwards in memory until here
-; overloaded with below labels
-wSimulatedJoypadStatesEnd::
-
-NEXTU
-wBoostExpByExpAll::
-wUnusedCC5B:: db
-
-	ds 59
-
-wNPCMovementDirections2:: ds 10
-; used in Pallet Town scripted movement
-wNumStepsToTake:: db
-
-	ds 48
-
-wRLEByteCount:: db
-
-wParentMenuItem::
-; 0 = not added
-; 1 = added
-wAddedToParty::
-; 1 flag for each party member indicating whether it can evolve
-; The purpose of these flags is to track which mons levelled up during the
-; current battle at the end of the battle when evolution occurs.
-; Other methods of evolution simply set it by calling TryEvolvingMon.
-wCanEvolveFlags:: db
-
-wForceEvolution:: db
-
-; if [wAILayer2Encouragement] != 1, the second AI layer is not applied
-wAILayer2Encouragement:: db
-
-	ds 1
-
-; current HP of player and enemy substitutes
-wPlayerSubstituteHP:: db
-wEnemySubstituteHP:: db
-
-; The player's selected move during a test battle.
-; InitBattleVariables sets it to the move Pound.
-wTestBattlePlayerSelectedMove:: db
-
-	ds 1
-
-; 0=regular, 1=mimic, 2=above message box (relearn, heal pp..)
-wMoveMenuType:: db
-
-wPlayerSelectedMove:: db
-wEnemySelectedMove:: db
-
-wLinkBattleRandomNumberListIndex:: db
-
-; number of times remaining that AI action can occur
-wAICount:: db
-
-	ds 2
-
-wEnemyMoveListIndex:: db
-
-; The enemy mon's HP when it was switched in or when the current player mon
-; was switched in, which was more recent.
-; It's used to determine the message to print when switching out the player mon.
-wLastSwitchInEnemyMonHP:: dw
-
-; total amount of money made using Pay Day during the current battle
-wTotalPayDayMoney:: ds 3
-
-wSafariEscapeFactor:: db
-wSafariBaitFactor:: db
-
-	ds 1
-
-wTransformedEnemyMonOriginalDVs:: dw
-
-wMonIsDisobedient:: db
-
-wPlayerDisabledMoveNumber:: db
-wEnemyDisabledMoveNumber:: db
-
-; When running in the scope of HandlePlayerMonFainted, it equals 1.
-; When running in the scope of HandleEnemyMonFainted, it equals 0.
-wInHandlePlayerMonFainted:: db
-
-wPlayerUsedMove:: db
-wEnemyUsedMove:: db
-
-wEnemyMonMinimized:: db
-
-wMoveDidntMiss:: db
-
-; flags that indicate which party members have fought the current enemy mon
-wPartyFoughtCurrentEnemyFlags:: flag_array PARTY_LENGTH
-
-; Whether the low health alarm has been disabled due to the player winning the
-; battle.
-wLowHealthAlarmDisabled:: db
-
-wPlayerMonMinimized:: db
-
-	ds 13
-
-; number of hits by enemy in attacks like Double Slap, etc.
-wEnemyNumHits:: ; db
-; the amount of damage accumulated by the enemy while biding
-wEnemyBideAccumulatedDamage:: dw
-
-	ds 8
 ENDU
 
 ; This union spans 39 bytes.
@@ -993,10 +963,6 @@
 wTempObtainedBadgesBooleans:: ds NUM_BADGES
 
 NEXTU
-wTitleScreenScene:: db
-wTitleScreenTimer:: db
-
-NEXTU
 wUnusedCD3D:: db
 ; the number of credits mons that have been displayed so far
 wNumCreditsMonsDisplayed:: db
@@ -1046,6 +1012,10 @@
 wRodResponse::
 wOptionsCursorLocation::
 	db
+
+NEXTU
+wTitleScreenScene:: db
+wTitleScreenTimer:: db
 ENDU
 
 ; 0 = neither
@@ -1255,17 +1225,8 @@
 UNION
 wPartyMenuBlkPacket:: ds $30
 
-<<<<<<< HEAD
-	ds 9
-
-wPartyHPBarAttributes:: ds PARTY_LENGTH
-
-	ds 14
-
-=======
 NEXTU
 	ds 29
->>>>>>> 9c93fb0b
 ; storage buffer for various strings
 wcf4b:: ds 20
 
@@ -1274,6 +1235,10 @@
 ; the total amount of exp a mon gained
 wExpAmountGained:: dw
 wGainBoostedExp:: db
+
+NEXTU
+	ds 9
+wPartyHPBarAttributes:: ds PARTY_LENGTH
 ENDU
 
 wGymCityName:: ds 17
