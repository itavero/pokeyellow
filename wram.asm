--- conflicted
+++ resolved
@@ -314,12 +314,7 @@
 wLinkMenuSelectionReceiveBuffer:: ; cc3d
 ; two byte buffer
 ; the received menu selection is stored twice
-<<<<<<< HEAD
-	ds 1
-=======
-
-wcc3d:: ds 1 ; not used for anything other than mentioned above
->>>>>>> 90482175
+	ds 1
 
 wSerialExchangeNybbleReceiveData:: ; cc3e
 ; the final received nybble is stored here by Serial_ExchangeNybble
@@ -1907,7 +1902,7 @@
 	ds 1
 
 wIsKeyItem:: ; d124
-	ds 1 
+	ds 1
 
 wTextBoxID:: ; d125
 	ds 1
