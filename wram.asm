--- conflicted
+++ resolved
@@ -2296,16 +2296,4 @@
 	ds -$100
 
 
-<<<<<<< HEAD
-SECTION "Sprite Buffers", SRAM, BANK[0]
-
-S_SPRITEBUFFER0:: ds SPRITEBUFFERSIZE ; a000
-S_SPRITEBUFFER1:: ds SPRITEBUFFERSIZE ; a188
-S_SPRITEBUFFER2:: ds SPRITEBUFFERSIZE ; a310
-
-	ds $100
-
-sHallOfFame:: ds HOF_TEAM * NUM_HOF_TEAMS ; a598
-=======
-INCLUDE "sram.asm"
->>>>>>> b97d571e
+INCLUDE "sram.asm"