SilphCo5Script:
	call SilphCo5Script_19f4d
	call EnableAutoTextBoxDrawing
	ld hl, SilphCo5TrainerHeaders
	ld de, SilphCo5ScriptPointers
	ld a, [wSilphCo5CurScript]
	call ExecuteCurMapScriptInTable
	ld [wSilphCo5CurScript], a
	ret

<<<<<<< HEAD
SilphCo5Script_19f4d: ; 19f4d (6:5f4d)
	ld hl, wCurrentMapScriptFlags
=======
SilphCo5Script_19f4d:
	ld hl, wd126
>>>>>>> 6e8c3883
	bit 5, [hl]
	res 5, [hl]
	ret z
	ld hl, SilphCo5GateCoords
	call SilphCo4Script_19d5d
	call SilphCo5Script_19f9e
	CheckEvent EVENT_SILPH_CO_5_UNLOCKED_DOOR1
	jr nz, .asm_19f74
	push af
	ld a, $5f
	ld [wNewTileBlockID], a
	lb bc, 2, 3
	predef ReplaceTileBlock
	pop af
.asm_19f74
	CheckEventAfterBranchReuseA EVENT_SILPH_CO_5_UNLOCKED_DOOR2, EVENT_SILPH_CO_5_UNLOCKED_DOOR1
	jr nz, .asm_19f87
	push af
	ld a, $5f
	ld [wNewTileBlockID], a
	lb bc, 6, 3
	predef ReplaceTileBlock
	pop af
.asm_19f87
	CheckEventAfterBranchReuseA EVENT_SILPH_CO_5_UNLOCKED_DOOR3, EVENT_SILPH_CO_5_UNLOCKED_DOOR2
	ret nz
	ld a, $5f
	ld [wNewTileBlockID], a
	lb bc, 5, 7
	predef_jump ReplaceTileBlock

SilphCo5GateCoords:
	db $02,$03
	db $06,$03
	db $05,$07
	db $FF

SilphCo5Script_19f9e:
	EventFlagAddress hl, EVENT_SILPH_CO_5_UNLOCKED_DOOR1
	ld a, [$ffe0]
	and a
	ret z
	cp $1
	jr nz, .next1
	SetEventReuseHL EVENT_SILPH_CO_5_UNLOCKED_DOOR1
	ret
.next1
	cp $2
	jr nz, .next2
	SetEventAfterBranchReuseHL EVENT_SILPH_CO_5_UNLOCKED_DOOR2, EVENT_SILPH_CO_5_UNLOCKED_DOOR1
	ret
.next2
	SetEventAfterBranchReuseHL EVENT_SILPH_CO_5_UNLOCKED_DOOR3, EVENT_SILPH_CO_5_UNLOCKED_DOOR1
	ret

SilphCo5ScriptPointers:
	dw CheckFightingMapTrainers
	dw DisplayEnemyTrainerTextAndStartBattle
	dw EndTrainerBattle

SilphCo5TextPointers:
	dw SilphCo5Text1
	dw SilphCo5Text2
	dw SilphCo5Text3
	dw SilphCo5Text4
	dw SilphCo5Text5
	dw PickUpItemText
	dw PickUpItemText
	dw PickUpItemText
	dw SilphCo5Text9
	dw SilphCo5Text10
	dw SilphCo5Text11

SilphCo5TrainerHeaders:
Silphco5TrainerHeader0:
	dbEventFlagBit EVENT_BEAT_SILPH_CO_5F_TRAINER_0
	db ($1 << 4) ; trainer's view range
	dwEventFlagAddress EVENT_BEAT_SILPH_CO_5F_TRAINER_0
	dw SilphCo5BattleText2 ; TextBeforeBattle
	dw SilphCo5AfterBattleText2 ; TextAfterBattle
	dw SilphCo5EndBattleText2 ; TextEndBattle
	dw SilphCo5EndBattleText2 ; TextEndBattle

Silphco5TrainerHeader2:
	dbEventFlagBit EVENT_BEAT_SILPH_CO_5F_TRAINER_2
	db ($2 << 4) ; trainer's view range
	dwEventFlagAddress EVENT_BEAT_SILPH_CO_5F_TRAINER_2
	dw SilphCo5BattleText3 ; TextBeforeBattle
	dw SilphCo5AfterBattleText3 ; TextAfterBattle
	dw SilphCo5EndBattleText3 ; TextEndBattle
	dw SilphCo5EndBattleText3 ; TextEndBattle

Silphco5TrainerHeader3:
	dbEventFlagBit EVENT_BEAT_SILPH_CO_5F_TRAINER_3
	db ($4 << 4) ; trainer's view range
	dwEventFlagAddress EVENT_BEAT_SILPH_CO_5F_TRAINER_3
	dw SilphCo5BattleText4 ; TextBeforeBattle
	dw SilphCo5AfterBattleText4 ; TextAfterBattle
	dw SilphCo5EndBattleText4 ; TextEndBattle
	dw SilphCo5EndBattleText4 ; TextEndBattle

Silphco5TrainerHeader4:
	dbEventFlagBit EVENT_BEAT_SILPH_CO_5F_TRAINER_4
	db ($3 << 4) ; trainer's view range
	dwEventFlagAddress EVENT_BEAT_SILPH_CO_5F_TRAINER_4
	dw SilphCo5BattleText5 ; TextBeforeBattle
	dw SilphCo5AfterBattleText5 ; TextAfterBattle
	dw SilphCo5EndBattleText5 ; TextEndBattle
	dw SilphCo5EndBattleText5 ; TextEndBattle

	db $ff

SilphCo5Text1:
	TX_ASM
	ld hl, SilphCo5Text_1a010
	ld de, SilphCo5Text_1a015
	call SilphCo6Script_1a22f
	jp TextScriptEnd

SilphCo5Text_1a010:
	TX_FAR _SilphCo5Text_1a010
	db "@"

SilphCo5Text_1a015:
	TX_FAR _SilphCo5Text_1a015
	db "@"

SilphCo5Text2:
	TX_ASM
	ld hl, Silphco5TrainerHeader0
	call TalkToTrainer
	jp TextScriptEnd

SilphCo5BattleText2:
	TX_FAR _SilphCo5BattleText2
	db "@"

SilphCo5EndBattleText2:
	TX_FAR _SilphCo5EndBattleText2
	db "@"

SilphCo5AfterBattleText2:
	TX_FAR _SilphCo5AfterBattleText2
	db "@"

SilphCo5Text3:
	TX_ASM
	ld hl, Silphco5TrainerHeader2
	call TalkToTrainer
	jp TextScriptEnd

SilphCo5BattleText3:
	TX_FAR _SilphCo5BattleText3
	db "@"

SilphCo5EndBattleText3:
	TX_FAR _SilphCo5EndBattleText3
	db "@"

SilphCo5AfterBattleText3:
	TX_FAR _SilphCo5AfterBattleText3
	db "@"

SilphCo5Text4:
	TX_ASM
	ld hl, Silphco5TrainerHeader3
	call TalkToTrainer
	jp TextScriptEnd

SilphCo5BattleText4:
	TX_FAR _SilphCo5BattleText4
	db "@"

SilphCo5EndBattleText4:
	TX_FAR _SilphCo5EndBattleText4
	db "@"

SilphCo5AfterBattleText4:
	TX_FAR _SilphCo5AfterBattleText4
	db "@"

SilphCo5Text5:
	TX_ASM
	ld hl, Silphco5TrainerHeader4
	call TalkToTrainer
	jp TextScriptEnd

SilphCo5BattleText5:
	TX_FAR _SilphCo5BattleText5
	db "@"

SilphCo5EndBattleText5:
	TX_FAR _SilphCo5EndBattleText5
	db "@"

SilphCo5AfterBattleText5:
	TX_FAR _SilphCo5AfterBattleText5
	db "@"

SilphCo5Text9:
	TX_FAR _SilphCo5Text9
	db "@"

SilphCo5Text10:
	TX_FAR _SilphCo5Text10
	db "@"

SilphCo5Text11:
	TX_FAR _SilphCo5Text11
	db "@"<|MERGE_RESOLUTION|>--- conflicted
+++ resolved
@@ -8,13 +8,8 @@
 	ld [wSilphCo5CurScript], a
 	ret
 
-<<<<<<< HEAD
-SilphCo5Script_19f4d: ; 19f4d (6:5f4d)
+SilphCo5Script_19f4d:
 	ld hl, wCurrentMapScriptFlags
-=======
-SilphCo5Script_19f4d:
-	ld hl, wd126
->>>>>>> 6e8c3883
 	bit 5, [hl]
 	res 5, [hl]
 	ret z
