--- conflicted
+++ resolved
@@ -152,17 +152,10 @@
 	text_far _TM34NoRoomText
 	text_end
 
-<<<<<<< HEAD
-PewterGymText_5c4bc:
-	text_far _PewterGymText_5c4bc
-	sound_get_item_1
-	text_far _PewterGymText_5c4c1
-=======
 ReceivedBoulderBadgeText:
 	text_far _ReceivedBoulderBadgeText
-	sound_level_up ; probably supposed to play SFX_GET_ITEM_1 but the wrong music bank is loaded
+	sound_get_item_1
 	text_far _BrockBoulerBadgeInfoText ; Text to tell that the flash technique can be used
->>>>>>> f3dbec09
 	text_end
 
 PewterGymTrainerText1:
@@ -193,16 +186,11 @@
 	call YesNoChoice
 	ld a, [wCurrentMenuItem]
 	and a
-<<<<<<< HEAD
-	jr nz, .asm_5c4fe
+	jr nz, .PewterGymGuideBeginAdviceText
 	ld a, [wd472]
 	bit 7, a
 	jp nz, .asm_5c3fa
-	ld hl, PewterGymText_5c51a
-=======
-	jr nz, .PewterGymGuideBeginAdviceText
 	ld hl, PewterGymGuideBeginAdviceText
->>>>>>> f3dbec09
 	call PrintText
 	jr .PewterGymGuideAdviceText
 .PewterGymGuideBeginAdviceText
@@ -238,15 +226,10 @@
 	text_far _PewterGymText_5c524
 	text_end
 
-<<<<<<< HEAD
-PewterGymText_5c529:
-	text_far _PewterGymText_5c529
+PewterGymGuidePostBattleText:
+	text_far _PewterGymGuidePostBattleText
 	text_end
 
 PewterGymText_5c41c:
 	text_far _PewterGymGuyText
-=======
-PewterGymGuidePostBattleText:
-	text_far _PewterGymGuidePostBattleText
->>>>>>> f3dbec09
 	text_end