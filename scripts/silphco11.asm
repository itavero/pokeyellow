SilphCo11Script:
	call SilphCo11Script_62127
	call EnableAutoTextBoxDrawing
	ld hl, SilphCo11TrainerHeaders
	ld de, SilphCo11ScriptPointers
	ld a, [wSilphCo11CurScript]
	call ExecuteCurMapScriptInTable
	ld [wSilphCo11CurScript], a
	ret

<<<<<<< HEAD
SilphCo11Script_62127: ; 62127 (18:6110)
	ld hl, wCurrentMapScriptFlags
=======
SilphCo11Script_62127:
	ld hl, wd126
>>>>>>> 6e8c3883
	bit 5, [hl]
	res 5, [hl]
	ret z
	ld hl, SilphCo11GateCoords
	call SilphCo11Script_6214f
	call SilphCo11Script_6217b
	CheckEvent EVENT_SILPH_CO_11_UNLOCKED_DOOR
	ret nz
	ld a, $20
	ld [wNewTileBlockID], a
	lb bc, 6, 3
	predef ReplaceTileBlock
	ret

SilphCo11GateCoords:
	db $06,$03
	db $FF

SilphCo11Script_6214f:
	push hl
	ld hl, wCardKeyDoorY
	ld a, [hli]
	ld b, a
	ld a, [hl]
	ld c, a
	xor a
	ld [$ffe0], a
	pop hl
.asm_62143
	ld a, [hli]
	cp $ff
	jr z, .asm_6215f
	push hl
	ld hl, $ffe0
	inc [hl]
	pop hl
	cp b
	jr z, .asm_62154
	inc hl
	jr .asm_62143
.asm_62154
	ld a, [hli]
	cp c
	jr nz, .asm_62143
	ld hl, wCardKeyDoorY
	xor a
	ld [hli], a
	ld [hl], a
	ret
.asm_6215f
	xor a
	ld [$ffe0], a
	ret

SilphCo11Script_6217b:
	ld a, [$ffe0]
	and a
	ret z
	SetEvent EVENT_SILPH_CO_11_UNLOCKED_DOOR
	ret

SilphCo11Script_62185:
	xor a
	ld [wJoyIgnore], a
<<<<<<< HEAD
SilphCo11Script_62189: ; 62189 (18:61c8)
	ld [wSilphCo11CurScript], a
	ld [wCurMapScript], a
=======
SilphCo11Script_62189:
	ld [W_SILPHCO11CURSCRIPT], a
	ld [W_CURMAPSCRIPT], a
>>>>>>> 6e8c3883
	ret

SilphCo11ScriptPointers:
	dw SilphCo11Script0
	dw DisplayEnemyTrainerTextAndStartBattle
	dw EndTrainerBattle
	dw SilphCo11Script3
	dw SilphCo11Script4
	dw SilphCo11Script5
	dw SilphCo11Script6
	dw SilphCo11Script7
	dw SilphCo11Script8
	dw SilphCo11Script9
	dw SilphCo11Script10
	dw SilphCo11Script11
	dw SilphCo11Script12
	dw SilphCo11Script13
	dw SilphCo11Script14

SilphCo11Script0:
	CheckEvent EVENT_BEAT_SILPH_CO_11F_TRAINER_0
	call z, SilphCo11Script_6229c
	CheckEvent EVENT_782
	ret nz
	CheckEvent EVENT_BEAT_SILPH_CO_GIOVANNI
	call z, SilphCo11Script_621c5
	ret

SilphCo11Script_621c5:
	ld hl, CoordsData_62211
	call ArePlayerCoordsInArray
	jp nc, CheckFightingMapTrainers
	ld a, [wCoordIndex]
	ld [wcf0d], a
	xor a
	ld [hJoyHeld], a
	ld a, $f0
	ld [wJoyIgnore], a
	ld a, $3
	ld [hSpriteIndexOrTextID], a
	call DisplayTextID
	ld a, $3
	ld [H_SPRITEINDEX], a
	call SetSpriteMovementBytesToFF
	ld de, MovementData_62216
	call MoveSprite
	ld a, $4
	call SilphCo11Script_62189
	ret

CoordsData_62211:
	db $0D,$06
	db $0C,$07
	db $FF

MovementData_62216:
	db NPC_MOVEMENT_DOWN
	db NPC_MOVEMENT_DOWN
	db NPC_MOVEMENT_DOWN
	db $FF

SilphCo11Script_621ff:
	ld [wPlayerMovingDirection], a
	ld a, b
	ld [wSpriteStateData1 + 3 * $10 + 9], a
	ld a, $2
	ld [wSpriteStateData1 + 3 * $10 + 1], a
	ret

SilphCo11Script3:
	ld a, [wIsInBattle]
	cp $ff
	jp z, SilphCo11Script_62185
	ld a, [wcf0d]
	cp $1
	jr z, .asm_6223c
	ld a, PLAYER_DIR_LEFT
	ld b, SPRITE_FACING_RIGHT
	jr .asm_62240
.asm_6223c
	ld a, PLAYER_DIR_UP
	ld b, SPRITE_FACING_DOWN
.asm_62240
	call SilphCo11Script_621ff
	ld a, $f0
	ld [wJoyIgnore], a
	ld a, $7
	ld [hSpriteIndexOrTextID], a
	call DisplayTextID
	call GBFadeOutToBlack
	callba Func_f25a0
	call UpdateSprites
	call Delay3
	call GBFadeInFromBlack
	SetEvent EVENT_BEAT_SILPH_CO_GIOVANNI
	xor a
	ld [wJoyIgnore], a
	jp SilphCo11Script_62189

SilphCo11Script4:
	ld a, [wd730]
	bit 0, a
	ret nz
	ld a, $3
	ld [H_SPRITEINDEX], a
	call SetSpriteMovementBytesToFF
	ld a, [wcf0d]
	cp $1
	jr z, .asm_62284
	ld a, PLAYER_DIR_LEFT
	ld b, SPRITE_FACING_RIGHT
	jr .asm_62288
.asm_62284
	ld a, PLAYER_DIR_UP
	ld b, SPRITE_FACING_DOWN
.asm_62288
	call SilphCo11Script_621ff
	call Delay3
	xor a
	ld [wJoyIgnore], a
	ld hl, wd72d
	set 6, [hl]
	set 7, [hl]
	ld hl, SilphCo10Text_62528
	ld de, SilphCo10Text_62528
	call SaveEndBattleTextPointers
	ld a, [H_SPRITEINDEX]
	ld [wSpriteIndex], a
	call EngageMapTrainer
	call InitBattleEnemyParameters
	ld a, $3
	jp SilphCo11Script_62189

SilphCo11Script_6229c:
	ld a, [wYCoord]
	cp $3
	ret nz
	ld a, [wXCoord]
	cp $4
	ret nc
	ResetEvents EVENT_780, EVENT_781
	ld a, [wXCoord]
	cp $3
	jr z, .asm_622c3
	SetEventReuseHL EVENT_780
	ld a, [wXCoord]
	cp $2
	jr z, .asm_622c3
	ResetEventReuseHL EVENT_780
	SetEventReuseHL EVENT_781
.asm_622c3
	call StopAllMusic
	ld c, BANK(Music_MeetJessieJames)
	ld a, MUSIC_MEET_JESSIE_JAMES
	call PlayMusic
	xor a
	ld [hJoyHeld], a
	ld a, $fc
	ld [wJoyIgnore], a
	ld a, $1
	ld [wDoNotWaitForButtonPressAfterDisplayingText], a
	ld a, $8
	ld [hSpriteIndexOrTextID], a
	call DisplayTextID
	xor a
	ld [wDoNotWaitForButtonPressAfterDisplayingText], a
	ld a, $ff
	ld [wJoyIgnore], a
	SetEvent EVENT_782
	ld a, $5
	call SilphCo11Script_62189
	ret
; 622f4

SilphCo11MovementData_622f5:
	db $5
	db $5
	db $5
	db $5
	db $5
	db $ff

SilphCo11MovementData_622fb:
	db $5
	db $5
	db $5
	db $5
	db $ff

SilphCo11MovementData_62300:
	db $5
	db $5
	db $5
	db $5
	db $ff

SilphCo11MovementData_62305:
	db $5
	db $5
	db $5
	db $5
	db $5
	db $ff

SilphCo11MovementData_6230b:
	db $5
	db $5
	db $6
	db $5
	db $5
	db $ff

SilphCo11MovementData_62311:
	db $5
	db $5
	db $5
	db $6
	db $5
	db $5
	db $ff

SilphCo11Script5:
	ld de, SilphCo11MovementData_622f5
	CheckEitherEventSet EVENT_780, EVENT_781
	and a
	jr z, .asm_6232d
	ld de, SilphCo11MovementData_62300
	cp $1
	jr z, .asm_6232d
	ld de, SilphCo11MovementData_6230b
.asm_6232d
	ld a, $4
	ld [hSpriteIndexOrTextID], a
	call MoveSprite
	ld a, $ff
	ld [wJoyIgnore], a
	ld a, $6
	call SilphCo11Script_62189
	ret

SilphCo11Script6:
	ld a, $ff
	ld [wJoyIgnore], a
	ld a, [wd730]
	bit 0, a
	ret nz
SilphCo11Script7:
	ld a, $2
	ld [wSpriteStateData1 + 4 * $10 + 1], a
	ld hl, wSpriteStateData1 + 4 * $10 + 9
	ld [hl], SPRITE_FACING_RIGHT
	CheckEitherEventSet EVENT_780, EVENT_781
	and a
	jr z, .asm_6235e
	ld [hl], SPRITE_FACING_UP
.asm_6235e
	call Delay3
	ld a, $fc
	ld [wJoyIgnore], a
SilphCo11Script8:
	ld de, SilphCo11MovementData_622fb
	CheckEitherEventSet EVENT_780, EVENT_781
	and a
	jr z, .asm_6237b
	ld de, SilphCo11MovementData_62305
	cp $1
	jr z, .asm_6237b
	ld de, SilphCo11MovementData_62311
.asm_6237b
	ld a, $6
	ld [hSpriteIndexOrTextID], a
	call MoveSprite
	ld a, $ff
	ld [wJoyIgnore], a
	ld a, $9
	call SilphCo11Script_62189
	ret

SilphCo11Script9:
	ld a, $ff
	ld [wJoyIgnore], a
	ld a, [wd730]
	bit 0, a
	ret nz
	ld a, $fc
	ld [wJoyIgnore], a
SilphCo11Script10:
	ld a, $2
	ld [wSpriteStateData1 + 6 * $10 + 1], a
	ld hl, wSpriteStateData1 + 6 * $10 + 9
	ld [hl], SPRITE_FACING_UP
	CheckEitherEventSet EVENT_780, EVENT_781
	and a
	jr z, .asm_623b1
	ld [hl], SPRITE_FACING_LEFT
.asm_623b1
	call Delay3
	ld a, $9
	ld [hSpriteIndexOrTextID], a
	call DisplayTextID
SilphCo11Script11:
	ld hl, wd72d
	set 6, [hl]
	set 7, [hl]
	ld hl, SilphCo11Text_624c2
	ld de, SilphCo11Text_624c2
	call SaveEndBattleTextPointers
	ld a, OPP_ROCKET
	ld [wCurOpponent], a
	ld a, $2d
	ld [wTrainerNo], a
	xor a
	ld [hJoyHeld], a
	ld [wJoyIgnore], a
	ld a, $c
	call SilphCo11Script_62189
	ret

SilphCo11Script12:
	ld a, $ff
	ld [wJoyIgnore], a
	ld a, [wIsInBattle]
	cp $ff
	jp z, SilphCo11Script_62185
	ld a, $2
	ld [wSpriteStateData1 + 4 * $10 + 1], a
	ld [wSpriteStateData1 + 6 * $10 + 1], a
	xor a
	ld [wSpriteStateData1 + 4 * $10 + 9], a
	ld [wSpriteStateData1 + 6 * $10 + 9], a
	ld a, $fc
	ld [wJoyIgnore], a
	ld a, $1
	ld [wDoNotWaitForButtonPressAfterDisplayingText], a
	ld a, $a
	ld [hSpriteIndexOrTextID], a
	call DisplayTextID
	xor a
	ld [wDoNotWaitForButtonPressAfterDisplayingText], a
	call StopAllMusic
	ld c, BANK(Music_MeetJessieJames)
	ld a, MUSIC_MEET_JESSIE_JAMES
	call PlayMusic
	ld a, $ff
	ld [wJoyIgnore], a
	ld a, $d
	call SilphCo11Script_62189
	ret

SilphCo11Script13:
	ld a, $ff
	ld [wJoyIgnore], a
	call GBFadeOutToBlack
	ld a, HS_SILPH_CO_11F_JAMES
	call SilphCo11Script_6246d
	ld a, HS_SILPH_CO_11F_JESSIE
	call SilphCo11Script_6246d
	call UpdateSprites
	call Delay3
	call GBFadeInFromBlack
	ld a, $e
	call SilphCo11Script_62189
	ret

SilphCo11Script14:
	call PlayDefaultMusic
	xor a
	ld [hJoyHeld], a
	ld [wJoyIgnore], a
	ResetEvent EVENT_782
	SetEventReuseHL EVENT_BEAT_SILPH_CO_11F_TRAINER_0
	ld a, $0
	call SilphCo11Script_62189
	ret

SilphCo11Script_6245e:
	ld [wMissableObjectIndex], a
	predef ShowObject
	call UpdateSprites
	call Delay3
	ret

SilphCo11Script_6246d:
	ld [wMissableObjectIndex], a
	predef HideObject
	ret

SilphCo11TextPointers:
	dw SilphCo11Text1
	dw SilphCo11Text2
	dw SilphCo11Text3
	dw SilphCo11Text4
	dw SilphCo11Text5
	dw SilphCo11Text6
	dw SilphCo11Text7
	dw SilphCo11Text8
	dw SilphCo11Text9
	dw SilphCo11Text10

SilphCo11TrainerHeaders:
SilphCo11TrainerHeader0:
	dbEventFlagBit EVENT_BEAT_SILPH_CO_11F_TRAINER_1
	db ($3 << 4)
	dwEventFlagAddress EVENT_BEAT_SILPH_CO_11F_TRAINER_1
	dw SilphCo11Trainer1BattleText
	dw SilphCo11Trainer1AfterBattleText
	dw SilphCo11Trainer1EndBattleText
	dw SilphCo11Trainer1EndBattleText

	db $ff ; no more trainers

SilphCo11Text4:
SilphCo11Text6:
SilphCo11Text8:
	TX_FAR _SilphCoJessieJamesText1
	TX_ASM
	ld c, 10
	call DelayFrames
	ld a, $4
	ld [wPlayerMovingDirection], a
	ld a, $0
	ld [wEmotionBubbleSpriteIndex], a
	ld a, $0
	ld [wWhichEmotionBubble], a
	predef EmotionBubble
	ld c, 20
	call DelayFrames
	jp TextScriptEnd

SilphCo11Text9:
	TX_FAR _SilphCoJessieJamesText2
	db "@"

SilphCo11Text_624c2:
	TX_FAR _SilphCoJessieJamesText3
	db "@"

SilphCo11Text10:
	TX_FAR _SilphCoJessieJamesText4
	TX_ASM
	ld c, 64
	call DelayFrames
	jp TextScriptEnd

SilphCo11Text1:
	TX_ASM
	CheckEvent EVENT_GOT_MASTER_BALL
	jp nz, .asm_62500
	ld hl, SilphCo11Text_62509
	call PrintText
	lb bc, MASTER_BALL, 1
	call GiveItem
	jr nc, .asm_624f8
	ld hl, SilphCo11Text_6250e
	call PrintText
	SetEvent EVENT_GOT_MASTER_BALL
	jr .asm_62506
.asm_624f8
	ld hl, SilphCo11Text_62519
	call PrintText
	jr .asm_62506

.asm_62500
	ld hl, SilphCo11Text_62514
	call PrintText
.asm_62506
	jp TextScriptEnd

SilphCo11Text_62509:
	TX_FAR _SilphCoPresidentText
	db "@"

SilphCo11Text_6250e:
	TX_FAR _ReceivedSilphCoMasterBallText
	TX_SFX_KEY_ITEM
	db "@"

SilphCo11Text_62514:
	TX_FAR _SilphCo10Text_6231c
	db "@"

SilphCo11Text_62519:
	TX_FAR _SilphCoMasterBallNoRoomText
	db "@"

SilphCo11Text2:
	TX_FAR _SilphCo11Text2
	db "@"

SilphCo11Text3:
	TX_FAR _SilphCo11Text3
	db "@"

SilphCo10Text_62528:
	TX_FAR _SilphCo10Text_62330
	db "@"

SilphCo11Text7:
	TX_FAR _SilphCo10Text_62335
	db "@"

SilphCo11Text5:
	TX_ASM
	ld hl, SilphCo11TrainerHeader0
	call TalkToTrainer
	jp TextScriptEnd

SilphCo11Trainer1BattleText:
	TX_FAR _SilphCo11BattleText2
	db "@"

SilphCo11Trainer1EndBattleText:
	TX_FAR _SilphCo11EndBattleText2
	db "@"

SilphCo11Trainer1AfterBattleText:
	TX_FAR _SilphCo11AfterBattleText2
	db "@"<|MERGE_RESOLUTION|>--- conflicted
+++ resolved
@@ -8,13 +8,8 @@
 	ld [wSilphCo11CurScript], a
 	ret
 
-<<<<<<< HEAD
-SilphCo11Script_62127: ; 62127 (18:6110)
+SilphCo11Script_62127:
 	ld hl, wCurrentMapScriptFlags
-=======
-SilphCo11Script_62127:
-	ld hl, wd126
->>>>>>> 6e8c3883
 	bit 5, [hl]
 	res 5, [hl]
 	ret z
@@ -79,15 +74,9 @@
 SilphCo11Script_62185:
 	xor a
 	ld [wJoyIgnore], a
-<<<<<<< HEAD
-SilphCo11Script_62189: ; 62189 (18:61c8)
+SilphCo11Script_62189:
 	ld [wSilphCo11CurScript], a
 	ld [wCurMapScript], a
-=======
-SilphCo11Script_62189:
-	ld [W_SILPHCO11CURSCRIPT], a
-	ld [W_CURMAPSCRIPT], a
->>>>>>> 6e8c3883
 	ret
 
 SilphCo11ScriptPointers:
