--- conflicted
+++ resolved
@@ -99,14 +99,8 @@
 	ld [wCurOpponent], a
 	ld a, $1
 	ld [wTrainerNo], a
-<<<<<<< HEAD
-	call SSAnne2Script_61416
-	ld a, $2
-=======
-
 	call SSAnne2FSetFacingDirectionScript
 	ld a, SCRIPT_SSANNE2F_RIVAL_AFTER_BATTLE
->>>>>>> 3bbd38aa
 	ld [wSSAnne2FCurScript], a
 	ret
 
