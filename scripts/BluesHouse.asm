BluesHouse_Script:
	call EnableAutoTextBoxDrawing
	ld hl, BluesHouse_ScriptPointers
	xor a
	call CallFunctionInTable
	ret

BluesHouse_ScriptPointers:
	def_script_pointers
	dw_const BluesHouseDefaultScript, SCRIPT_BLUESHOUSE_DEFAULT
	dw_const BluesHouseNoopScript,    SCRIPT_BLUESHOUSE_NOOP

BluesHouseDefaultScript:
	SetEvent EVENT_ENTERED_BLUES_HOUSE
	ld a, SCRIPT_BLUESHOUSE_NOOP
	ld [wBluesHouseCurScript], a
<<<<<<< HEAD
BluesHouseScript1:
=======
	ret

BluesHouseNoopScript:
>>>>>>> 3bbd38aa
	ret

BluesHouse_TextPointers:
	def_text_pointers
	dw_const BluesHouseDaisySittingText, TEXT_BLUESHOUSE_DAISY_SITTING
	dw_const BluesHouseDaisyWalkingText, TEXT_BLUESHOUSE_DAISY_WALKING
	dw_const BluesHouseTownMapText,      TEXT_BLUESHOUSE_TOWN_MAP

BluesHouseDaisySittingText:
	text_asm
	CheckEvent EVENT_GOT_TOWN_MAP
	jr nz, .got_town_map
	CheckEvent EVENT_GOT_POKEDEX
	jr nz, .give_town_map
	ld hl, BluesHouseDaisyRivalAtLabText
	call PrintText
	jr .done

.give_town_map
	ld hl, BluesHouseDaisyOfferMapText
	call PrintText
	lb bc, TOWN_MAP, 1
	call GiveItem
	jr nc, .bag_full
	ld a, HS_TOWN_MAP
	ld [wMissableObjectIndex], a
	predef HideObject
	ld hl, GotMapText
	call PrintText
	SetEvent EVENT_GOT_TOWN_MAP
	jr .done

.got_town_map
	ld hl, BluesHouseDaisyUseMapText
	call PrintText
	jr .done

.bag_full
	ld hl, BluesHouseDaisyBagFullText
	call PrintText
.done
	jp TextScriptEnd

BluesHouseDaisyRivalAtLabText:
	text_far _BluesHouseDaisyRivalAtLabText
	text_end

BluesHouseDaisyOfferMapText:
	text_far _BluesHouseDaisyOfferMapText
	text_end

GotMapText:
	text_far _GotMapText
	sound_get_key_item
	text_end

BluesHouseDaisyBagFullText:
	text_far _BluesHouseDaisyBagFullText
	text_end

BluesHouseDaisyUseMapText:
	text_far _BluesHouseDaisyUseMapText
	text_end

BluesHouseDaisyWalkingText:
	text_far _BluesHouseDaisyWalkingText
	text_end

BluesHouseTownMapText:
	text_far _BluesHouseTownMapText
	text_end<|MERGE_RESOLUTION|>--- conflicted
+++ resolved
@@ -14,13 +14,7 @@
 	SetEvent EVENT_ENTERED_BLUES_HOUSE
 	ld a, SCRIPT_BLUESHOUSE_NOOP
 	ld [wBluesHouseCurScript], a
-<<<<<<< HEAD
-BluesHouseScript1:
-=======
-	ret
-
 BluesHouseNoopScript:
->>>>>>> 3bbd38aa
 	ret
 
 BluesHouse_TextPointers:
