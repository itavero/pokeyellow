--- conflicted
+++ resolved
@@ -1,10 +1,5 @@
-<<<<<<< HEAD
 VermilionGymScript: ; 5ca26 (17:4a26)
 	ld hl, wCurrentMapScriptFlags
-=======
-VermilionGymScript:
-	ld hl, wd126
->>>>>>> 6e8c3883
 	bit 5, [hl]
 	res 5, [hl]
 	push hl
