--- conflicted
+++ resolved
@@ -148,97 +148,13 @@
 	text_far _SafariZoneGateSafariZoneWorker1Text
 	text_end
 
-<<<<<<< HEAD
-.SafariZoneEntranceText4
+SafariZoneGateSafariZoneWorker1WouldYouLikeToJoinText:
 	text_asm
-	callfar Func_f1f77
+	callfar SafariZoneGatePrintSafariZoneWorker1WouldYouLikeToJoinText
 	jp TextScriptEnd
-
-.SafariZoneEntranceText5
-	text_far SafariZoneEntranceText_9e814
-=======
-SafariZoneGateSafariZoneWorker1WouldYouLikeToJoinText:
-	text_far _SafariZoneGateSafariZoneWorker1WouldYouLikeToJoinText
-	text_asm
-	ld a, MONEY_BOX
-	ld [wTextBoxID], a
-	call DisplayTextBoxID
-	call YesNoChoice
-	ld a, [wCurrentMenuItem]
-	and a
-	jp nz, .PleaseComeAgain
-	xor a
-	ldh [hMoney], a
-	ld a, $05
-	ldh [hMoney + 1], a
-	ld a, $00
-	ldh [hMoney + 2], a
-	call HasEnoughMoney
-	jr nc, .success
-	ld hl, .NotEnoughMoneyText
-	call PrintText
-	jr .CantPayWalkDown
-
-.success
-	xor a
-	ld [wPriceTemp], a
-	ld a, $05
-	ld [wPriceTemp + 1], a
-	ld a, $00
-	ld [wPriceTemp + 2], a
-	ld hl, wPriceTemp + 2
-	ld de, wPlayerMoney + 2
-	ld c, 3
-	predef SubBCDPredef
-	ld a, MONEY_BOX
-	ld [wTextBoxID], a
-	call DisplayTextBoxID
-	ld hl, .MakePaymentText
-	call PrintText
-	ld a, 30
-	ld [wNumSafariBalls], a
-	ld a, HIGH(502)
-	ld [wSafariSteps], a
-	ld a, LOW(502)
-	ld [wSafariSteps + 1], a
-	ld a, D_UP
-	ld c, 3
-	call SafariZoneEntranceAutoWalk
-	SetEvent EVENT_IN_SAFARI_ZONE
-	ResetEventReuseHL EVENT_SAFARI_GAME_OVER
-	ld a, SCRIPT_SAFARIZONEGATE_PLAYER_MOVING
-	ld [wSafariZoneGateCurScript], a
-	jr .done
-
-.PleaseComeAgain
-	ld hl, .PleaseComeAgainText
-	call PrintText
-.CantPayWalkDown
-	ld a, D_DOWN
-	ld c, 1
-	call SafariZoneEntranceAutoWalk
-	ld a, SCRIPT_SAFARIZONEGATE_PLAYER_MOVING_DOWN
-	ld [wSafariZoneGateCurScript], a
-.done
-	jp TextScriptEnd
-
-.MakePaymentText
-	text_far _SafariZoneGateSafariZoneWorker1ThatllBe500PleaseText
-	sound_get_item_1
-	text_far _SafariZoneGateSafariZoneWorker1CallYouOnThePAText
-	text_end
-
-.PleaseComeAgainText
-	text_far _SafariZoneGateSafariZoneWorker1PleaseComeAgainText
-	text_end
-
-.NotEnoughMoneyText
-	text_far _SafariZoneGateSafariZoneWorker1NotEnoughMoneyText
-	text_end
 
 SafariZoneGateSafariZoneWorker1LeavingEarlyText:
 	text_far _SafariZoneGateSafariZoneWorker1LeavingEarlyText
->>>>>>> 3bbd38aa
 	text_asm
 	call YesNoChoice
 	ld a, [wCurrentMenuItem]
@@ -284,31 +200,5 @@
 
 SafariZoneGateSafariZoneWorker2Text:
 	text_asm
-<<<<<<< HEAD
-	callfar Func_f203e
-	jp TextScriptEnd
-=======
-	ld hl, .FirstTimeHereText
-	call PrintText
-	call YesNoChoice
-	ld a, [wCurrentMenuItem]
-	and a
-	ld hl, .YoureARegularHereText
-	jr nz, .print_text
-	ld hl, .SafariZoneExplanationText
-.print_text
-	call PrintText
-	jp TextScriptEnd
-
-.FirstTimeHereText
-	text_far _SafariZoneGateSafariZoneWorker2FirstTimeHereText
-	text_end
-
-.SafariZoneExplanationText
-	text_far _SafariZoneGateSafariZoneWorker2SafariZoneExplanationText
-	text_end
-
-.YoureARegularHereText
-	text_far _SafariZoneGateSafariZoneWorker2YoureARegularHereText
-	text_end
->>>>>>> 3bbd38aa
+	callfar SafariZoneGatePrintSafariZoneWorker2Text
+	jp TextScriptEnd