--- conflicted
+++ resolved
@@ -1,19 +1,14 @@
 Route25_Script:
-<<<<<<< HEAD
-=======
-	call Route25ShowHideBillScript
->>>>>>> 3bbd38aa
 	call EnableAutoTextBoxDrawing
 	ld hl, Route25TrainerHeaders
 	ld de, Route25_ScriptPointers
 	ld a, [wRoute25CurScript]
 	call ExecuteCurMapScriptInTable
 	ld [wRoute25CurScript], a
-	call Route25Script_515e1
+	call Route25ShowHideBillScript
 	ret
 
-<<<<<<< HEAD
-Route25Script_515e1:
+Route25ShowHideBillScript:
 	ld hl, wd492
 	res 2, [hl]
 	res 3, [hl]
@@ -21,9 +16,6 @@
 	res 7, [hl]
 	xor a
 	ld [wBillsHouseCurScript], a
-=======
-Route25ShowHideBillScript:
->>>>>>> 3bbd38aa
 	ld hl, wCurrentMapScriptFlags
 	bit 6, [hl]
 	res 6, [hl]
@@ -31,24 +23,15 @@
 	CheckEventHL EVENT_LEFT_BILLS_HOUSE_AFTER_HELPING
 	ret nz
 	CheckEventReuseHL EVENT_MET_BILL_2
-<<<<<<< HEAD
-	jr nz, .asm_51638
-	ResetEventReuseHL EVENT_BILL_SAID_USE_CELL_SEPARATOR
-	ld a, HS_BILL_POKEMON
-	ld [wMissableObjectIndex], a
-	predef ShowObject
-	jr .asm_5165c
-.asm_51638
-=======
 	jr nz, .met_bill
 	ResetEventReuseHL EVENT_BILL_SAID_USE_CELL_SEPARATOR
 	ld a, HS_BILL_POKEMON
 	ld [wMissableObjectIndex], a
-	predef_jump ShowObject
+	predef ShowObject
+	jr .done
 .met_bill
->>>>>>> 3bbd38aa
 	CheckEventAfterBranchReuseHL EVENT_GOT_SS_TICKET, EVENT_MET_BILL_2
-	jr z, .asm_5165c
+	jr z, .done
 	SetEventReuseHL EVENT_LEFT_BILLS_HOUSE_AFTER_HELPING
 	ld a, HS_NUGGET_BRIDGE_GUY
 	ld [wMissableObjectIndex], a
@@ -59,7 +42,7 @@
 	ld a, HS_BILL_2
 	ld [wMissableObjectIndex], a
 	predef ShowObject
-.asm_5165c
+.done
 	ret
 
 Route25_ScriptPointers:
