--- conflicted
+++ resolved
@@ -1,10 +1,5 @@
-<<<<<<< HEAD
-SaffronGymScript: ; 5d00d (17:500d)
+SaffronGymScript:
 	ld hl, wCurrentMapScriptFlags
-=======
-SaffronGymScript:
-	ld hl, wd126
->>>>>>> 6e8c3883
 	bit 6, [hl]
 	res 6, [hl]
 	call nz, .extra
