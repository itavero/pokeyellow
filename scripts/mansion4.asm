Mansion4Script:
	call Mansion4Script_523cf
	call EnableAutoTextBoxDrawing
	ld hl, Mansion4TrainerHeader0
	ld de, Mansion4ScriptPointers
	ld a, [wMansion4CurScript]
	call ExecuteCurMapScriptInTable
	ld [wMansion4CurScript], a
	ret

<<<<<<< HEAD
Mansion4Script_523cf: ; 523cf (14:63cf)
	ld hl, wCurrentMapScriptFlags
=======
Mansion4Script_523cf:
	ld hl, wd126
>>>>>>> 6e8c3883
	bit 5, [hl]
	res 5, [hl]
	ret z
	CheckEvent EVENT_MANSION_SWITCH_ON
	jr nz, .asm_523ff
	ld a, $e
	ld bc, $80d
	call Mansion2Script_5202f
	ld a, $e
	ld bc, $b06
	call Mansion2Script_5202f
	ld a, $5f
	ld bc, $304
	call Mansion2Script_5202f
	ld a, $54
	ld bc, $808
	call Mansion2Script_5202f
	ret
.asm_523ff
	ld a, $2d
	ld bc, $80d
	call Mansion2Script_5202f
	ld a, $5f
	ld bc, $b06
	call Mansion2Script_5202f
	ld a, $e
	ld bc, $304
	call Mansion2Script_5202f
	ld a, $e
	ld bc, $808
	call Mansion2Script_5202f
	ret

Mansion4Script_Switches:
	ld a, [wPlayerFacingDirection]
	cp SPRITE_FACING_UP
	ret nz
	xor a
	ld [hJoyHeld], a
	ld a, $9
	ld [hSpriteIndexOrTextID], a
	jp DisplayTextID

Mansion4ScriptPointers:
	dw CheckFightingMapTrainers
	dw DisplayEnemyTrainerTextAndStartBattle
	dw EndTrainerBattle

Mansion4TextPointers:
	dw Mansion4Text1
	dw Mansion4Text2
	dw PickUpItemText
	dw PickUpItemText
	dw PickUpItemText
	dw PickUpItemText
	dw Mansion4Text7
	dw PickUpItemText
	dw Mansion3Text6

Mansion4TrainerHeaders:
Mansion4TrainerHeader0:
	dbEventFlagBit EVENT_BEAT_MANSION_4_TRAINER_0
	db ($0 << 4) ; trainer's view range
	dwEventFlagAddress EVENT_BEAT_MANSION_4_TRAINER_0
	dw Mansion4BattleText1 ; TextBeforeBattle
	dw Mansion4AfterBattleText1 ; TextAfterBattle
	dw Mansion4EndBattleText1 ; TextEndBattle
	dw Mansion4EndBattleText1 ; TextEndBattle

Mansion4TrainerHeader2:
	dbEventFlagBit EVENT_BEAT_MANSION_4_TRAINER_2
	db ($3 << 4) ; trainer's view range
	dwEventFlagAddress EVENT_BEAT_MANSION_4_TRAINER_2
	dw Mansion4BattleText2 ; TextBeforeBattle
	dw Mansion4AfterBattleText2 ; TextAfterBattle
	dw Mansion4EndBattleText2 ; TextEndBattle
	dw Mansion4EndBattleText2 ; TextEndBattle

	db $ff

Mansion4Text1:
	TX_ASM
	ld hl, Mansion4TrainerHeader0
	call TalkToTrainer
	jp TextScriptEnd

Mansion4Text2:
	TX_ASM
	ld hl, Mansion4TrainerHeader2
	call TalkToTrainer
	jp TextScriptEnd

Mansion4BattleText1:
	TX_FAR _Mansion4BattleText1
	db "@"

Mansion4EndBattleText1:
	TX_FAR _Mansion4EndBattleText1
	db "@"

Mansion4AfterBattleText1:
	TX_FAR _Mansion4AfterBattleText1
	db "@"

Mansion4BattleText2:
	TX_FAR _Mansion4BattleText2
	db "@"

Mansion4EndBattleText2:
	TX_FAR _Mansion4EndBattleText2
	db "@"

Mansion4AfterBattleText2:
	TX_FAR _Mansion4AfterBattleText2
	db "@"

Mansion4Text7:
	TX_FAR _Mansion4Text7
	db "@"<|MERGE_RESOLUTION|>--- conflicted
+++ resolved
@@ -8,13 +8,8 @@
 	ld [wMansion4CurScript], a
 	ret
 
-<<<<<<< HEAD
-Mansion4Script_523cf: ; 523cf (14:63cf)
+Mansion4Script_523cf:
 	ld hl, wCurrentMapScriptFlags
-=======
-Mansion4Script_523cf:
-	ld hl, wd126
->>>>>>> 6e8c3883
 	bit 5, [hl]
 	res 5, [hl]
 	ret z
