--- conflicted
+++ resolved
@@ -24,13 +24,9 @@
 	ret nc
 	xor a
 	ldh [hJoyHeld], a
-<<<<<<< HEAD
 	ld a, SPRITE_FACING_LEFT
 	ld [wSprite01StateData1FacingDirection], a
-	ld a, $1
-=======
 	ld a, TEXT_ROUTE22GATE_GUARD
->>>>>>> 3bbd38aa
 	ldh [hSpriteIndexOrTextID], a
 	call DisplayTextID
 	ret
