--- conflicted
+++ resolved
@@ -6,13 +6,8 @@
 	ld a, [wCeladonGameCornerCurScript]
 	jp JumpTable
 
-<<<<<<< HEAD
-CeladonGameCornerScript_48bcf: ; 48bcf (12:4bcf)
+CeladonGameCornerScript_48bcf:
 	ld hl, wCurrentMapScriptFlags
-=======
-CeladonGameCornerScript_48bcf:
-	ld hl, wd126
->>>>>>> 6e8c3883
 	bit 6, [hl]
 	res 6, [hl]
 	ret z
@@ -28,13 +23,8 @@
 	ld [wLuckySlotHiddenObjectIndex], a
 	ret
 
-<<<<<<< HEAD
-CeladonGameCornerScript_48bec: ; 48bec (12:4bec)
+CeladonGameCornerScript_48bec:
 	ld hl, wCurrentMapScriptFlags
-=======
-CeladonGameCornerScript_48bec:
-	ld hl, wd126
->>>>>>> 6e8c3883
 	bit 5, [hl]
 	res 5, [hl]
 	ret z
