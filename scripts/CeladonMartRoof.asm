CeladonMartRoof_Script:
	call EnableAutoTextBoxDrawing
	ret

CeladonMartRoofScript_GetDrinksInBag:
; construct a list of all drinks in the player's bag
	xor a
	ld [wFilteredBagItemsCount], a
	ld de, wFilteredBagItems
	ld hl, CeladonMartRoofDrinkList
.loop
	ld a, [hli]
	and a
	jr z, .done
	push hl
	push de
	ld [wd11e], a
	ld b, a
	predef GetQuantityOfItemInBag
	pop de
	pop hl
	ld a, b
	and a
	jr z, .loop ; if the item isn't in the bag
	ld a, [wd11e]
	ld [de], a
	inc de
	push hl
	ld hl, wFilteredBagItemsCount
	inc [hl]
	pop hl
	jr .loop
.done
	ld a, $ff
	ld [de], a
	ret

CeladonMartRoofDrinkList:
	db FRESH_WATER
	db SODA_POP
	db LEMONADE
	db 0 ; end

CeladonMartRoofScript_GiveDrinkToGirl:
	ld hl, wd730
	set 6, [hl]
	ld hl, CeladonMartRoofLittleGirlGiveHerWhichDrinkText
	call PrintText
	xor a
	ld [wCurrentMenuItem], a
	ld a, A_BUTTON | B_BUTTON
	ld [wMenuWatchedKeys], a
	ld a, [wFilteredBagItemsCount]
	dec a
	ld [wMaxMenuItem], a
	ld a, 2
	ld [wTopMenuItemY], a
	ld a, 1
	ld [wTopMenuItemX], a
	ld a, [wFilteredBagItemsCount]
	dec a
	ld bc, 2
	ld hl, 3
	call AddNTimes
	dec l
	ld b, l
	ld c, 12
	hlcoord 0, 0
	call TextBoxBorder
	call UpdateSprites
	call CeladonMartRoofScript_PrintDrinksInBag
	ld hl, wd730
	res 6, [hl]
	call HandleMenuInput
	bit BIT_B_BUTTON, a
	ret nz
	ld hl, wFilteredBagItems
	ld a, [wCurrentMenuItem]
	ld d, 0
	ld e, a
	add hl, de
	ld a, [hl]
	ldh [hItemToRemoveID], a
	cp FRESH_WATER
	jr z, .gaveFreshWater
	cp SODA_POP
	jr z, .gaveSodaPop
; gave Lemonade
	CheckEvent EVENT_GOT_TM49
	jr nz, .alreadyGaveDrink
	ld hl, CeladonMartRoofLittleGirlYayLemonadeText
	call PrintText
	call RemoveItemByIDBank12
	lb bc, TM_TRI_ATTACK, 1
	call GiveItem
	jr nc, .bagFull
	ld hl, CeladonMartRoofLittleGirlReceivedTM49Text
	call PrintText
	SetEvent EVENT_GOT_TM49
	ret
.gaveSodaPop
	CheckEvent EVENT_GOT_TM48
	jr nz, .alreadyGaveDrink
	ld hl, CeladonMartRoofLittleGirlYaySodaPopText
	call PrintText
	call RemoveItemByIDBank12
	lb bc, TM_ROCK_SLIDE, 1
	call GiveItem
	jr nc, .bagFull
	ld hl, CeladonMartRoofLittleGirlReceivedTM48Text
	call PrintText
	SetEvent EVENT_GOT_TM48
	ret
.gaveFreshWater
	CheckEvent EVENT_GOT_TM13
	jr nz, .alreadyGaveDrink
	ld hl, CeladonMartRoofLittleGirlYayFreshWaterText
	call PrintText
	call RemoveItemByIDBank12
	lb bc, TM_ICE_BEAM, 1
	call GiveItem
	jr nc, .bagFull
	ld hl, CeladonMartRoofLittleGirlReceivedTM13Text
	call PrintText
	SetEvent EVENT_GOT_TM13
	ret
.bagFull
<<<<<<< HEAD
	ld hl, CeladonMartRoofText_48526
	call PrintText
	ret
.alreadyGaveDrink
	ld hl, CeladonMartRoofText_4852c
	call PrintText
	ret
=======
	ld hl, CeladonMartRoofLittleGirlNoRoomText
	jp PrintText
.alreadyGaveDrink
	ld hl, CeladonMartRoofLittleGirlImNotThirstyText
	jp PrintText
>>>>>>> 3bbd38aa

RemoveItemByIDBank12:
	farcall RemoveItemByID
	ret

CeladonMartRoofLittleGirlGiveHerWhichDrinkText:
	text_far _CeladonMartRoofLittleGirlGiveHerWhichDrinkText
	text_end

CeladonMartRoofLittleGirlYayFreshWaterText:
	text_far _CeladonMartRoofLittleGirlYayFreshWaterText
	text_waitbutton
	text_end

CeladonMartRoofLittleGirlReceivedTM13Text:
	text_far _CeladonMartRoofLittleGirlReceivedTM13Text
	sound_get_item_1
	text_far _CeladonMartRoofLittleGirlTM13ExplanationText
	text_waitbutton
	text_end

CeladonMartRoofLittleGirlYaySodaPopText:
	text_far _CeladonMartRoofLittleGirlYaySodaPopText
	text_waitbutton
	text_end

CeladonMartRoofLittleGirlReceivedTM48Text:
	text_far _CeladonMartRoofLittleGirlReceivedTM48Text
	sound_get_item_1
	text_far _CeladonMartRoofLittleGirlTM48ExplanationText
	text_waitbutton
	text_end

CeladonMartRoofLittleGirlYayLemonadeText:
	text_far _CeladonMartRoofLittleGirlYayLemonadeText
	text_waitbutton
	text_end

CeladonMartRoofLittleGirlReceivedTM49Text:
	text_far _CeladonMartRoofLittleGirlReceivedTM49Text
	sound_get_item_1
	text_far _CeladonMartRoofLittleGirlTM49ExplanationText
	text_waitbutton
	text_end

CeladonMartRoofLittleGirlNoRoomText:
	text_far _CeladonMartRoofLittleGirlNoRoomText
	text_waitbutton
	text_end

CeladonMartRoofLittleGirlImNotThirstyText:
	text_far _CeladonMartRoofLittleGirlImNotThirstyText
	text_waitbutton
	text_end

CeladonMartRoofScript_PrintDrinksInBag:
	ld hl, wFilteredBagItems
	xor a
	ldh [hItemCounter], a
.loop
	ld a, [hli]
	cp $ff
	ret z
	push hl
	ld [wd11e], a
	call GetItemName
	hlcoord 2, 2
	ldh a, [hItemCounter]
	ld bc, SCREEN_WIDTH * 2
	call AddNTimes
	ld de, wcd6d
	call PlaceString
	ld hl, hItemCounter
	inc [hl]
	pop hl
	jr .loop

CeladonMartRoof_TextPointers:
	def_text_pointers
	dw_const CeladonMartRoofSuperNerdText,        TEXT_CELADONMARTROOF_SUPER_NERD
	dw_const CeladonMartRoofLittleGirlText,       TEXT_CELADONMARTROOF_LITTLE_GIRL
	dw_const CeladonMartRoofVendingMachineText,   TEXT_CELADONMARTROOF_VENDING_MACHINE1
	dw_const CeladonMartRoofVendingMachineText,   TEXT_CELADONMARTROOF_VENDING_MACHINE2
	dw_const CeladonMartRoofVendingMachineText,   TEXT_CELADONMARTROOF_VENDING_MACHINE3
	dw_const CeladonMartRoofCurrentFloorSignText, TEXT_CELADONMARTROOF_CURRENT_FLOOR_SIGN

CeladonMartRoofSuperNerdText:
	text_far _CeladonMartRoofSuperNerdText
	text_end

CeladonMartRoofLittleGirlText:
	text_asm
	call CeladonMartRoofScript_GetDrinksInBag
	ld a, [wFilteredBagItemsCount]
	and a
	jr z, .noDrinksInBag
	ld a, 1
	ld [wDoNotWaitForButtonPressAfterDisplayingText], a
	ld hl, .GiveHerADrinkText
	call PrintText
	call YesNoChoice
	ld a, [wCurrentMenuItem]
	and a
	jr nz, .done
	call CeladonMartRoofScript_GiveDrinkToGirl
	jr .done
.noDrinksInBag
	ld hl, .ImThirstyText
	call PrintText
.done
	jp TextScriptEnd

.ImThirstyText:
	text_far _CeladonMartRoofLittleGirlImThirstyText
	text_end

.GiveHerADrinkText:
	text_far _CeladonMartRoofLittleGirlGiveHerADrinkText
	text_end

CeladonMartRoofVendingMachineText:
	script_vending_machine

CeladonMartRoofCurrentFloorSignText:
	text_far _CeladonMartRoofCurrentFloorSignText
	text_end<|MERGE_RESOLUTION|>--- conflicted
+++ resolved
@@ -125,21 +125,13 @@
 	SetEvent EVENT_GOT_TM13
 	ret
 .bagFull
-<<<<<<< HEAD
-	ld hl, CeladonMartRoofText_48526
-	call PrintText
-	ret
-.alreadyGaveDrink
-	ld hl, CeladonMartRoofText_4852c
-	call PrintText
-	ret
-=======
 	ld hl, CeladonMartRoofLittleGirlNoRoomText
-	jp PrintText
+	call PrintText
+	ret
 .alreadyGaveDrink
 	ld hl, CeladonMartRoofLittleGirlImNotThirstyText
-	jp PrintText
->>>>>>> 3bbd38aa
+	call PrintText
+	ret
 
 RemoveItemByIDBank12:
 	farcall RemoveItemByID
