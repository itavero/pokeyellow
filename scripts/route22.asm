--- conflicted
+++ resolved
@@ -17,13 +17,8 @@
 Route22Script_50ece:
 	xor a
 	ld [wJoyIgnore], a
-<<<<<<< HEAD
-	ld [wRoute22CurScript], a
-Route22Script7: ; 50ed5 (14:4ed5)
-=======
-	ld [W_ROUTE22CURSCRIPT], a
+	ld [wRoute22CurScript], a
 Route22Script7:
->>>>>>> 6e8c3883
 	ret
 
 Route22Script_50ed6:
