SilphCo11F_Script:
<<<<<<< HEAD
	call SilphCo11Script_62127
=======
	call SilphCo11FGateCallbackScript
>>>>>>> 3bbd38aa
	call EnableAutoTextBoxDrawing
	ld hl, SilphCo11TrainerHeaders
	ld de, SilphCo11F_ScriptPointers
	ld a, [wSilphCo11FCurScript]
	call ExecuteCurMapScriptInTable
	ld [wSilphCo11FCurScript], a
	ret

<<<<<<< HEAD
SilphCo11Script_62127:
=======
SilphCo11FGateCallbackScript:
>>>>>>> 3bbd38aa
	ld hl, wCurrentMapScriptFlags
	bit 5, [hl]
	res 5, [hl]
	ret z
	ld hl, SilphCo11GateCoords
<<<<<<< HEAD
	call SilphCo11Script_6214f
	call SilphCo11Script_6217b
=======
	call SilphCo11F_SetCardKeyDoorYScript
	call SilphCo11FSetUnlockedDoorEventScript
>>>>>>> 3bbd38aa
	CheckEvent EVENT_SILPH_CO_11_UNLOCKED_DOOR
	ret nz
	ld a, $20
	ld [wNewTileBlockID], a
	lb bc, 6, 3
	predef ReplaceTileBlock
	ret

SilphCo11GateCoords:
	dbmapcoord  3,  6
	db -1 ; end

<<<<<<< HEAD
SilphCo11Script_6214f:
=======
SilphCo11F_SetCardKeyDoorYScript:
>>>>>>> 3bbd38aa
	push hl
	ld hl, wCardKeyDoorY
	ld a, [hli]
	ld b, a
	ld a, [hl]
	ld c, a
	xor a
	ldh [hUnlockedSilphCoDoors], a
	pop hl
.loop_check_doors
	ld a, [hli]
	cp $ff
	jr z, .exit_loop
	push hl
	ld hl, hUnlockedSilphCoDoors
	inc [hl]
	pop hl
	cp b
	jr z, .check_y_coord
	inc hl
	jr .loop_check_doors
.check_y_coord
	ld a, [hli]
	cp c
	jr nz, .loop_check_doors
	ld hl, wCardKeyDoorY
	xor a
	ld [hli], a
	ld [hl], a
	ret
.exit_loop
	xor a
	ldh [hUnlockedSilphCoDoors], a
	ret

<<<<<<< HEAD
SilphCo11Script_6217b:
=======
SilphCo11FSetUnlockedDoorEventScript:
>>>>>>> 3bbd38aa
	ldh a, [hUnlockedSilphCoDoors]
	and a
	ret z
	SetEvent EVENT_SILPH_CO_11_UNLOCKED_DOOR
	ret

<<<<<<< HEAD
SilphCo11Script_62185:
	xor a
	ld [wJoyIgnore], a
SilphCo11Script_62189:
=======
SilphCo11FTeamRocketLeavesScript:
	ld hl, .HideMissableObjectIDs
.hide_loop
	ld a, [hli]
	cp $ff
	jr z, .done_hiding
	push hl
	ld [wMissableObjectIndex], a
	predef HideObject
	pop hl
	jr .hide_loop
.done_hiding
	ld hl, .ShowMissableObjectIDs
.show_loop
	ld a, [hli]
	cp -1
	ret z
	push hl
	ld [wMissableObjectIndex], a
	predef ShowObject
	pop hl
	jr .show_loop

.ShowMissableObjectIDs:
	db HS_SAFFRON_CITY_8
	db HS_SAFFRON_CITY_9
	db HS_SAFFRON_CITY_A
	db HS_SAFFRON_CITY_B
	db HS_SAFFRON_CITY_C
	db HS_SAFFRON_CITY_D
	db -1 ; end

.HideMissableObjectIDs:
	db HS_SAFFRON_CITY_1
	db HS_SAFFRON_CITY_2
	db HS_SAFFRON_CITY_3
	db HS_SAFFRON_CITY_4
	db HS_SAFFRON_CITY_5
	db HS_SAFFRON_CITY_6
	db HS_SAFFRON_CITY_7
	db HS_SAFFRON_CITY_E
	db HS_SAFFRON_CITY_F
	db HS_SILPH_CO_2F_2
	db HS_SILPH_CO_2F_3
	db HS_SILPH_CO_2F_4
	db HS_SILPH_CO_2F_5
	db HS_SILPH_CO_3F_1
	db HS_SILPH_CO_3F_2
	db HS_SILPH_CO_4F_1
	db HS_SILPH_CO_4F_2
	db HS_SILPH_CO_4F_3
	db HS_SILPH_CO_5F_1
	db HS_SILPH_CO_5F_2
	db HS_SILPH_CO_5F_3
	db HS_SILPH_CO_5F_4
	db HS_SILPH_CO_6F_1
	db HS_SILPH_CO_6F_2
	db HS_SILPH_CO_6F_3
	db HS_SILPH_CO_7F_1
	db HS_SILPH_CO_7F_2
	db HS_SILPH_CO_7F_3
	db HS_SILPH_CO_7F_4
	db HS_SILPH_CO_8F_1
	db HS_SILPH_CO_8F_2
	db HS_SILPH_CO_8F_3
	db HS_SILPH_CO_9F_1
	db HS_SILPH_CO_9F_2
	db HS_SILPH_CO_9F_3
	db HS_SILPH_CO_10F_1
	db HS_SILPH_CO_10F_2
	db HS_SILPH_CO_11F_1
	db HS_SILPH_CO_11F_2
	db HS_SILPH_CO_11F_3
	db -1 ; end

SilphCo11FResetCurScript:
	xor a
	ld [wJoyIgnore], a
; fallthrough
SilphCo11FSetCurScript:
>>>>>>> 3bbd38aa
	ld [wSilphCo11FCurScript], a
	ld [wCurMapScript], a
	ret

SilphCo11F_ScriptPointers:
<<<<<<< HEAD
	dw SilphCo11Script0
	dw DisplayEnemyTrainerTextAndStartBattle
	dw EndTrainerBattle
	dw SilphCo11Script3
	dw SilphCo11Script4
	dw SilphCo11Script5
	dw SilphCo11Script6
	dw SilphCo11Script7
	dw SilphCo11Script8
	dw SilphCo11Script9
	dw SilphCo11Script10
	dw SilphCo11Script11
	dw SilphCo11Script12
	dw SilphCo11Script13
	dw SilphCo11Script14

SilphCo11Script0:
IF DEF(_DEBUG)
	call DebugPressedOrHeldB
	ret nz
ENDC
	CheckEvent EVENT_BEAT_SILPH_CO_11F_TRAINER_0
	call z, SilphCo11Script_6229c
	CheckEvent EVENT_782
	ret nz
	CheckEvent EVENT_BEAT_SILPH_CO_GIOVANNI
	call z, SilphCo11Script_621c5
	ret

SilphCo11Script_621c5:
	ld hl, CoordsData_62211
=======
	def_script_pointers
	dw_const SilphCo11FDefaultScript,               SCRIPT_SILPHCO11F_DEFAULT
	dw_const DisplayEnemyTrainerTextAndStartBattle, SCRIPT_SILPHCO11F_START_BATTLE
	dw_const EndTrainerBattle,                      SCRIPT_SILPHCO11F_END_BATTLE
	dw_const SilphCo11FGiovanniBattleFacingScript,  SCRIPT_SILPHCO11F_GIOVANNI_FACING
	dw_const SilphCo11FGiovanniStartBattleScript,   SCRIPT_SILPHCO11F_GIOVANNI_START_BATTLE
	dw_const SilphCo11FGiovanniAfterBattleScript,   SCRIPT_SILPHCO11F_GIOVANNI_AFTER_BATTLE

SilphCo11FDefaultScript:
	CheckEvent EVENT_BEAT_SILPH_CO_GIOVANNI
	ret nz
	ld hl, .PlayerCoordsArray
>>>>>>> 3bbd38aa
	call ArePlayerCoordsInArray
	jp nc, CheckFightingMapTrainers
	ld a, [wCoordIndex]
	ld [wcf0d], a
	xor a
	ldh [hJoyHeld], a
	ld a, D_RIGHT | D_LEFT | D_UP | D_DOWN
	ld [wJoyIgnore], a
	ld a, TEXT_SILPHCO11F_GIOVANNI
	ldh [hSpriteIndexOrTextID], a
	call DisplayTextID
	ld a, SILPHCO11F_GIOVANNI
	ldh [hSpriteIndex], a
	call SetSpriteMovementBytesToFF
	ld de, .GiovanniMovement
	call MoveSprite
<<<<<<< HEAD
	ld a, $4
	call SilphCo11Script_62189
	ret
=======
	ld a, SCRIPT_SILPHCO11F_GIOVANNI_FACING
	jp SilphCo11FSetCurScript
>>>>>>> 3bbd38aa

.PlayerCoordsArray:
	dbmapcoord  6, 13
	dbmapcoord  7, 12
	db -1 ; end

.GiovanniMovement:
	db NPC_MOVEMENT_DOWN
	db NPC_MOVEMENT_DOWN
	db NPC_MOVEMENT_DOWN
	db -1 ; end

<<<<<<< HEAD
SilphCo11Script_621ff:
	ld [wPlayerMovingDirection], a
=======
SilphCo11FSetPlayerAndSpriteFacingDirectionScript:
	ld [wPlayerMovingDirection], a
	ld a, SILPHCO11F_GIOVANNI
	ldh [hSpriteIndex], a
>>>>>>> 3bbd38aa
	ld a, b
	ld [wSprite03StateData1FacingDirection], a
	ld a, $2
	ld [wSprite03StateData1MovementStatus], a
	ret

<<<<<<< HEAD
SilphCo11Script3:
	ld a, [wIsInBattle]
	cp $ff
	jp z, SilphCo11Script_62185
=======
SilphCo11FGiovanniAfterBattleScript:
	ld a, [wIsInBattle]
	cp $ff
	jp z, SilphCo11FResetCurScript
>>>>>>> 3bbd38aa
	ld a, [wcf0d]
	cp $1
	jr z, .face_player_up
	ld a, PLAYER_DIR_LEFT
	ld b, SPRITE_FACING_RIGHT
	jr .continue
.face_player_up
	ld a, PLAYER_DIR_UP
	ld b, SPRITE_FACING_DOWN
<<<<<<< HEAD
.asm_62240
	call SilphCo11Script_621ff
	ld a, $f0
	ld [wJoyIgnore], a
	ld a, $7
	ldh [hSpriteIndexOrTextID], a
	call DisplayTextID
	call GBFadeOutToBlack
	farcall SaffronCityHideRocketsShowCitizens
=======
.continue
	call SilphCo11FSetPlayerAndSpriteFacingDirectionScript
	ld a, D_RIGHT | D_LEFT | D_UP | D_DOWN
	ld [wJoyIgnore], a
	ld a, TEXT_SILPHCO11F_GIOVANNI_YOU_RUINED_OUR_PLANS
	ldh [hSpriteIndexOrTextID], a
	call DisplayTextID
	call GBFadeOutToBlack
	call SilphCo11FTeamRocketLeavesScript
>>>>>>> 3bbd38aa
	call UpdateSprites
	call Delay3
	call GBFadeInFromBlack
	SetEvent EVENT_BEAT_SILPH_CO_GIOVANNI
	xor a
	ld [wJoyIgnore], a
<<<<<<< HEAD
	jp SilphCo11Script_62189

SilphCo11Script4:
=======
	jp SilphCo11FSetCurScript

SilphCo11FGiovanniBattleFacingScript:
>>>>>>> 3bbd38aa
	ld a, [wd730]
	bit 0, a
	ret nz
	ld a, SILPHCO11F_GIOVANNI
	ldh [hSpriteIndex], a
	call SetSpriteMovementBytesToFF
	ld a, [wcf0d]
	cp $1
	jr z, .face_player_up
	ld a, PLAYER_DIR_LEFT
	ld b, SPRITE_FACING_RIGHT
	jr .continue
.face_player_up
	ld a, PLAYER_DIR_UP
	ld b, SPRITE_FACING_DOWN
<<<<<<< HEAD
.asm_62288
	call SilphCo11Script_621ff
	call Delay3
	xor a
	ld [wJoyIgnore], a
	ld hl, wd72d
	set 6, [hl]
	set 7, [hl]
	ld hl, SilphCo10Text_62528
	ld de, SilphCo10Text_62528
=======
.continue
	call SilphCo11FSetPlayerAndSpriteFacingDirectionScript
	call Delay3
	ld a, SCRIPT_SILPHCO11F_GIOVANNI_START_BATTLE
	jp SilphCo11FSetCurScript

SilphCo11FGiovanniStartBattleScript:
	ld hl, wd72d
	set 6, [hl]
	set 7, [hl]
	ld hl, SilphCo10FGiovanniILostAgainText
	ld de, SilphCo10FGiovanniILostAgainText
>>>>>>> 3bbd38aa
	call SaveEndBattleTextPointers
	ldh a, [hSpriteIndex]
	ld [wSpriteIndex], a
	call EngageMapTrainer
	call InitBattleEnemyParameters
	ld a, $3
	jp SilphCo11Script_62189

SilphCo11Script_6229c:
	ld a, [wYCoord]
	cp $3
	ret nz
	ld a, [wXCoord]
	cp $4
	ret nc
	ResetEvents EVENT_780, EVENT_781
	ld a, [wXCoord]
	cp $3
	jr z, .asm_622c3
	SetEventReuseHL EVENT_780
	ld a, [wXCoord]
	cp $2
	jr z, .asm_622c3
	ResetEventReuseHL EVENT_780
	SetEventReuseHL EVENT_781
.asm_622c3
	call StopAllMusic
	ld c, BANK(Music_MeetJessieJames)
	ld a, MUSIC_MEET_JESSIE_JAMES
	call PlayMusic
	xor a
	ldh [hJoyHeld], a
	ld a, $fc
	ld [wJoyIgnore], a
	ld a, $1
	ld [wDoNotWaitForButtonPressAfterDisplayingText], a
	ld a, $8
	ldh [hSpriteIndexOrTextID], a
	call DisplayTextID
	xor a
	ld [wDoNotWaitForButtonPressAfterDisplayingText], a
	ld a, $ff
	ld [wJoyIgnore], a
<<<<<<< HEAD
	SetEvent EVENT_782
	ld a, $5
	call SilphCo11Script_62189
	ret

SilphCo11MovementData_622f5:
	db $5
	db $5
	db $5
	db $5
	db $5
	db $ff

SilphCo11MovementData_622fb:
	db $5
	db $5
	db $5
	db $5
	db $ff

SilphCo11MovementData_62300:
	db $5
	db $5
	db $5
	db $5
	db $ff

SilphCo11MovementData_62305:
	db $5
	db $5
	db $5
	db $5
	db $5
	db $ff

SilphCo11MovementData_6230b:
	db $5
	db $5
	db $6
	db $5
	db $5
	db $ff

SilphCo11MovementData_62311:
	db $5
	db $5
	db $5
	db $6
	db $5
	db $5
	db $ff

SilphCo11Script5:
	ld de, SilphCo11MovementData_622f5
	CheckEitherEventSet EVENT_780, EVENT_781
	and a
	jr z, .asm_6232d
	ld de, SilphCo11MovementData_62300
	cp $1
	jr z, .asm_6232d
	ld de, SilphCo11MovementData_6230b
.asm_6232d
	ld a, $4
	ldh [hSpriteIndexOrTextID], a
	call MoveSprite
	ld a, $ff
	ld [wJoyIgnore], a
	ld a, $6
	call SilphCo11Script_62189
	ret

SilphCo11Script6:
	ld a, $ff
	ld [wJoyIgnore], a
	ld a, [wd730]
	bit 0, a
	ret nz
SilphCo11Script7:
	ld a, $2
	ld [wSprite04StateData1MovementStatus], a
	ld hl, wSprite04StateData1FacingDirection
	ld [hl], SPRITE_FACING_RIGHT
	CheckEitherEventSet EVENT_780, EVENT_781
	and a
	jr z, .asm_6235e
	ld [hl], SPRITE_FACING_UP
.asm_6235e
	call Delay3
	ld a, $fc
	ld [wJoyIgnore], a
SilphCo11Script8:
	ld de, SilphCo11MovementData_622fb
	CheckEitherEventSet EVENT_780, EVENT_781
	and a
	jr z, .asm_6237b
	ld de, SilphCo11MovementData_62305
	cp $1
	jr z, .asm_6237b
	ld de, SilphCo11MovementData_62311
.asm_6237b
	ld a, $6
	ldh [hSpriteIndexOrTextID], a
	call MoveSprite
	ld a, $ff
	ld [wJoyIgnore], a
	ld a, $9
	call SilphCo11Script_62189
	ret

SilphCo11Script9:
	ld a, $ff
	ld [wJoyIgnore], a
	ld a, [wd730]
	bit 0, a
	ret nz
	ld a, $fc
	ld [wJoyIgnore], a
SilphCo11Script10:
	ld a, $2
	ld [wSprite06StateData1MovementStatus], a
	ld hl, wSprite06StateData1FacingDirection
	ld [hl], SPRITE_FACING_UP
	CheckEitherEventSet EVENT_780, EVENT_781
	and a
	jr z, .asm_623b1
	ld [hl], SPRITE_FACING_LEFT
.asm_623b1
	call Delay3
	ld a, $9
	ldh [hSpriteIndexOrTextID], a
	call DisplayTextID
SilphCo11Script11:
	ld hl, wd72d
	set 6, [hl]
	set 7, [hl]
	ld hl, SilphCo11Text_624c2
	ld de, SilphCo11Text_624c2
	call SaveEndBattleTextPointers
	ld a, OPP_ROCKET
	ld [wCurOpponent], a
	ld a, $2d
	ld [wTrainerNo], a
	xor a
	ldh [hJoyHeld], a
	ld [wJoyIgnore], a
	ld a, $c
	call SilphCo11Script_62189
	ret

SilphCo11Script12:
	ld a, $ff
	ld [wJoyIgnore], a
	ld a, [wIsInBattle]
	cp $ff
	jp z, SilphCo11Script_62185
	ld a, $2
	ld [wSprite04StateData1MovementStatus], a
	ld [wSprite06StateData1MovementStatus], a
	xor a
	ld [wSprite04StateData1FacingDirection], a
	ld [wSprite06StateData1FacingDirection], a
	ld a, $fc
	ld [wJoyIgnore], a
	ld a, $1
	ld [wDoNotWaitForButtonPressAfterDisplayingText], a
	ld a, $a
	ldh [hSpriteIndexOrTextID], a
	call DisplayTextID
	xor a
	ld [wDoNotWaitForButtonPressAfterDisplayingText], a
	call StopAllMusic
	ld c, BANK(Music_MeetJessieJames)
	ld a, MUSIC_MEET_JESSIE_JAMES
	call PlayMusic
	ld a, $ff
	ld [wJoyIgnore], a
	ld a, $d
	call SilphCo11Script_62189
	ret

SilphCo11Script13:
	ld a, $ff
	ld [wJoyIgnore], a
	call GBFadeOutToBlack
	ld a, HS_SILPH_CO_11F_JAMES
	call SilphCo11Script_6246d
	ld a, HS_SILPH_CO_11F_JESSIE
	call SilphCo11Script_6246d
	call UpdateSprites
	call Delay3
	call GBFadeInFromBlack
	ld a, $e
	call SilphCo11Script_62189
	ret

SilphCo11Script14:
	call PlayDefaultMusic
	xor a
	ldh [hJoyHeld], a
	ld [wJoyIgnore], a
	ResetEvent EVENT_782
	SetEventReuseHL EVENT_BEAT_SILPH_CO_11F_TRAINER_0
	ld a, $0
	call SilphCo11Script_62189
	ret

SilphCo11Script_6245e:
	ld [wMissableObjectIndex], a
	predef ShowObject
	call UpdateSprites
	call Delay3
	ret

SilphCo11Script_6246d:
	ld [wMissableObjectIndex], a
	predef HideObject
	ret

SilphCo11F_TextPointers:
	dw SilphCo11Text1
	dw SilphCo11Text2
	dw SilphCo11Text3
	dw SilphCo11Text4
	dw SilphCo11Text5
	dw SilphCo11Text6
	dw SilphCo11Text7
	dw SilphCo11Text8
	dw SilphCo11Text9
	dw SilphCo11Text10
=======
	ld a, SCRIPT_SILPHCO11F_GIOVANNI_AFTER_BATTLE
	jp SilphCo11FSetCurScript

SilphCo11F_TextPointers:
	def_text_pointers
	dw_const SilphCo11FSilphPresidentText,            TEXT_SILPHCO11F_SILPH_PRESIDENT
	dw_const SilphCo11FBeautyText,                    TEXT_SILPHCO11F_BEAUTY
	dw_const SilphCo11FGiovanniText,                  TEXT_SILPHCO11F_GIOVANNI
	dw_const SilphCo11FRocket1Text,                   TEXT_SILPHCO11F_ROCKET1
	dw_const SilphCo11FRocket2Text,                   TEXT_SILPHCO11F_ROCKET2
	dw_const SilphCo11FGiovanniYouRuinedOurPlansText, TEXT_SILPHCO11F_GIOVANNI_YOU_RUINED_OUR_PLANS
>>>>>>> 3bbd38aa

SilphCo11TrainerHeaders:
	def_trainers 5
SilphCo11TrainerHeader0:
<<<<<<< HEAD
	trainer EVENT_BEAT_SILPH_CO_11F_TRAINER_1, 3, SilphCo11Trainer1BattleText, SilphCo11Trainer1EndBattleText, SilphCo11Trainer1AfterBattleText
	db -1 ; end

SilphCo11Text4:
SilphCo11Text6:
SilphCo11Text8:
	text_far _SilphCoJessieJamesText1
	text_asm
	ld c, 10
	call DelayFrames
	ld a, $4
	ld [wPlayerMovingDirection], a
	ld a, $0
	ld [wEmotionBubbleSpriteIndex], a
	ld a, EXCLAMATION_BUBBLE
	ld [wWhichEmotionBubble], a
	predef EmotionBubble
	ld c, 20
	call DelayFrames
	jp TextScriptEnd

SilphCo11Text9:
	text_far _SilphCoJessieJamesText2
	text_end

SilphCo11Text_624c2:
	text_far _SilphCoJessieJamesText3
	text_end

SilphCo11Text10:
	text_far _SilphCoJessieJamesText4
	text_asm
	ld c, 64
	call DelayFrames
	jp TextScriptEnd

SilphCo11Text1:
=======
	trainer EVENT_BEAT_SILPH_CO_11F_TRAINER_0, 4, SilphCo11FRocket1BattleText, SilphCo11FRocket1EndBattleText, SilphCo11FRocket1AfterBattleText
SilphCo11TrainerHeader1:
	trainer EVENT_BEAT_SILPH_CO_11F_TRAINER_1, 3, SilphCo11FRocket2BattleText, SilphCo11FRocket2EndBattleText, SilphCo11FRocket2AfterBattleText
	db -1 ; end

SilphCo11FSilphPresidentText:
>>>>>>> 3bbd38aa
	text_asm
	CheckEvent EVENT_GOT_MASTER_BALL
	jp nz, .got_item
	ld hl, .Text
	call PrintText
	lb bc, MASTER_BALL, 1
	call GiveItem
	jr nc, .bag_full
	ld hl, .ReceivedMasterBallText
	call PrintText
	SetEvent EVENT_GOT_MASTER_BALL
	jr .done
.bag_full
	ld hl, .NoRoomText
	call PrintText
	jr .done
.got_item
	ld hl, .MasterBallDescriptionText
	call PrintText
.done
	jp TextScriptEnd

.Text:
	text_far _SilphCo11FSilphPresidentText
	text_end

.ReceivedMasterBallText:
	text_far _SilphCo11FSilphPresidentReceivedMasterBallText
	sound_get_key_item
	text_end

.MasterBallDescriptionText:
	text_far _SilphCo11FSilphPresidentMasterBallDescriptionText
	text_end

.NoRoomText:
	text_far _SilphCo11FSilphPresidentNoRoomText
	text_end

SilphCo11FBeautyText:
	text_far _SilphCo11FBeautyText
	text_end

SilphCo11FGiovanniText:
	text_far _SilphCo11FGiovanniText
	text_end

<<<<<<< HEAD
SilphCo10Text_62528:
	text_far _SilphCo10Text_62330
	text_end

SilphCo11Text7:
	text_far _SilphCo10Text_62335
	text_end

SilphCo11Text5:
=======
SilphCo10FGiovanniILostAgainText:
	text_far _SilphCo10FGiovanniILostAgainText
	text_end

SilphCo11FGiovanniYouRuinedOurPlansText:
	text_far _SilphCo11FGiovanniYouRuinedOurPlansText
	text_end

SilphCo11FRocket1Text:
	text_asm
	ld hl, SilphCo11TrainerHeader0
	call TalkToTrainer
	jp TextScriptEnd

SilphCo11FRocket1BattleText:
	text_far _SilphCo11FRocket1BattleText
	text_end

SilphCo11FRocket1EndBattleText:
	text_far _SilphCo11FRocket1EndBattleText
	text_end

SilphCo11FRocket1AfterBattleText:
	text_far _SilphCo11FRocket1AfterBattleText
	text_end

SilphCo11FRocket2Text:
>>>>>>> 3bbd38aa
	text_asm
	ld hl, SilphCo11TrainerHeader0
	call TalkToTrainer
	jp TextScriptEnd

<<<<<<< HEAD
SilphCo11Trainer1BattleText:
	text_far _SilphCo11BattleText2
	text_end

SilphCo11Trainer1EndBattleText:
	text_far _SilphCo11EndBattleText2
	text_end

SilphCo11Trainer1AfterBattleText:
	text_far _SilphCo11AfterBattleText2
=======
SilphCo11FRocket2BattleText:
	text_far _SilphCo11FRocket2BattleText
	text_end

SilphCo11FRocket2EndBattleText:
	text_far _SilphCo11FRocket2EndBattleText
	text_end

SilphCo11FRocket2AfterBattleText:
	text_far _SilphCo11FRocket2AfterBattleText
	text_end

SilphCo10FPorygonText: ; unreferenced
	text_asm
	ld hl, .Text
	call PrintText
	ld a, PORYGON
	call DisplayPokedex
	jp TextScriptEnd

.Text:
	text_far _SilphCo10FPorygonText
>>>>>>> 3bbd38aa
	text_end<|MERGE_RESOLUTION|>--- conflicted
+++ resolved
@@ -1,9 +1,5 @@
 SilphCo11F_Script:
-<<<<<<< HEAD
-	call SilphCo11Script_62127
-=======
 	call SilphCo11FGateCallbackScript
->>>>>>> 3bbd38aa
 	call EnableAutoTextBoxDrawing
 	ld hl, SilphCo11TrainerHeaders
 	ld de, SilphCo11F_ScriptPointers
@@ -12,23 +8,14 @@
 	ld [wSilphCo11FCurScript], a
 	ret
 
-<<<<<<< HEAD
-SilphCo11Script_62127:
-=======
 SilphCo11FGateCallbackScript:
->>>>>>> 3bbd38aa
 	ld hl, wCurrentMapScriptFlags
 	bit 5, [hl]
 	res 5, [hl]
 	ret z
 	ld hl, SilphCo11GateCoords
-<<<<<<< HEAD
-	call SilphCo11Script_6214f
-	call SilphCo11Script_6217b
-=======
 	call SilphCo11F_SetCardKeyDoorYScript
 	call SilphCo11FSetUnlockedDoorEventScript
->>>>>>> 3bbd38aa
 	CheckEvent EVENT_SILPH_CO_11_UNLOCKED_DOOR
 	ret nz
 	ld a, $20
@@ -41,11 +28,7 @@
 	dbmapcoord  3,  6
 	db -1 ; end
 
-<<<<<<< HEAD
-SilphCo11Script_6214f:
-=======
 SilphCo11F_SetCardKeyDoorYScript:
->>>>>>> 3bbd38aa
 	push hl
 	ld hl, wCardKeyDoorY
 	ld a, [hli]
@@ -81,155 +64,55 @@
 	ldh [hUnlockedSilphCoDoors], a
 	ret
 
-<<<<<<< HEAD
-SilphCo11Script_6217b:
-=======
 SilphCo11FSetUnlockedDoorEventScript:
->>>>>>> 3bbd38aa
 	ldh a, [hUnlockedSilphCoDoors]
 	and a
 	ret z
 	SetEvent EVENT_SILPH_CO_11_UNLOCKED_DOOR
 	ret
 
-<<<<<<< HEAD
-SilphCo11Script_62185:
-	xor a
-	ld [wJoyIgnore], a
-SilphCo11Script_62189:
-=======
-SilphCo11FTeamRocketLeavesScript:
-	ld hl, .HideMissableObjectIDs
-.hide_loop
-	ld a, [hli]
-	cp $ff
-	jr z, .done_hiding
-	push hl
-	ld [wMissableObjectIndex], a
-	predef HideObject
-	pop hl
-	jr .hide_loop
-.done_hiding
-	ld hl, .ShowMissableObjectIDs
-.show_loop
-	ld a, [hli]
-	cp -1
-	ret z
-	push hl
-	ld [wMissableObjectIndex], a
-	predef ShowObject
-	pop hl
-	jr .show_loop
-
-.ShowMissableObjectIDs:
-	db HS_SAFFRON_CITY_8
-	db HS_SAFFRON_CITY_9
-	db HS_SAFFRON_CITY_A
-	db HS_SAFFRON_CITY_B
-	db HS_SAFFRON_CITY_C
-	db HS_SAFFRON_CITY_D
-	db -1 ; end
-
-.HideMissableObjectIDs:
-	db HS_SAFFRON_CITY_1
-	db HS_SAFFRON_CITY_2
-	db HS_SAFFRON_CITY_3
-	db HS_SAFFRON_CITY_4
-	db HS_SAFFRON_CITY_5
-	db HS_SAFFRON_CITY_6
-	db HS_SAFFRON_CITY_7
-	db HS_SAFFRON_CITY_E
-	db HS_SAFFRON_CITY_F
-	db HS_SILPH_CO_2F_2
-	db HS_SILPH_CO_2F_3
-	db HS_SILPH_CO_2F_4
-	db HS_SILPH_CO_2F_5
-	db HS_SILPH_CO_3F_1
-	db HS_SILPH_CO_3F_2
-	db HS_SILPH_CO_4F_1
-	db HS_SILPH_CO_4F_2
-	db HS_SILPH_CO_4F_3
-	db HS_SILPH_CO_5F_1
-	db HS_SILPH_CO_5F_2
-	db HS_SILPH_CO_5F_3
-	db HS_SILPH_CO_5F_4
-	db HS_SILPH_CO_6F_1
-	db HS_SILPH_CO_6F_2
-	db HS_SILPH_CO_6F_3
-	db HS_SILPH_CO_7F_1
-	db HS_SILPH_CO_7F_2
-	db HS_SILPH_CO_7F_3
-	db HS_SILPH_CO_7F_4
-	db HS_SILPH_CO_8F_1
-	db HS_SILPH_CO_8F_2
-	db HS_SILPH_CO_8F_3
-	db HS_SILPH_CO_9F_1
-	db HS_SILPH_CO_9F_2
-	db HS_SILPH_CO_9F_3
-	db HS_SILPH_CO_10F_1
-	db HS_SILPH_CO_10F_2
-	db HS_SILPH_CO_11F_1
-	db HS_SILPH_CO_11F_2
-	db HS_SILPH_CO_11F_3
-	db -1 ; end
-
 SilphCo11FResetCurScript:
 	xor a
 	ld [wJoyIgnore], a
 ; fallthrough
 SilphCo11FSetCurScript:
->>>>>>> 3bbd38aa
 	ld [wSilphCo11FCurScript], a
 	ld [wCurMapScript], a
 	ret
 
 SilphCo11F_ScriptPointers:
-<<<<<<< HEAD
-	dw SilphCo11Script0
-	dw DisplayEnemyTrainerTextAndStartBattle
-	dw EndTrainerBattle
-	dw SilphCo11Script3
-	dw SilphCo11Script4
-	dw SilphCo11Script5
-	dw SilphCo11Script6
-	dw SilphCo11Script7
-	dw SilphCo11Script8
-	dw SilphCo11Script9
-	dw SilphCo11Script10
-	dw SilphCo11Script11
-	dw SilphCo11Script12
-	dw SilphCo11Script13
-	dw SilphCo11Script14
-
-SilphCo11Script0:
-IF DEF(_DEBUG)
-	call DebugPressedOrHeldB
-	ret nz
-ENDC
-	CheckEvent EVENT_BEAT_SILPH_CO_11F_TRAINER_0
-	call z, SilphCo11Script_6229c
-	CheckEvent EVENT_782
-	ret nz
-	CheckEvent EVENT_BEAT_SILPH_CO_GIOVANNI
-	call z, SilphCo11Script_621c5
-	ret
-
-SilphCo11Script_621c5:
-	ld hl, CoordsData_62211
-=======
 	def_script_pointers
 	dw_const SilphCo11FDefaultScript,               SCRIPT_SILPHCO11F_DEFAULT
 	dw_const DisplayEnemyTrainerTextAndStartBattle, SCRIPT_SILPHCO11F_START_BATTLE
 	dw_const EndTrainerBattle,                      SCRIPT_SILPHCO11F_END_BATTLE
-	dw_const SilphCo11FGiovanniBattleFacingScript,  SCRIPT_SILPHCO11F_GIOVANNI_FACING
+	dw_const SilphCo11FGiovanniAfterBattleScript,   SCRIPT_SILPHCO11F_GIOVANNI_AFTER_BATTLE
 	dw_const SilphCo11FGiovanniStartBattleScript,   SCRIPT_SILPHCO11F_GIOVANNI_START_BATTLE
-	dw_const SilphCo11FGiovanniAfterBattleScript,   SCRIPT_SILPHCO11F_GIOVANNI_AFTER_BATTLE
+	dw_const SilphCo11FScript5,                     SCRIPT_SILPHCO11F_SCRIPT5
+	dw_const SilphCo11FScript6,                     SCRIPT_SILPHCO11F_SCRIPT6
+	dw_const SilphCo11FScript7,                     SCRIPT_SILPHCO11F_SCRIPT7
+	dw_const SilphCo11FScript8,                     SCRIPT_SILPHCO11F_SCRIPT8
+	dw_const SilphCo11FScript9,                     SCRIPT_SILPHCO11F_SCRIPT9
+	dw_const SilphCo11FScript10,                    SCRIPT_SILPHCO11F_SCRIPT10
+	dw_const SilphCo11FScript11,                    SCRIPT_SILPHCO11F_SCRIPT11
+	dw_const SilphCo11FScript12,                    SCRIPT_SILPHCO11F_SCRIPT12
+	dw_const SilphCo11FScript13,                    SCRIPT_SILPHCO11F_SCRIPT13
+	dw_const SilphCo11FScript14,                    SCRIPT_SILPHCO11F_SCRIPT14
 
 SilphCo11FDefaultScript:
+IF DEF(_DEBUG)
+	call DebugPressedOrHeldB
+	ret nz
+ENDC
+	CheckEvent EVENT_BEAT_SILPH_CO_11F_TRAINER_0
+	call z, SilphCo11FScript_6229c
+	CheckEvent EVENT_782
+	ret nz
 	CheckEvent EVENT_BEAT_SILPH_CO_GIOVANNI
-	ret nz
+	call z, SilphCo11FScript_621c5
+	ret
+
+SilphCo11FScript_621c5:
 	ld hl, .PlayerCoordsArray
->>>>>>> 3bbd38aa
 	call ArePlayerCoordsInArray
 	jp nc, CheckFightingMapTrainers
 	ld a, [wCoordIndex]
@@ -246,14 +129,9 @@
 	call SetSpriteMovementBytesToFF
 	ld de, .GiovanniMovement
 	call MoveSprite
-<<<<<<< HEAD
-	ld a, $4
-	call SilphCo11Script_62189
-	ret
-=======
-	ld a, SCRIPT_SILPHCO11F_GIOVANNI_FACING
-	jp SilphCo11FSetCurScript
->>>>>>> 3bbd38aa
+	ld a, SCRIPT_SILPHCO11F_GIOVANNI_START_BATTLE
+	call SilphCo11FSetCurScript
+	ret
 
 .PlayerCoordsArray:
 	dbmapcoord  6, 13
@@ -266,32 +144,18 @@
 	db NPC_MOVEMENT_DOWN
 	db -1 ; end
 
-<<<<<<< HEAD
-SilphCo11Script_621ff:
+SilphCo11FScript_621ff:
 	ld [wPlayerMovingDirection], a
-=======
-SilphCo11FSetPlayerAndSpriteFacingDirectionScript:
-	ld [wPlayerMovingDirection], a
-	ld a, SILPHCO11F_GIOVANNI
-	ldh [hSpriteIndex], a
->>>>>>> 3bbd38aa
 	ld a, b
 	ld [wSprite03StateData1FacingDirection], a
 	ld a, $2
 	ld [wSprite03StateData1MovementStatus], a
 	ret
 
-<<<<<<< HEAD
-SilphCo11Script3:
-	ld a, [wIsInBattle]
-	cp $ff
-	jp z, SilphCo11Script_62185
-=======
 SilphCo11FGiovanniAfterBattleScript:
 	ld a, [wIsInBattle]
 	cp $ff
 	jp z, SilphCo11FResetCurScript
->>>>>>> 3bbd38aa
 	ld a, [wcf0d]
 	cp $1
 	jr z, .face_player_up
@@ -301,42 +165,24 @@
 .face_player_up
 	ld a, PLAYER_DIR_UP
 	ld b, SPRITE_FACING_DOWN
-<<<<<<< HEAD
-.asm_62240
-	call SilphCo11Script_621ff
-	ld a, $f0
-	ld [wJoyIgnore], a
-	ld a, $7
+.continue
+	call SilphCo11FScript_621ff
+	ld a, D_RIGHT | D_LEFT | D_UP | D_DOWN
+	ld [wJoyIgnore], a
+	ld a, TEXT_SILPHCO11F_GIOVANNI_YOU_RUINED_OUR_PLANS
 	ldh [hSpriteIndexOrTextID], a
 	call DisplayTextID
 	call GBFadeOutToBlack
-	farcall SaffronCityHideRocketsShowCitizens
-=======
-.continue
-	call SilphCo11FSetPlayerAndSpriteFacingDirectionScript
-	ld a, D_RIGHT | D_LEFT | D_UP | D_DOWN
-	ld [wJoyIgnore], a
-	ld a, TEXT_SILPHCO11F_GIOVANNI_YOU_RUINED_OUR_PLANS
-	ldh [hSpriteIndexOrTextID], a
-	call DisplayTextID
-	call GBFadeOutToBlack
-	call SilphCo11FTeamRocketLeavesScript
->>>>>>> 3bbd38aa
+	farcall SilphCo11FTeamRocketLeavesScript
 	call UpdateSprites
 	call Delay3
 	call GBFadeInFromBlack
 	SetEvent EVENT_BEAT_SILPH_CO_GIOVANNI
 	xor a
 	ld [wJoyIgnore], a
-<<<<<<< HEAD
-	jp SilphCo11Script_62189
-
-SilphCo11Script4:
-=======
 	jp SilphCo11FSetCurScript
 
-SilphCo11FGiovanniBattleFacingScript:
->>>>>>> 3bbd38aa
+SilphCo11FGiovanniStartBattleScript:
 	ld a, [wd730]
 	bit 0, a
 	ret nz
@@ -352,40 +198,25 @@
 .face_player_up
 	ld a, PLAYER_DIR_UP
 	ld b, SPRITE_FACING_DOWN
-<<<<<<< HEAD
-.asm_62288
-	call SilphCo11Script_621ff
+.continue
+	call SilphCo11FScript_621ff
 	call Delay3
 	xor a
 	ld [wJoyIgnore], a
-	ld hl, wd72d
-	set 6, [hl]
-	set 7, [hl]
-	ld hl, SilphCo10Text_62528
-	ld de, SilphCo10Text_62528
-=======
-.continue
-	call SilphCo11FSetPlayerAndSpriteFacingDirectionScript
-	call Delay3
-	ld a, SCRIPT_SILPHCO11F_GIOVANNI_START_BATTLE
-	jp SilphCo11FSetCurScript
-
-SilphCo11FGiovanniStartBattleScript:
 	ld hl, wd72d
 	set 6, [hl]
 	set 7, [hl]
 	ld hl, SilphCo10FGiovanniILostAgainText
 	ld de, SilphCo10FGiovanniILostAgainText
->>>>>>> 3bbd38aa
 	call SaveEndBattleTextPointers
 	ldh a, [hSpriteIndex]
 	ld [wSpriteIndex], a
 	call EngageMapTrainer
 	call InitBattleEnemyParameters
-	ld a, $3
-	jp SilphCo11Script_62189
-
-SilphCo11Script_6229c:
+	ld a, SCRIPT_SILPHCO11F_GIOVANNI_AFTER_BATTLE
+	jp SilphCo11FSetCurScript
+
+SilphCo11FScript_6229c:
 	ld a, [wYCoord]
 	cp $3
 	ret nz
@@ -409,24 +240,23 @@
 	call PlayMusic
 	xor a
 	ldh [hJoyHeld], a
-	ld a, $fc
+	ld a, SELECT | START | D_RIGHT | D_LEFT | D_UP | D_DOWN
 	ld [wJoyIgnore], a
 	ld a, $1
 	ld [wDoNotWaitForButtonPressAfterDisplayingText], a
-	ld a, $8
+	ld a, TEXT_SILPHCO11F_TEXT8
 	ldh [hSpriteIndexOrTextID], a
 	call DisplayTextID
 	xor a
 	ld [wDoNotWaitForButtonPressAfterDisplayingText], a
-	ld a, $ff
-	ld [wJoyIgnore], a
-<<<<<<< HEAD
+	ld a, A_BUTTON | B_BUTTON | SELECT | START | D_RIGHT | D_LEFT | D_UP | D_DOWN
+	ld [wJoyIgnore], a
 	SetEvent EVENT_782
-	ld a, $5
-	call SilphCo11Script_62189
-	ret
-
-SilphCo11MovementData_622f5:
+	ld a, SCRIPT_SILPHCO11F_SCRIPT5
+	call SilphCo11FSetCurScript
+	ret
+
+SilphCo11FMovementData_622f5:
 	db $5
 	db $5
 	db $5
@@ -434,21 +264,21 @@
 	db $5
 	db $ff
 
-SilphCo11MovementData_622fb:
+SilphCo11FMovementData_622fb:
 	db $5
 	db $5
 	db $5
 	db $5
 	db $ff
 
-SilphCo11MovementData_62300:
+SilphCo11FMovementData_62300:
 	db $5
 	db $5
 	db $5
 	db $5
 	db $ff
 
-SilphCo11MovementData_62305:
+SilphCo11FMovementData_62305:
 	db $5
 	db $5
 	db $5
@@ -456,7 +286,7 @@
 	db $5
 	db $ff
 
-SilphCo11MovementData_6230b:
+SilphCo11FMovementData_6230b:
 	db $5
 	db $5
 	db $6
@@ -464,7 +294,7 @@
 	db $5
 	db $ff
 
-SilphCo11MovementData_62311:
+SilphCo11FMovementData_62311:
 	db $5
 	db $5
 	db $5
@@ -473,32 +303,32 @@
 	db $5
 	db $ff
 
-SilphCo11Script5:
-	ld de, SilphCo11MovementData_622f5
+SilphCo11FScript5:
+	ld de, SilphCo11FMovementData_622f5
 	CheckEitherEventSet EVENT_780, EVENT_781
 	and a
 	jr z, .asm_6232d
-	ld de, SilphCo11MovementData_62300
+	ld de, SilphCo11FMovementData_62300
 	cp $1
 	jr z, .asm_6232d
-	ld de, SilphCo11MovementData_6230b
+	ld de, SilphCo11FMovementData_6230b
 .asm_6232d
-	ld a, $4
+	ld a, SILPHCO11F_JAMES
 	ldh [hSpriteIndexOrTextID], a
 	call MoveSprite
-	ld a, $ff
-	ld [wJoyIgnore], a
-	ld a, $6
-	call SilphCo11Script_62189
-	ret
-
-SilphCo11Script6:
-	ld a, $ff
+	ld a, A_BUTTON | B_BUTTON | SELECT | START | D_RIGHT | D_LEFT | D_UP | D_DOWN
+	ld [wJoyIgnore], a
+	ld a, SCRIPT_SILPHCO11F_SCRIPT6
+	call SilphCo11FSetCurScript
+	ret
+
+SilphCo11FScript6:
+	ld a, A_BUTTON | B_BUTTON | SELECT | START | D_RIGHT | D_LEFT | D_UP | D_DOWN
 	ld [wJoyIgnore], a
 	ld a, [wd730]
 	bit 0, a
 	ret nz
-SilphCo11Script7:
+SilphCo11FScript7:
 	ld a, $2
 	ld [wSprite04StateData1MovementStatus], a
 	ld hl, wSprite04StateData1FacingDirection
@@ -509,36 +339,36 @@
 	ld [hl], SPRITE_FACING_UP
 .asm_6235e
 	call Delay3
-	ld a, $fc
-	ld [wJoyIgnore], a
-SilphCo11Script8:
-	ld de, SilphCo11MovementData_622fb
+	ld a, SELECT | START | D_RIGHT | D_LEFT | D_UP | D_DOWN
+	ld [wJoyIgnore], a
+SilphCo11FScript8:
+	ld de, SilphCo11FMovementData_622fb
 	CheckEitherEventSet EVENT_780, EVENT_781
 	and a
 	jr z, .asm_6237b
-	ld de, SilphCo11MovementData_62305
+	ld de, SilphCo11FMovementData_62305
 	cp $1
 	jr z, .asm_6237b
-	ld de, SilphCo11MovementData_62311
+	ld de, SilphCo11FMovementData_62311
 .asm_6237b
-	ld a, $6
+	ld a, SILPHCO11F_JESSIE
 	ldh [hSpriteIndexOrTextID], a
 	call MoveSprite
-	ld a, $ff
-	ld [wJoyIgnore], a
-	ld a, $9
-	call SilphCo11Script_62189
-	ret
-
-SilphCo11Script9:
-	ld a, $ff
+	ld a, A_BUTTON | B_BUTTON | SELECT | START | D_RIGHT | D_LEFT | D_UP | D_DOWN
+	ld [wJoyIgnore], a
+	ld a, SCRIPT_SILPHCO11F_SCRIPT9
+	call SilphCo11FSetCurScript
+	ret
+
+SilphCo11FScript9:
+	ld a, A_BUTTON | B_BUTTON | SELECT | START | D_RIGHT | D_LEFT | D_UP | D_DOWN
 	ld [wJoyIgnore], a
 	ld a, [wd730]
 	bit 0, a
 	ret nz
-	ld a, $fc
-	ld [wJoyIgnore], a
-SilphCo11Script10:
+	ld a, SELECT | START | D_RIGHT | D_LEFT | D_UP | D_DOWN
+	ld [wJoyIgnore], a
+SilphCo11FScript10:
 	ld a, $2
 	ld [wSprite06StateData1MovementStatus], a
 	ld hl, wSprite06StateData1FacingDirection
@@ -549,15 +379,15 @@
 	ld [hl], SPRITE_FACING_LEFT
 .asm_623b1
 	call Delay3
-	ld a, $9
+	ld a, TEXT_SILPHCO11F_TEXT9
 	ldh [hSpriteIndexOrTextID], a
 	call DisplayTextID
-SilphCo11Script11:
+SilphCo11FScript11:
 	ld hl, wd72d
 	set 6, [hl]
 	set 7, [hl]
-	ld hl, SilphCo11Text_624c2
-	ld de, SilphCo11Text_624c2
+	ld hl, SilphCo11FText_624c2
+	ld de, SilphCo11FText_624c2
 	call SaveEndBattleTextPointers
 	ld a, OPP_ROCKET
 	ld [wCurOpponent], a
@@ -566,27 +396,27 @@
 	xor a
 	ldh [hJoyHeld], a
 	ld [wJoyIgnore], a
-	ld a, $c
-	call SilphCo11Script_62189
-	ret
-
-SilphCo11Script12:
-	ld a, $ff
+	ld a, SCRIPT_SILPHCO11F_SCRIPT12
+	call SilphCo11FSetCurScript
+	ret
+
+SilphCo11FScript12:
+	ld a, A_BUTTON | B_BUTTON | SELECT | START | D_RIGHT | D_LEFT | D_UP | D_DOWN
 	ld [wJoyIgnore], a
 	ld a, [wIsInBattle]
 	cp $ff
-	jp z, SilphCo11Script_62185
+	jp z, SilphCo11FResetCurScript
 	ld a, $2
 	ld [wSprite04StateData1MovementStatus], a
 	ld [wSprite06StateData1MovementStatus], a
 	xor a
 	ld [wSprite04StateData1FacingDirection], a
 	ld [wSprite06StateData1FacingDirection], a
-	ld a, $fc
+	ld a, SELECT | START | D_RIGHT | D_LEFT | D_UP | D_DOWN
 	ld [wJoyIgnore], a
 	ld a, $1
 	ld [wDoNotWaitForButtonPressAfterDisplayingText], a
-	ld a, $a
+	ld a, TEXT_SILPHCO11F_TEXT10
 	ldh [hSpriteIndexOrTextID], a
 	call DisplayTextID
 	xor a
@@ -595,85 +425,70 @@
 	ld c, BANK(Music_MeetJessieJames)
 	ld a, MUSIC_MEET_JESSIE_JAMES
 	call PlayMusic
-	ld a, $ff
-	ld [wJoyIgnore], a
-	ld a, $d
-	call SilphCo11Script_62189
-	ret
-
-SilphCo11Script13:
-	ld a, $ff
+	ld a, A_BUTTON | B_BUTTON | SELECT | START | D_RIGHT | D_LEFT | D_UP | D_DOWN
+	ld [wJoyIgnore], a
+	ld a, SCRIPT_SILPHCO11F_SCRIPT13
+	call SilphCo11FSetCurScript
+	ret
+
+SilphCo11FScript13:
+	ld a, A_BUTTON | B_BUTTON | SELECT | START | D_RIGHT | D_LEFT | D_UP | D_DOWN
 	ld [wJoyIgnore], a
 	call GBFadeOutToBlack
 	ld a, HS_SILPH_CO_11F_JAMES
-	call SilphCo11Script_6246d
+	call SilphCo11FScript_HideObject
 	ld a, HS_SILPH_CO_11F_JESSIE
-	call SilphCo11Script_6246d
+	call SilphCo11FScript_HideObject
 	call UpdateSprites
 	call Delay3
 	call GBFadeInFromBlack
-	ld a, $e
-	call SilphCo11Script_62189
-	ret
-
-SilphCo11Script14:
+	ld a, SCRIPT_SILPHCO11F_SCRIPT14
+	call SilphCo11FSetCurScript
+	ret
+
+SilphCo11FScript14:
 	call PlayDefaultMusic
 	xor a
 	ldh [hJoyHeld], a
 	ld [wJoyIgnore], a
 	ResetEvent EVENT_782
 	SetEventReuseHL EVENT_BEAT_SILPH_CO_11F_TRAINER_0
-	ld a, $0
-	call SilphCo11Script_62189
-	ret
-
-SilphCo11Script_6245e:
+	ld a, SCRIPT_SILPHCO11F_DEFAULT
+	call SilphCo11FSetCurScript
+	ret
+
+SilphCo11FScript_ShowObject:
 	ld [wMissableObjectIndex], a
 	predef ShowObject
 	call UpdateSprites
 	call Delay3
 	ret
 
-SilphCo11Script_6246d:
+SilphCo11FScript_HideObject:
 	ld [wMissableObjectIndex], a
 	predef HideObject
 	ret
-
-SilphCo11F_TextPointers:
-	dw SilphCo11Text1
-	dw SilphCo11Text2
-	dw SilphCo11Text3
-	dw SilphCo11Text4
-	dw SilphCo11Text5
-	dw SilphCo11Text6
-	dw SilphCo11Text7
-	dw SilphCo11Text8
-	dw SilphCo11Text9
-	dw SilphCo11Text10
-=======
-	ld a, SCRIPT_SILPHCO11F_GIOVANNI_AFTER_BATTLE
-	jp SilphCo11FSetCurScript
 
 SilphCo11F_TextPointers:
 	def_text_pointers
 	dw_const SilphCo11FSilphPresidentText,            TEXT_SILPHCO11F_SILPH_PRESIDENT
 	dw_const SilphCo11FBeautyText,                    TEXT_SILPHCO11F_BEAUTY
 	dw_const SilphCo11FGiovanniText,                  TEXT_SILPHCO11F_GIOVANNI
-	dw_const SilphCo11FRocket1Text,                   TEXT_SILPHCO11F_ROCKET1
-	dw_const SilphCo11FRocket2Text,                   TEXT_SILPHCO11F_ROCKET2
+	dw_const SilphCo11FJessieJamesText,               TEXT_SILPHCO11F_JAMES
+	dw_const SilphCo11FRocketText,                    TEXT_SILPHCO11F_ROCKET
+	dw_const SilphCo11FJessieJamesText,               TEXT_SILPHCO11F_JESSIE
 	dw_const SilphCo11FGiovanniYouRuinedOurPlansText, TEXT_SILPHCO11F_GIOVANNI_YOU_RUINED_OUR_PLANS
->>>>>>> 3bbd38aa
+	dw_const SilphCo11FJessieJamesText,               TEXT_SILPHCO11F_TEXT8
+	dw_const SilphCo11FText9,                         TEXT_SILPHCO11F_TEXT9
+	dw_const SilphCo11FText10,                        TEXT_SILPHCO11F_TEXT10
 
 SilphCo11TrainerHeaders:
 	def_trainers 5
 SilphCo11TrainerHeader0:
-<<<<<<< HEAD
-	trainer EVENT_BEAT_SILPH_CO_11F_TRAINER_1, 3, SilphCo11Trainer1BattleText, SilphCo11Trainer1EndBattleText, SilphCo11Trainer1AfterBattleText
+	trainer EVENT_BEAT_SILPH_CO_11F_TRAINER_1, 3, SilphCo11FRocketBattleText, SilphCo11FRocketEndBattleText, SilphCo11FRocketAfterBattleText
 	db -1 ; end
 
-SilphCo11Text4:
-SilphCo11Text6:
-SilphCo11Text8:
+SilphCo11FJessieJamesText:
 	text_far _SilphCoJessieJamesText1
 	text_asm
 	ld c, 10
@@ -689,30 +504,22 @@
 	call DelayFrames
 	jp TextScriptEnd
 
-SilphCo11Text9:
+SilphCo11FText9:
 	text_far _SilphCoJessieJamesText2
 	text_end
 
-SilphCo11Text_624c2:
+SilphCo11FText_624c2:
 	text_far _SilphCoJessieJamesText3
 	text_end
 
-SilphCo11Text10:
+SilphCo11FText10:
 	text_far _SilphCoJessieJamesText4
 	text_asm
 	ld c, 64
 	call DelayFrames
 	jp TextScriptEnd
 
-SilphCo11Text1:
-=======
-	trainer EVENT_BEAT_SILPH_CO_11F_TRAINER_0, 4, SilphCo11FRocket1BattleText, SilphCo11FRocket1EndBattleText, SilphCo11FRocket1AfterBattleText
-SilphCo11TrainerHeader1:
-	trainer EVENT_BEAT_SILPH_CO_11F_TRAINER_1, 3, SilphCo11FRocket2BattleText, SilphCo11FRocket2EndBattleText, SilphCo11FRocket2AfterBattleText
-	db -1 ; end
-
 SilphCo11FSilphPresidentText:
->>>>>>> 3bbd38aa
 	text_asm
 	CheckEvent EVENT_GOT_MASTER_BALL
 	jp nz, .got_item
@@ -760,17 +567,6 @@
 	text_far _SilphCo11FGiovanniText
 	text_end
 
-<<<<<<< HEAD
-SilphCo10Text_62528:
-	text_far _SilphCo10Text_62330
-	text_end
-
-SilphCo11Text7:
-	text_far _SilphCo10Text_62335
-	text_end
-
-SilphCo11Text5:
-=======
 SilphCo10FGiovanniILostAgainText:
 	text_far _SilphCo10FGiovanniILostAgainText
 	text_end
@@ -779,64 +575,20 @@
 	text_far _SilphCo11FGiovanniYouRuinedOurPlansText
 	text_end
 
-SilphCo11FRocket1Text:
+SilphCo11FRocketText:
 	text_asm
 	ld hl, SilphCo11TrainerHeader0
 	call TalkToTrainer
 	jp TextScriptEnd
 
-SilphCo11FRocket1BattleText:
-	text_far _SilphCo11FRocket1BattleText
-	text_end
-
-SilphCo11FRocket1EndBattleText:
-	text_far _SilphCo11FRocket1EndBattleText
-	text_end
-
-SilphCo11FRocket1AfterBattleText:
-	text_far _SilphCo11FRocket1AfterBattleText
-	text_end
-
-SilphCo11FRocket2Text:
->>>>>>> 3bbd38aa
-	text_asm
-	ld hl, SilphCo11TrainerHeader0
-	call TalkToTrainer
-	jp TextScriptEnd
-
-<<<<<<< HEAD
-SilphCo11Trainer1BattleText:
-	text_far _SilphCo11BattleText2
-	text_end
-
-SilphCo11Trainer1EndBattleText:
-	text_far _SilphCo11EndBattleText2
-	text_end
-
-SilphCo11Trainer1AfterBattleText:
-	text_far _SilphCo11AfterBattleText2
-=======
-SilphCo11FRocket2BattleText:
+SilphCo11FRocketBattleText:
 	text_far _SilphCo11FRocket2BattleText
 	text_end
 
-SilphCo11FRocket2EndBattleText:
+SilphCo11FRocketEndBattleText:
 	text_far _SilphCo11FRocket2EndBattleText
 	text_end
 
-SilphCo11FRocket2AfterBattleText:
+SilphCo11FRocketAfterBattleText:
 	text_far _SilphCo11FRocket2AfterBattleText
-	text_end
-
-SilphCo10FPorygonText: ; unreferenced
-	text_asm
-	ld hl, .Text
-	call PrintText
-	ld a, PORYGON
-	call DisplayPokedex
-	jp TextScriptEnd
-
-.Text:
-	text_far _SilphCo10FPorygonText
->>>>>>> 3bbd38aa
 	text_end