CeruleanCaveB1F_Script:
	call EnableAutoTextBoxDrawing
	ld hl, CeruleanCaveB1FTrainerHeaders
	ld de, CeruleanCaveB1F_ScriptPointers
	ld a, [wCeruleanCaveB1FCurScript]
	call ExecuteCurMapScriptInTable
	ld [wCeruleanCaveB1FCurScript], a
	ret

CeruleanCaveB1F_ScriptPointers:
	def_script_pointers
	dw_const CheckFightingMapTrainers,              SCRIPT_CERULEANCAVEB1F_DEFAULT
	dw_const DisplayEnemyTrainerTextAndStartBattle, SCRIPT_CERULEANCAVEB1F_START_BATTLE
	dw_const EndTrainerBattle,                      SCRIPT_CERULEANCAVEB1F_END_BATTLE

CeruleanCaveB1F_TextPointers:
<<<<<<< HEAD
	dw MewtwoText
	dw PickUpItemText
	dw PickUpItemText
	dw PickUpItemText
	dw PickUpItemText
=======
	def_text_pointers
	dw_const CeruleanCaveB1FMewtwoText, TEXT_CERULEANCAVEB1F_MEWTWO
	dw_const PickUpItemText,            TEXT_CERULEANCAVEB1F_ULTRA_BALL
	dw_const PickUpItemText,            TEXT_CERULEANCAVEB1F_MAX_REVIVE
>>>>>>> 3bbd38aa

CeruleanCaveB1FTrainerHeaders:
	def_trainers
MewtwoTrainerHeader:
	trainer EVENT_BEAT_MEWTWO, 0, MewtwoBattleText, MewtwoBattleText, MewtwoBattleText
	db -1 ; end

CeruleanCaveB1FMewtwoText:
	text_asm
	ld hl, MewtwoTrainerHeader
	call TalkToTrainer
	jp TextScriptEnd

MewtwoBattleText:
	text_far _MewtwoBattleText
	text_asm
	ld a, MEWTWO
	call PlayCry
	call WaitForSoundToFinish
	jp TextScriptEnd<|MERGE_RESOLUTION|>--- conflicted
+++ resolved
@@ -14,18 +14,12 @@
 	dw_const EndTrainerBattle,                      SCRIPT_CERULEANCAVEB1F_END_BATTLE
 
 CeruleanCaveB1F_TextPointers:
-<<<<<<< HEAD
-	dw MewtwoText
-	dw PickUpItemText
-	dw PickUpItemText
-	dw PickUpItemText
-	dw PickUpItemText
-=======
 	def_text_pointers
 	dw_const CeruleanCaveB1FMewtwoText, TEXT_CERULEANCAVEB1F_MEWTWO
-	dw_const PickUpItemText,            TEXT_CERULEANCAVEB1F_ULTRA_BALL
+	dw_const PickUpItemText,            TEXT_CERULEANCAVEB1F_ULTRA_BALL1
+	dw_const PickUpItemText,            TEXT_CERULEANCAVEB1F_ULTRA_BALL2
 	dw_const PickUpItemText,            TEXT_CERULEANCAVEB1F_MAX_REVIVE
->>>>>>> 3bbd38aa
+	dw_const PickUpItemText,            TEXT_CERULEANCAVEB1F_MAX_ELIXER
 
 CeruleanCaveB1FTrainerHeaders:
 	def_trainers
