--- conflicted
+++ resolved
@@ -1,10 +1,5 @@
-<<<<<<< HEAD
-PewterGymScript: ; 5c387 (17:4387)
+PewterGymScript:
 	ld hl, wCurrentMapScriptFlags
-=======
-PewterGymScript:
-	ld hl, wd126
->>>>>>> 6e8c3883
 	bit 6, [hl]
 	res 6, [hl]
 	call nz, PewterGymScript_5c3a4
