--- conflicted
+++ resolved
@@ -9,73 +9,10 @@
 
 RedsHouse1FMomText:
 	text_asm
-<<<<<<< HEAD
-	callfar Func_f1b73
+	callfar RedsHouse1FPrintMomText
 	jp TextScriptEnd
 
 RedsHouse1FTVText:
 	text_asm
-	callfar Func_f1bc4
-	jp TextScriptEnd
-=======
-	ld a, [wd72e]
-	bit 3, a ; received a Pokémon from Oak?
-	jr nz, .heal
-	ld hl, .WakeUpText
-	call PrintText
-	jr .done
-.heal
-	call RedsHouse1FMomHealScript
-.done
-	jp TextScriptEnd
-
-.WakeUpText:
-	text_far _RedsHouse1FMomWakeUpText
-	text_end
-
-RedsHouse1FMomHealScript:
-	ld hl, RedsHouse1FMomYouShouldRestText
-	call PrintText
-	call GBFadeOutToWhite
-	call ReloadMapData
-	predef HealParty
-	ld a, MUSIC_PKMN_HEALED
-	ld [wNewSoundID], a
-	call PlaySound
-.next
-	ld a, [wChannelSoundIDs]
-	cp MUSIC_PKMN_HEALED
-	jr z, .next
-	ld a, [wMapMusicSoundID]
-	ld [wNewSoundID], a
-	call PlaySound
-	call GBFadeInFromWhite
-	ld hl, RedsHouse1FMomLookingGreatText
-	jp PrintText
-
-RedsHouse1FMomYouShouldRestText:
-	text_far _RedsHouse1FMomYouShouldRestText
-	text_end
-RedsHouse1FMomLookingGreatText:
-	text_far _RedsHouse1FMomLookingGreatText
-	text_end
-
-RedsHouse1FTVText:
-	text_asm
-	ld a, [wSpritePlayerStateData1FacingDirection]
-	cp SPRITE_FACING_UP
-	ld hl, .WrongSideText
-	jr nz, .got_text
-	ld hl, .StandByMeMovieText
-.got_text
-	call PrintText
-	jp TextScriptEnd
-
-.StandByMeMovieText:
-	text_far _RedsHouse1FTVStandByMeMovieText
-	text_end
-
-.WrongSideText:
-	text_far _RedsHouse1FTVWrongSideText
-	text_end
->>>>>>> 3bbd38aa
+	callfar RedsHouse1FPrintTVText
+	jp TextScriptEnd