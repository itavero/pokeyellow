LavenderPokecenter_Script:
	call Serial_TryEstablishingExternallyClockedConnection
	jp EnableAutoTextBoxDrawing

LavenderPokecenter_TextPointers:
<<<<<<< HEAD
	dw LavenderHealNurseText
	dw LavenderPokecenterText2
	dw LavenderPokecenterText3
	dw LavenderTradeNurseText
	dw LavenderPokecenterText5
=======
	def_text_pointers
	dw_const LavenderPokecenterNurseText,            TEXT_LAVENDERPOKECENTER_NURSE
	dw_const LavenderPokecenterGentlemanText,        TEXT_LAVENDERPOKECENTER_GENTLEMAN
	dw_const LavenderPokecenterLittleGirlText,       TEXT_LAVENDERPOKECENTER_LITTLE_GIRL
	dw_const LavenderPokecenterLinkReceptionistText, TEXT_LAVENDERPOKECENTER_LINK_RECEPTIONIST
>>>>>>> 3bbd38aa

LavenderPokecenterLinkReceptionistText:
	script_cable_club_receptionist

LavenderPokecenterNurseText:
	script_pokecenter_nurse

LavenderPokecenterGentlemanText:
	text_far _LavenderPokecenterGentlemanText
	text_end

<<<<<<< HEAD
LavenderPokecenterText3:
	text_far _LavenderPokecenterText3
	text_end

LavenderPokecenterText5:
	text_asm
	callfar PokecenterChanseyText
	jp TextScriptEnd
=======
LavenderPokecenterLittleGirlText:
	text_far _LavenderPokecenterLittleGirlText
	text_end
>>>>>>> 3bbd38aa
<|MERGE_RESOLUTION|>--- conflicted
+++ resolved
@@ -3,19 +3,12 @@
 	jp EnableAutoTextBoxDrawing
 
 LavenderPokecenter_TextPointers:
-<<<<<<< HEAD
-	dw LavenderHealNurseText
-	dw LavenderPokecenterText2
-	dw LavenderPokecenterText3
-	dw LavenderTradeNurseText
-	dw LavenderPokecenterText5
-=======
 	def_text_pointers
 	dw_const LavenderPokecenterNurseText,            TEXT_LAVENDERPOKECENTER_NURSE
 	dw_const LavenderPokecenterGentlemanText,        TEXT_LAVENDERPOKECENTER_GENTLEMAN
 	dw_const LavenderPokecenterLittleGirlText,       TEXT_LAVENDERPOKECENTER_LITTLE_GIRL
 	dw_const LavenderPokecenterLinkReceptionistText, TEXT_LAVENDERPOKECENTER_LINK_RECEPTIONIST
->>>>>>> 3bbd38aa
+	dw_const LavenderPokecenterChanseyText,          TEXT_LAVENDERPOKECENTER_CHANSEY
 
 LavenderPokecenterLinkReceptionistText:
 	script_cable_club_receptionist
@@ -27,17 +20,11 @@
 	text_far _LavenderPokecenterGentlemanText
 	text_end
 
-<<<<<<< HEAD
-LavenderPokecenterText3:
-	text_far _LavenderPokecenterText3
-	text_end
-
-LavenderPokecenterText5:
-	text_asm
-	callfar PokecenterChanseyText
-	jp TextScriptEnd
-=======
 LavenderPokecenterLittleGirlText:
 	text_far _LavenderPokecenterLittleGirlText
 	text_end
->>>>>>> 3bbd38aa
+
+LavenderPokecenterChanseyText:
+	text_asm
+	callfar PokecenterChanseyText
+	jp TextScriptEnd