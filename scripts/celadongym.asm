<<<<<<< HEAD
CeladonGymScript: ; 4890a (12:490a)
	ld hl, wCurrentMapScriptFlags
=======
CeladonGymScript:
	ld hl, wd126
>>>>>>> 6e8c3883
	bit 6, [hl]
	res 6, [hl]
	call nz, CeladonGymScript_48927
	call EnableAutoTextBoxDrawing
	ld hl, CeladonGymTrainerHeaders
	ld de, CeladonGymScriptPointers
	ld a, [wCeladonGymCurScript]
	call ExecuteCurMapScriptInTable
	ld [wCeladonGymCurScript], a
	ret

CeladonGymScript_48927:
	ld hl, Gym4CityName
	ld de, Gym4LeaderName
	jp LoadGymLeaderAndCityName

Gym4CityName:
	db "CELADON CITY@"

Gym4LeaderName:
	db "ERIKA@"

CeladonGymText_48943:
	xor a
	ld [wJoyIgnore], a
	ld [wCeladonGymCurScript], a
	ld [wCurMapScript], a
	ret

CeladonGymScriptPointers:
	dw CheckFightingMapTrainers
	dw DisplayEnemyTrainerTextAndStartBattle
	dw EndTrainerBattle
	dw CeladonGymScript3

CeladonGymScript3:
	ld a, [wIsInBattle]
	cp $ff
	jp z, CeladonGymText_48943
	ld a, $f0
	ld [wJoyIgnore], a

CeladonGymText_48963:
	ld a, $9
	ld [hSpriteIndexOrTextID], a
	call DisplayTextID
	SetEvent EVENT_BEAT_ERIKA
	lb bc, TM_21, 1
	call GiveItem
	jr nc, .BagFull
	ld a, $a
	ld [hSpriteIndexOrTextID], a
	call DisplayTextID
	SetEvent EVENT_GOT_TM21
	jr .asm_4898c
.BagFull
	ld a, $b
	ld [hSpriteIndexOrTextID], a
	call DisplayTextID
.asm_4898c
	ld hl, wObtainedBadges
	set 3, [hl]
	ld hl, wBeatGymFlags
	set 3, [hl]

	; deactivate gym trainers
	SetEventRange EVENT_BEAT_CELADON_GYM_TRAINER_0, EVENT_BEAT_CELADON_GYM_TRAINER_7

	jp CeladonGymText_48943

CeladonGymTextPointers:
	dw CeladonGymText1
	dw CeladonGymText2
	dw CeladonGymText3
	dw CeladonGymText4
	dw CeladonGymText5
	dw CeladonGymText6
	dw CeladonGymText7
	dw CeladonGymText8
	dw CeladonGymText9
	dw TM21Text
	dw TM21NoRoomText

CeladonGymTrainerHeaders:
CeladonGymTrainerHeader0:
	dbEventFlagBit EVENT_BEAT_CELADON_GYM_TRAINER_0
	db ($2 << 4) ; trainer's view range
	dwEventFlagAddress EVENT_BEAT_CELADON_GYM_TRAINER_0
	dw CeladonGymBattleText2 ; TextBeforeBattle
	dw CeladonGymAfterBattleText2 ; TextAfterBattle
	dw CeladonGymEndBattleText2 ; TextEndBattle
	dw CeladonGymEndBattleText2 ; TextEndBattle

CeladonGymTrainerHeader2:
	dbEventFlagBit EVENT_BEAT_CELADON_GYM_TRAINER_2
	db ($2 << 4) ; trainer's view range
	dwEventFlagAddress EVENT_BEAT_CELADON_GYM_TRAINER_2
	dw CeladonGymBattleText3 ; TextBeforeBattle
	dw CeladonGymAfterBattleText3 ; TextAfterBattle
	dw CeladonGymEndBattleText3 ; TextEndBattle
	dw CeladonGymEndBattleText3 ; TextEndBattle

CeladonGymTrainerHeader3:
	dbEventFlagBit EVENT_BEAT_CELADON_GYM_TRAINER_3
	db ($4 << 4) ; trainer's view range
	dwEventFlagAddress EVENT_BEAT_CELADON_GYM_TRAINER_3
	dw CeladonGymBattleText4 ; TextBeforeBattle
	dw CeladonGymAfterBattleText4 ; TextAfterBattle
	dw CeladonGymEndBattleText4 ; TextEndBattle
	dw CeladonGymEndBattleText4 ; TextEndBattle

CeladonGymTrainerHeader4:
	dbEventFlagBit EVENT_BEAT_CELADON_GYM_TRAINER_4
	db ($4 << 4) ; trainer's view range
	dwEventFlagAddress EVENT_BEAT_CELADON_GYM_TRAINER_4
	dw CeladonGymBattleText5 ; TextBeforeBattle
	dw CeladonGymAfterBattleText5 ; TextAfterBattle
	dw CeladonGymEndBattleText5 ; TextEndBattle
	dw CeladonGymEndBattleText5 ; TextEndBattle

CeladonGymTrainerHeader5:
	dbEventFlagBit EVENT_BEAT_CELADON_GYM_TRAINER_5
	db ($2 << 4) ; trainer's view range
	dwEventFlagAddress EVENT_BEAT_CELADON_GYM_TRAINER_5
	dw CeladonGymBattleText6 ; TextBeforeBattle
	dw CeladonGymAfterBattleText6 ; TextAfterBattle
	dw CeladonGymEndBattleText6 ; TextEndBattle
	dw CeladonGymEndBattleText6 ; TextEndBattle

CeladonGymTrainerHeader6:
	dbEventFlagBit EVENT_BEAT_CELADON_GYM_TRAINER_6
	db ($2 << 4) ; trainer's view range
	dwEventFlagAddress EVENT_BEAT_CELADON_GYM_TRAINER_6
	dw CeladonGymBattleText7 ; TextBeforeBattle
	dw CeladonGymAfterBattleText7 ; TextAfterBattle
	dw CeladonGymEndBattleText7 ; TextEndBattle
	dw CeladonGymEndBattleText7 ; TextEndBattle

CeladonGymTrainerHeader7:
	dbEventFlagBit EVENT_BEAT_CELADON_GYM_TRAINER_7, 1
	db ($3 << 4) ; trainer's view range
	dwEventFlagAddress EVENT_BEAT_CELADON_GYM_TRAINER_7, 1
	dw CeladonGymBattleText8 ; TextBeforeBattle
	dw CeladonGymAfterBattleText8 ; TextAfterBattle
	dw CeladonGymEndBattleText8 ; TextEndBattle
	dw CeladonGymEndBattleText8 ; TextEndBattle

	db $ff

CeladonGymText1:
	TX_ASM
	CheckEvent EVENT_BEAT_ERIKA
	jr z, .asm_48a2d
	CheckEventReuseA EVENT_GOT_TM21
	jr nz, .asm_48a25
	call z, CeladonGymText_48963
	call DisableWaitingAfterTextDisplay
	jr .asm_48a5b
.asm_48a25
	ld hl, CeladonGymText_48a68
	call PrintText
	jr .asm_48a5b
.asm_48a2d
	ld hl, CeladonGymText_48a5e
	call PrintText
	ld hl, wd72d
	set 6, [hl]
	set 7, [hl]
	ld hl, CeladonGymText_48a63
	ld de, CeladonGymText_48a63
	call SaveEndBattleTextPointers
	ld a, [H_SPRITEINDEX]
	ld [wSpriteIndex], a
	call EngageMapTrainer
	call InitBattleEnemyParameters
	ld a, $4
	ld [wGymLeaderNo], a
	ld a, $3
	ld [wCeladonGymCurScript], a
	ld [wCurMapScript], a
.asm_48a5b
	jp TextScriptEnd

CeladonGymText_48a5e:
	TX_FAR _CeladonGymText_48a5e
	db "@"

CeladonGymText_48a63:
	TX_FAR _CeladonGymText_48a63
	db "@"

CeladonGymText_48a68:
	TX_FAR _CeladonGymText_48a68
	db "@"

CeladonGymText9:
	TX_FAR _CeladonGymText9
	db "@"

TM21Text:
	TX_FAR _ReceivedTM21Text
	db $0B
	TX_FAR _TM21ExplanationText
	db "@"

TM21NoRoomText:
	TX_FAR _TM21NoRoomText
	db "@"

CeladonGymText2:
	TX_ASM
	ld hl, CeladonGymTrainerHeader0
	call TalkToTrainer
	jp TextScriptEnd

CeladonGymBattleText2:
	TX_FAR _CeladonGymBattleText2
	db "@"

CeladonGymEndBattleText2:
	TX_FAR _CeladonGymEndBattleText2
	db "@"

CeladonGymAfterBattleText2:
	TX_FAR _CeladonGymAfterBattleText2
	db "@"

CeladonGymText3:
	TX_ASM
	ld hl, CeladonGymTrainerHeader2
	call TalkToTrainer
	jp TextScriptEnd

CeladonGymBattleText3:
	TX_FAR _CeladonGymBattleText3
	db "@"

CeladonGymEndBattleText3:
	TX_FAR _CeladonGymEndBattleText3
	db "@"

CeladonGymAfterBattleText3:
	TX_FAR _CeladonGymAfterBattleText3
	db "@"

CeladonGymText4:
	TX_ASM
	ld hl, CeladonGymTrainerHeader3
	call TalkToTrainer
	jp TextScriptEnd

CeladonGymBattleText4:
	TX_FAR _CeladonGymBattleText4
	db "@"

CeladonGymEndBattleText4:
	TX_FAR _CeladonGymEndBattleText4
	db "@"

CeladonGymAfterBattleText4:
	TX_FAR _CeladonGymAfterBattleText4
	db "@"

CeladonGymText5:
	TX_ASM
	ld hl, CeladonGymTrainerHeader4
	call TalkToTrainer
	jp TextScriptEnd

CeladonGymBattleText5:
	TX_FAR _CeladonGymBattleText5
	db "@"

CeladonGymEndBattleText5:
	TX_FAR _CeladonGymEndBattleText5
	db "@"

CeladonGymAfterBattleText5:
	TX_FAR _CeladonGymAfterBattleText5
	db "@"

CeladonGymText6:
	TX_ASM
	ld hl, CeladonGymTrainerHeader5
	call TalkToTrainer
	jp TextScriptEnd

CeladonGymBattleText6:
	TX_FAR _CeladonGymBattleText6
	db "@"

CeladonGymEndBattleText6:
	TX_FAR _CeladonGymEndBattleText6
	db "@"

CeladonGymAfterBattleText6:
	TX_FAR _CeladonGymAfterBattleText6
	db "@"

CeladonGymText7:
	TX_ASM
	ld hl, CeladonGymTrainerHeader6
	call TalkToTrainer
	jp TextScriptEnd

CeladonGymBattleText7:
	TX_FAR _CeladonGymBattleText7
	db "@"

CeladonGymEndBattleText7:
	TX_FAR _CeladonGymEndBattleText7
	db "@"

CeladonGymAfterBattleText7:
	TX_FAR _CeladonGymAfterBattleText7
	db "@"

CeladonGymText8:
	TX_ASM
	ld hl, CeladonGymTrainerHeader7
	call TalkToTrainer
	jp TextScriptEnd

CeladonGymBattleText8:
	TX_FAR _CeladonGymBattleText8
	db "@"

CeladonGymEndBattleText8:
	TX_FAR _CeladonGymEndBattleText8
	db "@"

CeladonGymAfterBattleText8:
	TX_FAR _CeladonGymAfterBattleText8
	db "@"<|MERGE_RESOLUTION|>--- conflicted
+++ resolved
@@ -1,10 +1,5 @@
-<<<<<<< HEAD
-CeladonGymScript: ; 4890a (12:490a)
+CeladonGymScript:
 	ld hl, wCurrentMapScriptFlags
-=======
-CeladonGymScript:
-	ld hl, wd126
->>>>>>> 6e8c3883
 	bit 6, [hl]
 	res 6, [hl]
 	call nz, CeladonGymScript_48927
