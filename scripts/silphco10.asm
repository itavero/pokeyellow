SilphCo10Script:
	call SilphCo10Script_5a14f
	call EnableAutoTextBoxDrawing
	ld hl, SilphCo10TrainerHeaders
	ld de, SilphCo10ScriptPointers
	ld a, [wSilphCo10CurScript]
	call ExecuteCurMapScriptInTable
	ld [wSilphCo10CurScript], a
	ret

<<<<<<< HEAD
SilphCo10Script_5a14f: ; 5a14f (16:614f)
	ld hl, wCurrentMapScriptFlags
=======
SilphCo10Script_5a14f:
	ld hl, wd126
>>>>>>> 6e8c3883
	bit 5, [hl]
	res 5, [hl]
	ret z
	ld hl, SilphCo10GateCoords
	call SilphCo2Script_59d43
	call SilphCo10Text_5a176
	CheckEvent EVENT_SILPH_CO_10_UNLOCKED_DOOR
	ret nz
	ld a, $54
	ld [wNewTileBlockID], a
	lb bc, 4, 5
	predef_jump ReplaceTileBlock

SilphCo10GateCoords:
	db $04,$05
	db $FF

SilphCo10Text_5a176:
	ld a, [$ffe0]
	and a
	ret z
	SetEvent EVENT_SILPH_CO_10_UNLOCKED_DOOR
	ret

SilphCo10ScriptPointers:
	dw CheckFightingMapTrainers
	dw DisplayEnemyTrainerTextAndStartBattle
	dw EndTrainerBattle

SilphCo10TextPointers:
	dw SilphCo10Text1
	dw SilphCo10Text2
	dw SilphCo10Text3
	dw PickUpItemText
	dw PickUpItemText
	dw PickUpItemText

SilphCo10TrainerHeaders:
SilphCo10TrainerHeader0:
	dbEventFlagBit EVENT_BEAT_SILPH_CO_10F_TRAINER_0
	db ($3 << 4) ; trainer's view range
	dwEventFlagAddress EVENT_BEAT_SILPH_CO_10F_TRAINER_0
	dw SilphCo10BattleText1 ; TextBeforeBattle
	dw SilphCo10AfterBattleText1 ; TextAfterBattle
	dw SilphCo10EndBattleText1 ; TextEndBattle
	dw SilphCo10EndBattleText1 ; TextEndBattle

SilphCo10TrainerHeader1:
	dbEventFlagBit EVENT_BEAT_SILPH_CO_10F_TRAINER_1
	db ($4 << 4) ; trainer's view range
	dwEventFlagAddress EVENT_BEAT_SILPH_CO_10F_TRAINER_1
	dw SilphCo10BattleText2 ; TextBeforeBattle
	dw SilphCo10AfterBattleText2 ; TextAfterBattle
	dw SilphCo10EndBattleText2 ; TextEndBattle
	dw SilphCo10EndBattleText2 ; TextEndBattle

	db $ff

SilphCo10Text1:
	TX_ASM
	ld hl, SilphCo10TrainerHeader0
	call TalkToTrainer
	jp TextScriptEnd

SilphCo10Text2:
	TX_ASM
	ld hl, SilphCo10TrainerHeader1
	call TalkToTrainer
	jp TextScriptEnd

SilphCo10Text3:
	TX_ASM
	CheckEvent EVENT_BEAT_SILPH_CO_GIOVANNI
	ld hl, SilphCo10Text_5a1d8
	jr nz, .asm_cf85f
	ld hl, SilphCo10Text_5a1d3
.asm_cf85f
	call PrintText
	jp TextScriptEnd

SilphCo10Text_5a1d3:
	TX_FAR _SilphCo10Text_5a1d3
	db "@"

SilphCo10Text_5a1d8:
	TX_FAR _SilphCo10Text_5a1d8
	db "@"

SilphCo10BattleText1:
	TX_FAR _SilphCo10BattleText1
	db "@"

SilphCo10EndBattleText1:
	TX_FAR _SilphCo10EndBattleText1
	db "@"

SilphCo10AfterBattleText1:
	TX_FAR _SilphCo10AfterBattleText1
	db "@"

SilphCo10BattleText2:
	TX_FAR _SilphCo10BattleText2
	db "@"

SilphCo10EndBattleText2:
	TX_FAR _SilphCo10EndBattleText2
	db "@"

SilphCo10AfterBattleText2:
	TX_FAR _SilphCo10AfterBattleText2
	db "@"<|MERGE_RESOLUTION|>--- conflicted
+++ resolved
@@ -8,13 +8,8 @@
 	ld [wSilphCo10CurScript], a
 	ret
 
-<<<<<<< HEAD
-SilphCo10Script_5a14f: ; 5a14f (16:614f)
+SilphCo10Script_5a14f:
 	ld hl, wCurrentMapScriptFlags
-=======
-SilphCo10Script_5a14f:
-	ld hl, wd126
->>>>>>> 6e8c3883
 	bit 5, [hl]
 	res 5, [hl]
 	ret z
