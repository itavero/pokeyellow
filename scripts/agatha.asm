--- conflicted
+++ resolved
@@ -1,10 +1,5 @@
-<<<<<<< HEAD
-AgathaScript: ; 7642d (1d:642d)
+AgathaScript:
 	call AgathaShowOrHideExitBlock
-=======
-AgathaScript:
-	call AgathaScript_76443
->>>>>>> 6e8c3883
 	call EnableAutoTextBoxDrawing
 	ld hl, AgathaTrainerHeaders
 	ld de, AgathaScriptPointers
@@ -13,14 +8,9 @@
 	ld [wAgathaCurScript], a
 	ret
 
-<<<<<<< HEAD
-AgathaShowOrHideExitBlock: ; 76443 (1d:6443)
+AgathaShowOrHideExitBlock:
 ; Blocks or clears the exit to the next room.
 	ld hl, wCurrentMapScriptFlags
-=======
-AgathaScript_76443:
-	ld hl, wd126
->>>>>>> 6e8c3883
 	bit 5, [hl]
 	res 5, [hl]
 	ret z
@@ -31,20 +21,12 @@
 .blockExitToNextRoom
 	ld a, $3b
 
-<<<<<<< HEAD
 .setExitBlock
-=======
-AgathaScript_76459:
->>>>>>> 6e8c3883
 	ld [wNewTileBlockID], a
 	lb bc, 0, 2
 	predef_jump ReplaceTileBlock
 
-<<<<<<< HEAD
-ResetAgathaScript: ; 76464 (1d:6464)
-=======
-AgathaScript_76464:
->>>>>>> 6e8c3883
+ResetAgathaScript:
 	xor a
 	ld [wAgathaCurScript], a
 	ret
@@ -59,12 +41,8 @@
 AgathaScript4:
 	ret
 
-<<<<<<< HEAD
-AgathaScriptWalkIntoRoom: ; 76474 (1d:6474)
+AgathaScriptWalkIntoRoom:
 ; Walk six steps upward.
-=======
-AgathaScript_76474:
->>>>>>> 6e8c3883
 	ld hl, wSimulatedJoypadStatesEnd
 	ld a, D_UP
 	ld [hli], a
@@ -81,13 +59,8 @@
 	ld [wCurMapScript], a
 	ret
 
-<<<<<<< HEAD
-AgathaScript0: ; 76490 (1d:6490)
+AgathaScript0:
 	ld hl, AgathaEntranceCoords
-=======
-AgathaScript0:
-	ld hl, CoordsData_764d1
->>>>>>> 6e8c3883
 	call ArePlayerCoordsInArray
 	jp nc, CheckFightingMapTrainers
 	xor a
@@ -114,11 +87,7 @@
 	ld [wCurMapScript], a
 	ret
 
-<<<<<<< HEAD
-AgathaEntranceCoords: ; 764d1 (1d:64d1)
-=======
-CoordsData_764d1:
->>>>>>> 6e8c3883
+AgathaEntranceCoords:
 	db $0A,$04
 	db $0A,$05
 	db $0B,$04
