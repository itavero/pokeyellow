SilphCo7F_Script:
	call SilphCo7F_GateCallbackScript
	call EnableAutoTextBoxDrawing
	ld hl, SilphCo7TrainerHeaders
	ld de, SilphCo7F_ScriptPointers
	ld a, [wSilphCo7FCurScript]
	call ExecuteCurMapScriptInTable
	ld [wSilphCo7FCurScript], a
	ret

SilphCo7F_GateCallbackScript:
	ld hl, wCurrentMapScriptFlags
	bit 5, [hl]
	res 5, [hl]
	ret z
	ld hl, .GateCoordinates
	call SilphCo7F_SetCardKeyDoorYScript
	call SilphCo7F_UnlockedDoorEventScript
	CheckEvent EVENT_SILPH_CO_7_UNLOCKED_DOOR1
	jr nz, .unlock_door1
	push af
	ld a, $54
	ld [wNewTileBlockID], a
	lb bc, 3, 5
	predef ReplaceTileBlock
	pop af
.unlock_door1
	CheckEventAfterBranchReuseA EVENT_SILPH_CO_7_UNLOCKED_DOOR2, EVENT_SILPH_CO_7_UNLOCKED_DOOR1
	jr nz, .unlock_door2
	push af
	ld a, $54
	ld [wNewTileBlockID], a
	lb bc, 2, 10
	predef ReplaceTileBlock
	pop af
.unlock_door2
	CheckEventAfterBranchReuseA EVENT_SILPH_CO_7_UNLOCKED_DOOR3, EVENT_SILPH_CO_7_UNLOCKED_DOOR2
	ret nz
	ld a, $54
	ld [wNewTileBlockID], a
	lb bc, 6, 10
	predef_jump ReplaceTileBlock

.GateCoordinates:
	dbmapcoord  5,  3
	dbmapcoord 10,  2
	dbmapcoord 10,  6
	db -1 ; end

SilphCo7F_SetCardKeyDoorYScript:
	push hl
	ld hl, wCardKeyDoorY
	ld a, [hli]
	ld b, a
	ld a, [hl]
	ld c, a
	xor a
	ldh [hUnlockedSilphCoDoors], a
	pop hl
.loop_check_doors
	ld a, [hli]
	cp $ff
	jr z, .exit_loop
	push hl
	ld hl, hUnlockedSilphCoDoors
	inc [hl]
	pop hl
	cp b
	jr z, .check_y_coord
	inc hl
	jr .loop_check_doors
.check_y_coord
	ld a, [hli]
	cp c
	jr nz, .loop_check_doors
	ld hl, wCardKeyDoorY
	xor a
	ld [hli], a
	ld [hl], a
	ret
.exit_loop
	xor a
	ldh [hUnlockedSilphCoDoors], a
	ret

SilphCo7F_UnlockedDoorEventScript:
	EventFlagAddress hl, EVENT_SILPH_CO_7_UNLOCKED_DOOR1
	ldh a, [hUnlockedSilphCoDoors]
	and a
	ret z
	cp $1
	jr nz, .unlock_door1
	SetEventReuseHL EVENT_SILPH_CO_7_UNLOCKED_DOOR1
	ret
.unlock_door1
	cp $2
	jr nz, .unlock_door2
	SetEventAfterBranchReuseHL EVENT_SILPH_CO_7_UNLOCKED_DOOR2, EVENT_SILPH_CO_7_UNLOCKED_DOOR1
	ret
.unlock_door2
	SetEventAfterBranchReuseHL EVENT_SILPH_CO_7_UNLOCKED_DOOR3, EVENT_SILPH_CO_7_UNLOCKED_DOOR1
	ret

SilphCo7FSetDefaultScript:
	xor a
	ld [wJoyIgnore], a

SilphCo7FSetCurScript:
	ld [wSilphCo7FCurScript], a
	ld [wCurMapScript], a
	ret

SilphCo7F_ScriptPointers:
	def_script_pointers
	dw_const SilphCo7FDefaultScript,                SCRIPT_SILPHCO7F_DEFAULT
	dw_const DisplayEnemyTrainerTextAndStartBattle, SCRIPT_SILPHCO7F_START_BATTLE
	dw_const EndTrainerBattle,                      SCRIPT_SILPHCO7F_END_BATTLE
	dw_const SilphCo7FRivalStartBattleScript,       SCRIPT_SILPHCO7F_RIVAL_START_BATTLE
	dw_const SilphCo7FRivalAfterBattleScript,       SCRIPT_SILPHCO7F_RIVAL_AFTER_BATTLE
	dw_const SilphCo7FRivalExitScript,              SCRIPT_SILPHCO7F_RIVAL_EXIT

SilphCo7FDefaultScript:
	CheckEvent EVENT_BEAT_SILPH_CO_RIVAL
	jp nz, CheckFightingMapTrainers
	ld hl, .RivalEncounterCoordinates
	call ArePlayerCoordsInArray
	jp nc, CheckFightingMapTrainers
	xor a
	ldh [hJoyHeld], a
	ld a, D_RIGHT | D_LEFT | D_UP | D_DOWN
	ld [wJoyIgnore], a
	ld a, PLAYER_DIR_DOWN
	ld [wPlayerMovingDirection], a
	call StopAllMusic
	ld c, BANK(Music_MeetRival)
	ld a, MUSIC_MEET_RIVAL
	call PlayMusic
	ld a, TEXT_SILPHCO7F_RIVAL
	ldh [hSpriteIndexOrTextID], a
	call DisplayTextID
	ld a, SILPHCO7F_RIVAL
	ldh [hSpriteIndex], a
	call SetSpriteMovementBytesToFF
	ld de, .RivalMovementUp
	ld a, [wCoordIndex]
	ld [wcf0d], a
	cp $1
	jr z, .full_rival_movement
	inc de
.full_rival_movement
	ld a, SILPHCO7F_RIVAL
	ldh [hSpriteIndex], a
	call MoveSprite
	ld a, SCRIPT_SILPHCO7F_RIVAL_START_BATTLE
	jp SilphCo7FSetCurScript

.RivalEncounterCoordinates:
	dbmapcoord  3,  2
	dbmapcoord  3,  3
	db -1 ; end

.RivalMovementUp:
	db NPC_MOVEMENT_UP
	db NPC_MOVEMENT_UP
	db NPC_MOVEMENT_UP
	db NPC_MOVEMENT_UP
	db -1 ; end

SilphCo7FRivalStartBattleScript:
	ld a, [wd730]
	bit 0, a
	ret nz
	xor a
	ld [wJoyIgnore], a
	ld a, TEXT_SILPHCO7F_RIVAL_WAITED_HERE
	ldh [hSpriteIndexOrTextID], a
	call DisplayTextID
	call Delay3
	ld hl, wd72d
	set 6, [hl]
	set 7, [hl]
	ld hl, SilphCo7FRivalDefeatedText
	ld de, SilphCo7FRivalVictoryText
	call SaveEndBattleTextPointers
	ld a, OPP_RIVAL2
	ld [wCurOpponent], a
	ld a, [wRivalStarter]
<<<<<<< HEAD
	add 4
	ld [wTrainerNo], a
	ld a, $4
	call SilphCo7Text_51c10
	ret
=======
	cp STARTER2
	jr nz, .not_starter_2
	ld a, $7
	jr .set_trainer_no
.not_starter_2
	cp STARTER3
	jr nz, .no_starter_3
	ld a, $8
	jr .set_trainer_no
.no_starter_3
	ld a, $9
.set_trainer_no
	ld [wTrainerNo], a
	ld a, SCRIPT_SILPHCO7F_RIVAL_AFTER_BATTLE
	jp SilphCo7FSetCurScript
>>>>>>> 3bbd38aa

SilphCo7FRivalAfterBattleScript:
	ld a, [wIsInBattle]
	cp $ff
	jp z, SilphCo7FSetDefaultScript
	ld a, D_RIGHT | D_LEFT | D_UP | D_DOWN
	ld [wJoyIgnore], a
	SetEvent EVENT_BEAT_SILPH_CO_RIVAL
	ld a, PLAYER_DIR_DOWN
	ld [wPlayerMovingDirection], a
	ld a, SILPHCO7F_RIVAL
	ldh [hSpriteIndex], a
	ld a, SPRITE_FACING_UP
	ldh [hSpriteFacingDirection], a
	call SetSpriteFacingDirectionAndDelay
	ld a, TEXT_SILPHCO7F_RIVAL_GOOD_LUCK_TO_YOU
	ldh [hSpriteIndexOrTextID], a
	call DisplayTextID
	call StopAllMusic
	farcall Music_RivalAlternateStart
	ld de, .RivalWalkAroundPlayerMovement
	ld a, [wcf0d]
	cp $1
	jr nz, .walk_around_player
	ld de, .RivalExitRightMovement
.walk_around_player
	ld a, SILPHCO7F_RIVAL
	ldh [hSpriteIndex], a
	call MoveSprite
	ld a, SCRIPT_SILPHCO7F_RIVAL_EXIT
	jp SilphCo7FSetCurScript

.RivalExitRightMovement:
	db NPC_MOVEMENT_RIGHT
	db NPC_MOVEMENT_RIGHT
	db -1 ; end

.RivalWalkAroundPlayerMovement:
	db NPC_MOVEMENT_LEFT
	db NPC_MOVEMENT_UP
	db NPC_MOVEMENT_UP
	db NPC_MOVEMENT_RIGHT
	db NPC_MOVEMENT_RIGHT
	db NPC_MOVEMENT_RIGHT
	db NPC_MOVEMENT_DOWN
	db -1 ; end

SilphCo7FRivalExitScript:
	ld a, [wd730]
	bit 0, a
	ret nz
	ld a, HS_SILPH_CO_7F_RIVAL
	ld [wMissableObjectIndex], a
	predef HideObject
	call PlayDefaultMusic
	xor a
	ld [wJoyIgnore], a
	jp SilphCo7FSetCurScript

SilphCo7F_TextPointers:
	def_text_pointers
	dw_const SilphCo7FSilphWorkerM1Text,      TEXT_SILPHCO7F_SILPH_WORKER_M1
	dw_const SilphCo7FSilphWorkerM2Text,      TEXT_SILPHCO7F_SILPH_WORKER_M2
	dw_const SilphCo7FSilphWorkerM3Text,      TEXT_SILPHCO7F_SILPH_WORKER_M3
	dw_const SilphCo7FSilphWorkerM4Text,      TEXT_SILPHCO7F_SILPH_WORKER_M4
	dw_const SilphCo7FRocket1Text,            TEXT_SILPHCO7F_ROCKET1
	dw_const SilphCo7FScientistText,          TEXT_SILPHCO7F_SCIENTIST
	dw_const SilphCo7FRocket2Text,            TEXT_SILPHCO7F_ROCKET2
	dw_const SilphCo7FRocket3Text,            TEXT_SILPHCO7F_ROCKET3
	dw_const SilphCo7FRivalText,              TEXT_SILPHCO7F_RIVAL
	dw_const PickUpItemText,                  TEXT_SILPHCO7F_CALCIUM
	dw_const PickUpItemText,                  TEXT_SILPHCO7F_TM_SWORDS_DANCE
	dw_const PickUpItemText,                  TEXT_SILPHCO7F_UNREFERENCED_ITEM ; unreferenced
	dw_const SilphCo7FRivalWaitedHereText,    TEXT_SILPHCO7F_RIVAL_WAITED_HERE
	dw_const SilphCo7FRivalDefeatedText,      TEXT_SILPHCO7F_RIVAL_DEFEATED
	dw_const SilphCo7FRivalGoodLuckToYouText, TEXT_SILPHCO7F_RIVAL_GOOD_LUCK_TO_YOU

SilphCo7TrainerHeaders:
	def_trainers 5
SilphCo7TrainerHeader0:
	trainer EVENT_BEAT_SILPH_CO_7F_TRAINER_0, 2, SilphCo7FRocket1BattleText, SilphCo7FRocket1EndBattleText, SilphCo7FRocket1AfterBattleText
SilphCo7TrainerHeader1:
	trainer EVENT_BEAT_SILPH_CO_7F_TRAINER_1, 3, SilphCo7FScientistBattleText, SilphCo7FScientistEndBattleText, SilphCo7FScientistAfterBattleText
SilphCo7TrainerHeader2:
	trainer EVENT_BEAT_SILPH_CO_7F_TRAINER_2, 3, SilphCo7FRocket2BattleText, SilphCo7FRocket2EndBattleText, SilphCo7FRocket2AfterBattleText
SilphCo7TrainerHeader3:
	trainer EVENT_BEAT_SILPH_CO_7F_TRAINER_3, 4, SilphCo7FRocket3BattleText, SilphCo7FRocket3EndBattleText, SilphCo7FRocket3AfterBattleText
	db -1 ; end

SilphCo7FSilphWorkerM1Text:
; lapras guy
	text_asm
	ld a, [wd72e]
	bit 0, a ; got lapras?
	jr z, .give_lapras
	CheckEvent EVENT_BEAT_SILPH_CO_GIOVANNI
	jr nz, .saved_silph
	ld hl, .IsOurPresidentOkText
	call PrintText
	jr .done
.give_lapras
	ld hl, .HaveThisPokemonText
	call PrintText
	lb bc, LAPRAS, 15
	call GivePokemon
	jr nc, .done
	ld a, [wSimulatedJoypadStatesEnd]
	and a
	call z, WaitForTextScrollButtonPress
	call EnableAutoTextBoxDrawing
	ld hl, .LaprasDescriptionText
	call PrintText
	ld hl, wd72e
	set 0, [hl]
	jr .done
.saved_silph
	ld hl, .SavedText
	call PrintText
.done
	jp TextScriptEnd

.HaveThisPokemonText
	text_far _SilphCo7FSilphWorkerM1HaveThisPokemonText
	text_end

.LaprasDescriptionText
	text_far _SilphCo7FSilphWorkerM1LaprasDescriptionText
	text_end

.IsOurPresidentOkText
	text_far _SilphCo7FSilphWorkerM1IsOurPresidentOkText
	text_end

.SavedText
	text_far _SilphCo7FSilphWorkerM1SavedText
	text_end

SilphCo7FSilphWorkerM2Text:
	text_asm
	CheckEvent EVENT_BEAT_SILPH_CO_GIOVANNI
	jr nz, .saved_silph
	ld hl, .AfterTheMasterBallText
	call PrintText
	jr .done
.saved_silph
	ld hl, .CancelledTheMasterBallText
	call PrintText
.done
	jp TextScriptEnd

.AfterTheMasterBallText
	text_far _SilphCo7FSilphWorkerM2AfterTheMasterBallText
	text_end

.CancelledTheMasterBallText
	text_far _SilphCo7FSilphWorkerM2CancelledMasterBallText
	text_end

SilphCo7FSilphWorkerM3Text:
	text_asm
	CheckEvent EVENT_BEAT_SILPH_CO_GIOVANNI
	jr nz, .saved_silph
	ld hl, .ItWouldBeBadText
	call PrintText
	jr .done
.saved_silph
	ld hl, .YouChasedOffTeamRocketText
	call PrintText
.done
	jp TextScriptEnd

.ItWouldBeBadText
	text_far _SilphCo7FSilphWorkerM3ItWouldBeBadText
	text_end

.YouChasedOffTeamRocketText
	text_far _SilphCo7FSilphWorkerM3YouChasedOffTeamRocketText
	text_end

SilphCo7FSilphWorkerM4Text:
	text_asm
	CheckEvent EVENT_BEAT_SILPH_CO_GIOVANNI
	jr nz, .saved_silph
	ld hl, .ItsReallyDangerousHereText
	call PrintText
	jr .done
.saved_silph
	ld hl, .SafeAtLastText
	call PrintText
.done
	jp TextScriptEnd

.ItsReallyDangerousHereText
	text_far _SilphCo7FSilphWorkerM4ItsReallyDangerousHereText
	text_end

.SafeAtLastText
	text_far _SilphCo7FSilphWorkerM4SafeAtLastText
	text_end

SilphCo7FRocket1Text:
	text_asm
	ld hl, SilphCo7TrainerHeader0
	call TalkToTrainer
	jp TextScriptEnd

SilphCo7FRocket1BattleText:
	text_far _SilphCo7FRocket1BattleText
	text_end

SilphCo7FRocket1EndBattleText:
	text_far _SilphCo7FRocket1EndBattleText
	text_end

SilphCo7FRocket1AfterBattleText:
	text_far _SilphCo7FRocket1AfterBattleText
	text_end

SilphCo7FScientistText:
	text_asm
	ld hl, SilphCo7TrainerHeader1
	call TalkToTrainer
	jp TextScriptEnd

SilphCo7FScientistBattleText:
	text_far _SilphCo7FScientistBattleText
	text_end

SilphCo7FScientistEndBattleText:
	text_far _SilphCo7FScientistEndBattleText
	text_end

SilphCo7FScientistAfterBattleText:
	text_far _SilphCo7FScientistAfterBattleText
	text_end

SilphCo7FRocket2Text:
	text_asm
	ld hl, SilphCo7TrainerHeader2
	call TalkToTrainer
	jp TextScriptEnd

SilphCo7FRocket2BattleText:
	text_far _SilphCo7FRocket2BattleText
	text_end

SilphCo7FRocket2EndBattleText:
	text_far _SilphCo7FRocket2EndBattleText
	text_end

SilphCo7FRocket2AfterBattleText:
	text_far _SilphCo7FRocket2AfterBattleText
	text_end

SilphCo7FRocket3Text:
	text_asm
	ld hl, SilphCo7TrainerHeader3
	call TalkToTrainer
	jp TextScriptEnd

SilphCo7FRocket3BattleText:
	text_far _SilphCo7FRocket3BattleText
	text_end

SilphCo7FRocket3EndBattleText:
	text_far _SilphCo7FRocket3EndBattleText
	text_end

SilphCo7FRocket3AfterBattleText:
	text_far _SilphCo7FRocket3AfterBattleText
	text_end

SilphCo7FRivalText:
	text_asm
	ld hl, .Text
	call PrintText
	jp TextScriptEnd

.Text:
	text_far _SilphCo7FRivalText
	text_end

SilphCo7FRivalWaitedHereText:
	text_far _SilphCo7FRivalWaitedHereText
	text_end

SilphCo7FRivalDefeatedText:
	text_far _SilphCo7FRivalDefeatedText
	text_end

SilphCo7FRivalVictoryText:
	text_far _SilphCo7FRivalVictoryText
	text_end

SilphCo7FRivalGoodLuckToYouText:
	text_far _SilphCo7FRivalGoodLuckToYouText
	text_end<|MERGE_RESOLUTION|>--- conflicted
+++ resolved
@@ -185,29 +185,11 @@
 	ld a, OPP_RIVAL2
 	ld [wCurOpponent], a
 	ld a, [wRivalStarter]
-<<<<<<< HEAD
 	add 4
 	ld [wTrainerNo], a
-	ld a, $4
-	call SilphCo7Text_51c10
-	ret
-=======
-	cp STARTER2
-	jr nz, .not_starter_2
-	ld a, $7
-	jr .set_trainer_no
-.not_starter_2
-	cp STARTER3
-	jr nz, .no_starter_3
-	ld a, $8
-	jr .set_trainer_no
-.no_starter_3
-	ld a, $9
-.set_trainer_no
-	ld [wTrainerNo], a
 	ld a, SCRIPT_SILPHCO7F_RIVAL_AFTER_BATTLE
-	jp SilphCo7FSetCurScript
->>>>>>> 3bbd38aa
+	call SilphCo7FSetCurScript
+	ret
 
 SilphCo7FRivalAfterBattleScript:
 	ld a, [wIsInBattle]
