SilphCo6Script:
	call SilphCo6Script_1a1bf
	call EnableAutoTextBoxDrawing
	ld hl, SilphCo6TrainerHeaders
	ld de, SilphCo6ScriptPointers
	ld a, [wSilphCo6CurScript]
	call ExecuteCurMapScriptInTable
	ld [wSilphCo6CurScript], a
	ret

<<<<<<< HEAD
SilphCo6Script_1a1bf: ; 1a1bf (6:61bf)
	ld hl, wCurrentMapScriptFlags
=======
SilphCo6Script_1a1bf:
	ld hl, wd126
>>>>>>> 6e8c3883
	bit 5, [hl]
	res 5, [hl]
	ret z
	ld hl, SilphCo6GateCoords
	call SilphCo4Script_19d5d
	call SilphCo6Script_1a1e6
	CheckEvent EVENT_SILPH_CO_6_UNLOCKED_DOOR
	ret nz
	ld a, $5f
	ld [wNewTileBlockID], a
	lb bc, 6, 2
	predef_jump ReplaceTileBlock

SilphCo6GateCoords:
	db $06,$02
	db $FF

SilphCo6Script_1a1e6:
	ld a, [$ffe0]
	and a
	ret z
	SetEvent EVENT_SILPH_CO_6_UNLOCKED_DOOR
	ret

SilphCo6ScriptPointers:
	dw CheckFightingMapTrainers
	dw DisplayEnemyTrainerTextAndStartBattle
	dw EndTrainerBattle

SilphCo6TextPointers:
	dw SilphCo6Text1
	dw SilphCo6Text2
	dw SilphCo6Text3
	dw SilphCo6Text4
	dw SilphCo6Text5
	dw SilphCo6Text6
	dw SilphCo6Text7
	dw SilphCo6Text8
	dw PickUpItemText
	dw PickUpItemText

SilphCo6TrainerHeaders:
SilphCo6TrainerHeader0:
	dbEventFlagBit EVENT_BEAT_SILPH_CO_6F_TRAINER_0
	db ($2 << 4) ; trainer's view range
	dwEventFlagAddress EVENT_BEAT_SILPH_CO_6F_TRAINER_0
	dw SilphCo6BattleText2 ; TextBeforeBattle
	dw SilphCo6AfterBattleText2 ; TextAfterBattle
	dw SilphCo6EndBattleText2 ; TextEndBattle
	dw SilphCo6EndBattleText2 ; TextEndBattle

SilphCo6TrainerHeader2:
	dbEventFlagBit EVENT_BEAT_SILPH_CO_6F_TRAINER_2
	db ($3 << 4) ; trainer's view range
	dwEventFlagAddress EVENT_BEAT_SILPH_CO_6F_TRAINER_2
	dw SilphCo6BattleText3 ; TextBeforeBattle
	dw SilphCo6AfterBattleText3 ; TextAfterBattle
	dw SilphCo6EndBattleText3 ; TextEndBattle
	dw SilphCo6EndBattleText3 ; TextEndBattle

SilphCo6TrainerHeader3:
	dbEventFlagBit EVENT_BEAT_SILPH_CO_6F_TRAINER_3, 1
	db ($2 << 4) ; trainer's view range
	dwEventFlagAddress EVENT_BEAT_SILPH_CO_6F_TRAINER_3, 1
	dw SilphCo6BattleText4 ; TextBeforeBattle
	dw SilphCo6AfterBattleText4 ; TextAfterBattle
	dw SilphCo6EndBattleText4 ; TextEndBattle
	dw SilphCo6EndBattleText4 ; TextEndBattle

	db $ff

SilphCo6Script_1a22f:
	CheckEvent EVENT_BEAT_SILPH_CO_GIOVANNI
	jr nz, .asm_1a238
	jr .asm_1a23a
.asm_1a238
	ld h, d
	ld l, e
.asm_1a23a
	jp PrintText

SilphCo6Text1:
	TX_ASM
	ld hl, SilphCo6Text_1a24a
	ld de, SilphCo6Text_1a24f
	call SilphCo6Script_1a22f
	jp TextScriptEnd

SilphCo6Text_1a24a:
	TX_FAR _SilphCo6Text_1a24a
	db "@"

SilphCo6Text_1a24f:
	TX_FAR _SilphCo6Text_1a24f
	db "@"

SilphCo6Text2:
	TX_ASM
	ld hl, SilphCo6Text_1a261
	ld de, SilphCo6Text_1a266
	call SilphCo6Script_1a22f
	jp TextScriptEnd

SilphCo6Text_1a261:
	TX_FAR _SilphCo6Text_1a261
	db "@"

SilphCo6Text_1a266:
	TX_FAR _SilphCo6Text_1a266
	db "@"

SilphCo6Text3:
	TX_ASM
	ld hl, SilphCo6Text_1a278
	ld de, SilphCo6Text_1a27d
	call SilphCo6Script_1a22f
	jp TextScriptEnd

SilphCo6Text_1a278:
	TX_FAR _SilphCo6Text_1a278
	db "@"

SilphCo6Text_1a27d:
	TX_FAR _SilphCo6Text_1a27d
	db "@"

SilphCo6Text4:
	TX_ASM
	ld hl, SilphCo6Text_1a28f
	ld de, SilphCo6Text_1a294
	call SilphCo6Script_1a22f
	jp TextScriptEnd

SilphCo6Text_1a28f:
	TX_FAR _SilphCo6Text_1a28f
	db "@"

SilphCo6Text_1a294:
	TX_FAR _SilphCo6Text_1a294
	db "@"

SilphCo6Text5:
	TX_ASM
	ld hl, SilphCo6Text_1a2a6
	ld de, SilphCo6Text_1a2ab
	call SilphCo6Script_1a22f
	jp TextScriptEnd

SilphCo6Text_1a2a6:
	TX_FAR _SilphCo6Text_1a2a6
	db "@"

SilphCo6Text_1a2ab:
	TX_FAR _SilphCo6Text_1a2ab
	db "@"

SilphCo6Text6:
	TX_ASM
	ld hl, SilphCo6TrainerHeader0
	call TalkToTrainer
	jp TextScriptEnd

SilphCo6BattleText2:
	TX_FAR _SilphCo6BattleText2
	db "@"

SilphCo6EndBattleText2:
	TX_FAR _SilphCo6EndBattleText2
	db "@"

SilphCo6AfterBattleText2:
	TX_FAR _SilphCo6AfterBattleText2
	db "@"

SilphCo6Text7:
	TX_ASM
	ld hl, SilphCo6TrainerHeader2
	call TalkToTrainer
	jp TextScriptEnd

SilphCo6BattleText3:
	TX_FAR _SilphCo6BattleText3
	db "@"

SilphCo6EndBattleText3:
	TX_FAR _SilphCo6EndBattleText3
	db "@"

SilphCo6AfterBattleText3:
	TX_FAR _SilphCo6AfterBattleText3
	db "@"

SilphCo6Text8:
	TX_ASM
	ld hl, SilphCo6TrainerHeader3
	call TalkToTrainer
	jp TextScriptEnd

SilphCo6BattleText4:
	TX_FAR _SilphCo6BattleText4
	db "@"

SilphCo6EndBattleText4:
	TX_FAR _SilphCo6EndBattleText4
	db "@"

SilphCo6AfterBattleText4:
	TX_FAR _SilphCo6AfterBattleText4
	db "@"<|MERGE_RESOLUTION|>--- conflicted
+++ resolved
@@ -8,13 +8,8 @@
 	ld [wSilphCo6CurScript], a
 	ret
 
-<<<<<<< HEAD
-SilphCo6Script_1a1bf: ; 1a1bf (6:61bf)
+SilphCo6Script_1a1bf:
 	ld hl, wCurrentMapScriptFlags
-=======
-SilphCo6Script_1a1bf:
-	ld hl, wd126
->>>>>>> 6e8c3883
 	bit 5, [hl]
 	res 5, [hl]
 	ret z
