PewterPokecenter_Script:
	ld hl, wd492
	set 7, [hl]
	call Serial_TryEstablishingExternallyClockedConnection
	call EnableAutoTextBoxDrawing
	ret

PewterPokecenter_TextPointers:
<<<<<<< HEAD
	dw PewterHealNurseText
	dw PewterPokecenterText2
	dw PewterJigglypuffText
	dw PewterTradeNurseText
	dw PewterPokecenterText5
	dw PewterPokecenterText6
=======
	def_text_pointers
	dw_const PewterPokecenterNurseText,            TEXT_PEWTERPOKECENTER_NURSE
	dw_const PewterPokecenterGentlemanText,        TEXT_PEWTERPOKECENTER_GENTLEMAN
	dw_const PewterPokecenterJigglypuffText,       TEXT_PEWTERPOKECENTER_JIGGLYPUFF
	dw_const PewterPokecenterLinkReceptionistText, TEXT_PEWTERPOKECENTER_LINK_RECEPTIONIST
>>>>>>> 3bbd38aa

PewterPokecenterNurseText:
	script_pokecenter_nurse

PewterPokecenterGentlemanText:
	text_far _PewterPokecenterGentlemanText
	text_end

PewterPokecenterJigglypuffText:
	text_asm
<<<<<<< HEAD
	farcall PewterJigglypuff
	jp TextScriptEnd

PewterTradeNurseText:
	script_cable_club_receptionist

PewterPokecenterText5:
	text_asm
	farcall Func_f1d98
	jp TextScriptEnd

PewterPokecenterText6:
	text_asm
	callfar PokecenterChanseyText
	jp TextScriptEnd
=======
	ld a, TRUE
	ld [wDoNotWaitForButtonPressAfterDisplayingText], a
	ld hl, .Text
	call PrintText

	ld a, SFX_STOP_ALL_MUSIC
	call PlaySound
	ld c, 32
	call DelayFrames

	ld hl, .FacingDirections
	ld de, wJigglypuffFacingDirections
	ld bc, .FacingDirectionsEnd - .FacingDirections
	call CopyData

	ld a, [wSprite03StateData1ImageIndex]
	ld hl, wJigglypuffFacingDirections
.findMatchingFacingDirectionLoop
	cp [hl]
	inc hl
	jr nz, .findMatchingFacingDirectionLoop
	dec hl

	push hl
	ld c, BANK(Music_JigglypuffSong)
	ld a, MUSIC_JIGGLYPUFF_SONG
	call PlayMusic
	pop hl

.spinMovementLoop
	ld a, [hl]
	ld [wSprite03StateData1ImageIndex], a
; rotate the array
	push hl
	ld hl, wJigglypuffFacingDirections
	ld de, wJigglypuffFacingDirections - 1
	ld bc, .FacingDirectionsEnd - .FacingDirections
	call CopyData
	ld a, [wJigglypuffFacingDirections - 1]
	ld [wJigglypuffFacingDirections + 3], a
	pop hl
	ld c, 24
	call DelayFrames
	ld a, [wChannelSoundIDs]
	ld b, a
	ld a, [wChannelSoundIDs + CHAN2]
	or b
	jr nz, .spinMovementLoop

	ld c, 48
	call DelayFrames
	call PlayDefaultMusic
	jp TextScriptEnd

.Text:
	text_far _PewterPokecenterJigglypuffText
	text_end

.FacingDirections:
	db $30 | SPRITE_FACING_DOWN
	db $30 | SPRITE_FACING_LEFT
	db $30 | SPRITE_FACING_UP
	db $30 | SPRITE_FACING_RIGHT
.FacingDirectionsEnd:

PewterPokecenterLinkReceptionistText:
	script_cable_club_receptionist
>>>>>>> 3bbd38aa
<|MERGE_RESOLUTION|>--- conflicted
+++ resolved
@@ -6,20 +6,13 @@
 	ret
 
 PewterPokecenter_TextPointers:
-<<<<<<< HEAD
-	dw PewterHealNurseText
-	dw PewterPokecenterText2
-	dw PewterJigglypuffText
-	dw PewterTradeNurseText
-	dw PewterPokecenterText5
-	dw PewterPokecenterText6
-=======
 	def_text_pointers
 	dw_const PewterPokecenterNurseText,            TEXT_PEWTERPOKECENTER_NURSE
 	dw_const PewterPokecenterGentlemanText,        TEXT_PEWTERPOKECENTER_GENTLEMAN
 	dw_const PewterPokecenterJigglypuffText,       TEXT_PEWTERPOKECENTER_JIGGLYPUFF
 	dw_const PewterPokecenterLinkReceptionistText, TEXT_PEWTERPOKECENTER_LINK_RECEPTIONIST
->>>>>>> 3bbd38aa
+	dw_const PewterPokecenterCooltrainerFText,     TEXT_PEWTERPOKECENTER_COOLTRAINER_F
+	dw_const PewterPokecenterChanseyText,          TEXT_PEWTERPOKECENTER_CHANSEY
 
 PewterPokecenterNurseText:
 	script_pokecenter_nurse
@@ -30,88 +23,18 @@
 
 PewterPokecenterJigglypuffText:
 	text_asm
-<<<<<<< HEAD
 	farcall PewterJigglypuff
 	jp TextScriptEnd
 
-PewterTradeNurseText:
+PewterPokecenterLinkReceptionistText:
 	script_cable_club_receptionist
 
-PewterPokecenterText5:
+PewterPokecenterCooltrainerFText:
 	text_asm
-	farcall Func_f1d98
+	farcall PewterPokecenterPrintCooltrainerFText
 	jp TextScriptEnd
 
-PewterPokecenterText6:
+PewterPokecenterChanseyText:
 	text_asm
 	callfar PokecenterChanseyText
-	jp TextScriptEnd
-=======
-	ld a, TRUE
-	ld [wDoNotWaitForButtonPressAfterDisplayingText], a
-	ld hl, .Text
-	call PrintText
-
-	ld a, SFX_STOP_ALL_MUSIC
-	call PlaySound
-	ld c, 32
-	call DelayFrames
-
-	ld hl, .FacingDirections
-	ld de, wJigglypuffFacingDirections
-	ld bc, .FacingDirectionsEnd - .FacingDirections
-	call CopyData
-
-	ld a, [wSprite03StateData1ImageIndex]
-	ld hl, wJigglypuffFacingDirections
-.findMatchingFacingDirectionLoop
-	cp [hl]
-	inc hl
-	jr nz, .findMatchingFacingDirectionLoop
-	dec hl
-
-	push hl
-	ld c, BANK(Music_JigglypuffSong)
-	ld a, MUSIC_JIGGLYPUFF_SONG
-	call PlayMusic
-	pop hl
-
-.spinMovementLoop
-	ld a, [hl]
-	ld [wSprite03StateData1ImageIndex], a
-; rotate the array
-	push hl
-	ld hl, wJigglypuffFacingDirections
-	ld de, wJigglypuffFacingDirections - 1
-	ld bc, .FacingDirectionsEnd - .FacingDirections
-	call CopyData
-	ld a, [wJigglypuffFacingDirections - 1]
-	ld [wJigglypuffFacingDirections + 3], a
-	pop hl
-	ld c, 24
-	call DelayFrames
-	ld a, [wChannelSoundIDs]
-	ld b, a
-	ld a, [wChannelSoundIDs + CHAN2]
-	or b
-	jr nz, .spinMovementLoop
-
-	ld c, 48
-	call DelayFrames
-	call PlayDefaultMusic
-	jp TextScriptEnd
-
-.Text:
-	text_far _PewterPokecenterJigglypuffText
-	text_end
-
-.FacingDirections:
-	db $30 | SPRITE_FACING_DOWN
-	db $30 | SPRITE_FACING_LEFT
-	db $30 | SPRITE_FACING_UP
-	db $30 | SPRITE_FACING_RIGHT
-.FacingDirectionsEnd:
-
-PewterPokecenterLinkReceptionistText:
-	script_cable_club_receptionist
->>>>>>> 3bbd38aa
+	jp TextScriptEnd