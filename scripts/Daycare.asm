--- conflicted
+++ resolved
@@ -60,17 +60,13 @@
 	jr c, .depositedPikachuIntoDayCare
 	ld a, [wcf91]
 	call PlayCry
-<<<<<<< HEAD
 	jr .asm_562e3
 
 .depositedPikachuIntoDayCare
 	ldpikacry e, PikachuCry28
 	callfar PlayPikachuSoundClip
 .asm_562e3
-	ld hl, DayCareComeSeeMeInAWhileText
-=======
 	ld hl, .ComeSeeMeInAWhileText
->>>>>>> 3bbd38aa
 	jp .done
 
 .daycareInUse
@@ -219,7 +215,6 @@
 	jr c, .withdrewPikachuFromDayCare
 	ld a, [wcf91]
 	call PlayCry
-<<<<<<< HEAD
 	jr .asm_56430
 
 .withdrewPikachuFromDayCare
@@ -234,10 +229,7 @@
 	ldpikacry e, PikachuCry35
 	callfar PlayPikachuSoundClip
 .asm_56430
-	ld hl, DayCareGotMonBackText
-=======
 	ld hl, .GotMonBackText
->>>>>>> 3bbd38aa
 	jr .done
 
 .leaveMonInDayCare
