CeladonMansion3F_Script:
	call EnableAutoTextBoxDrawing
	ret

CeladonMansion3_PokedexCount:
	ld hl, wPokedexOwned
	ld b, wPokedexOwnedEnd - wPokedexOwned
	call CountSetBits
	ld a, [wNumSetBits]
	ret

CeladonMansion3F_TextPointers:
	def_text_pointers
	dw_const CeladonMansion3FProgrammerText,     TEXT_CELADONMANSION3F_PROGRAMMER
	dw_const CeladonMansion3FGraphicArtistText,  TEXT_CELADONMANSION3F_GRAPHIC_ARTIST
	dw_const CeladonMansion3FWriterText,         TEXT_CELADONMANSION3F_WRITER
	dw_const CeladonMansion3FGameDesignerText,   TEXT_CELADONMANSION3F_GAME_DESIGNER
	dw_const CeladonMansion3FGameProgramPCText,  TEXT_CELADONMANSION3F_GAME_PROGRAM_PC
	dw_const CeladonMansion3FPlayingGamePCText,  TEXT_CELADONMANSION3F_PLAYING_GAME_PC
	dw_const CeladonMansion3FGameScriptPCText,   TEXT_CELADONMANSION3F_GAME_SCRIPT_PC
	dw_const CeladonMansion3FDevRoomSignText,    TEXT_CELADONMANSION3F_DEV_ROOM_SIGN

<<<<<<< HEAD
ProgrammerText:
	text_asm
	call CeladonMansion3_PokedexCount
	cp NUM_POKEMON - 1 ; discount Mew
	ld hl, CeladonMansion3Text_486f5
	jr nc, .print
	ld hl, CeladonMansion3Text_486f0
.print
	call PrintText
	jp TextScriptEnd

CeladonMansion3Text_486f0:
	text_far _ProgrammerText
	text_end

CeladonMansion3Text_486f5:
	text_far _ProgrammerText2
	text_end

GraphicArtistText:
	text_asm
	call CeladonMansion3_PokedexCount
	cp NUM_POKEMON - 1 ; discount Mew
	jr nc, .completed
	ld hl, CeladonMansion3Text_48757
	jr .print

.completed
	ld hl, CeladonMansion3Text_4875c
	call PrintText
	call YesNoChoice
	ld a, [wCurrentMenuItem]
	and a
	jr nz, .declined_print
	call SaveScreenTilesToBuffer2
	xor a
	ld [wUpdateSpritesEnabled], a
	ld hl, wd730
	set 6, [hl]
	callfar PrintDiploma
	ld hl, wd730
	res 6, [hl]
	call GBPalWhiteOutWithDelay3
	call ReloadTilesetTilePatterns
	call RestoreScreenTilesAndReloadTilePatterns
	call LoadScreenTilesFromBuffer2
	call Delay3
	call GBPalNormal
	ld hl, CeladonMansion3Text_4876b
	ldh a, [hCanceledPrinting]
	and a
	jr nz, .print
	ld hl, CeladonMansion3Text_48766
	jr .print

.declined_print
	ld hl, CeladonMansion3Text_48761
.print
	call PrintText
	jp TextScriptEnd

CeladonMansion3Text_48757:
	text_far _GraphicArtistText
	text_end

CeladonMansion3Text_4875c:
	text_far _GraphicArtistText2
	text_end

CeladonMansion3Text_48761:
	text_far _GraphicArtistText3
	text_end

CeladonMansion3Text_48766:
	text_far _GraphicArtistText4
	text_end

CeladonMansion3Text_4876b:
	text_far _GraphicArtistText5
	text_end

WriterText:
	text_asm
	call CeladonMansion3_PokedexCount
	cp NUM_POKEMON - 1 ; discount Mew
	ld hl, CeladonMansion3Text_48789
	jr nc, .print
	ld hl, CeladonMansion3Text_48784
.print
	call PrintText
	jp TextScriptEnd

CeladonMansion3Text_48784:
	text_far _WriterText
	text_end

CeladonMansion3Text_48789:
	text_far _WriterText2
	text_end

DirectorText:
=======
CeladonMansion3FProgrammerText:
	text_far _CeladonMansion3FProgrammerText
	text_end

CeladonMansion3FGraphicArtistText:
	text_far _CeladonMansion3FGraphicArtistText
	text_end

CeladonMansion3FWriterText:
	text_far _CeladonMansion3FWriterText
	text_end

CeladonMansion3FGameDesignerText:
>>>>>>> 3bbd38aa
	text_asm
	call CeladonMansion3_PokedexCount
	cp NUM_POKEMON - 1 ; discount Mew
	jr nc, .completed_dex
	ld hl, .Text
	jr .done
.completed_dex
	ld hl, .CompletedDexText
	call PrintText
	call Delay3
	xor a
	ld [wDoNotWaitForButtonPressAfterDisplayingText], a
	ld hl, .UnlockedDiplomaPrinting
.done
	call PrintText
	jp TextScriptEnd

.Text:
	text_far _CeladonMansion3FGameDesignerText
	text_end

.CompletedDexText:
	text_far _CeladonMansion3FGameDesignerCompletedDexText
	text_promptbutton
	text_asm
	callfar DisplayDiploma
	ld a, TRUE
	ld [wDoNotWaitForButtonPressAfterDisplayingText], a
	jp TextScriptEnd

<<<<<<< HEAD
.UnlockedDiplomaPrinting
	text_far _CompletedDexText2
	text_end

GameFreakPCText1:
	text_asm
	farcall Func_f1ef3
	jp TextScriptEnd

GameFreakPCText2:
	text_asm
	farcall Func_f1eff
	jp TextScriptEnd

GameFreakPCText3:
	text_asm
	farcall Func_f1f0b
	jp TextScriptEnd

GameFreakSignText:
	text_asm
	farcall Func_f1f17
	jp TextScriptEnd
=======
CeladonMansion3FGameProgramPCText:
	text_far _CeladonMansion3FGameProgramPCText
	text_end

CeladonMansion3FPlayingGamePCText:
	text_far _CeladonMansion3FPlayingGamePCText
	text_end

CeladonMansion3FGameScriptPCText:
	text_far _CeladonMansion3FGameScriptPCText
	text_end

CeladonMansion3FDevRoomSignText:
	text_far _CeladonMansion3FDevRoomSignText
	text_end
>>>>>>> 3bbd38aa
<|MERGE_RESOLUTION|>--- conflicted
+++ resolved
@@ -20,8 +20,7 @@
 	dw_const CeladonMansion3FGameScriptPCText,   TEXT_CELADONMANSION3F_GAME_SCRIPT_PC
 	dw_const CeladonMansion3FDevRoomSignText,    TEXT_CELADONMANSION3F_DEV_ROOM_SIGN
 
-<<<<<<< HEAD
-ProgrammerText:
+CeladonMansion3FProgrammerText:
 	text_asm
 	call CeladonMansion3_PokedexCount
 	cp NUM_POKEMON - 1 ; discount Mew
@@ -33,23 +32,23 @@
 	jp TextScriptEnd
 
 CeladonMansion3Text_486f0:
-	text_far _ProgrammerText
+	text_far _CeladonMansion3FProgrammerText
 	text_end
 
 CeladonMansion3Text_486f5:
-	text_far _ProgrammerText2
+	text_far _CeladonMansion3FProgrammerText2
 	text_end
 
-GraphicArtistText:
+CeladonMansion3FGraphicArtistText:
 	text_asm
 	call CeladonMansion3_PokedexCount
 	cp NUM_POKEMON - 1 ; discount Mew
 	jr nc, .completed
-	ld hl, CeladonMansion3Text_48757
+	ld hl, .Text1
 	jr .print
 
 .completed
-	ld hl, CeladonMansion3Text_4875c
+	ld hl, .Text2
 	call PrintText
 	call YesNoChoice
 	ld a, [wCurrentMenuItem]
@@ -69,74 +68,59 @@
 	call LoadScreenTilesFromBuffer2
 	call Delay3
 	call GBPalNormal
-	ld hl, CeladonMansion3Text_4876b
+	ld hl, .Text5
 	ldh a, [hCanceledPrinting]
 	and a
 	jr nz, .print
-	ld hl, CeladonMansion3Text_48766
+	ld hl, .Text4
 	jr .print
 
 .declined_print
-	ld hl, CeladonMansion3Text_48761
+	ld hl, .Text3
 .print
 	call PrintText
 	jp TextScriptEnd
 
-CeladonMansion3Text_48757:
-	text_far _GraphicArtistText
+.Text1:
+	text_far _CeladonMansion3FGraphicArtistText
 	text_end
 
-CeladonMansion3Text_4875c:
-	text_far _GraphicArtistText2
+.Text2:
+	text_far _CeladonMansion3FGraphicArtistText2
 	text_end
 
-CeladonMansion3Text_48761:
-	text_far _GraphicArtistText3
+.Text3:
+	text_far _CeladonMansion3FGraphicArtistText3
 	text_end
 
-CeladonMansion3Text_48766:
-	text_far _GraphicArtistText4
+.Text4:
+	text_far _CeladonMansion3FGraphicArtistText4
 	text_end
 
-CeladonMansion3Text_4876b:
-	text_far _GraphicArtistText5
+.Text5:
+	text_far _CeladonMansion3FGraphicArtistText5
 	text_end
 
-WriterText:
+CeladonMansion3FWriterText:
 	text_asm
 	call CeladonMansion3_PokedexCount
 	cp NUM_POKEMON - 1 ; discount Mew
-	ld hl, CeladonMansion3Text_48789
+	ld hl, .Text2
 	jr nc, .print
-	ld hl, CeladonMansion3Text_48784
+	ld hl, .Text1
 .print
 	call PrintText
 	jp TextScriptEnd
 
-CeladonMansion3Text_48784:
-	text_far _WriterText
-	text_end
-
-CeladonMansion3Text_48789:
-	text_far _WriterText2
-	text_end
-
-DirectorText:
-=======
-CeladonMansion3FProgrammerText:
-	text_far _CeladonMansion3FProgrammerText
-	text_end
-
-CeladonMansion3FGraphicArtistText:
-	text_far _CeladonMansion3FGraphicArtistText
-	text_end
-
-CeladonMansion3FWriterText:
+.Text1:
 	text_far _CeladonMansion3FWriterText
 	text_end
 
+.Text2:
+	text_far _CeladonMansion3FWriterText2
+	text_end
+
 CeladonMansion3FGameDesignerText:
->>>>>>> 3bbd38aa
 	text_asm
 	call CeladonMansion3_PokedexCount
 	cp NUM_POKEMON - 1 ; discount Mew
@@ -167,44 +151,26 @@
 	ld [wDoNotWaitForButtonPressAfterDisplayingText], a
 	jp TextScriptEnd
 
-<<<<<<< HEAD
 .UnlockedDiplomaPrinting
-	text_far _CompletedDexText2
+	text_far _CeladonMansion3FGameDesignerCompletedDexText2
 	text_end
 
-GameFreakPCText1:
+CeladonMansion3FGameProgramPCText:
 	text_asm
-	farcall Func_f1ef3
+	farcall CeladonMansion3FPrintGameProgramPCText
 	jp TextScriptEnd
 
-GameFreakPCText2:
+CeladonMansion3FPlayingGamePCText:
 	text_asm
-	farcall Func_f1eff
+	farcall CeladonMansion3FPrintPlayingGamePCText
 	jp TextScriptEnd
 
-GameFreakPCText3:
+CeladonMansion3FGameScriptPCText:
 	text_asm
-	farcall Func_f1f0b
+	farcall CeladonMansion3FPrintGameScriptPCText
 	jp TextScriptEnd
 
-GameFreakSignText:
+CeladonMansion3FDevRoomSignText:
 	text_asm
-	farcall Func_f1f17
-	jp TextScriptEnd
-=======
-CeladonMansion3FGameProgramPCText:
-	text_far _CeladonMansion3FGameProgramPCText
-	text_end
-
-CeladonMansion3FPlayingGamePCText:
-	text_far _CeladonMansion3FPlayingGamePCText
-	text_end
-
-CeladonMansion3FGameScriptPCText:
-	text_far _CeladonMansion3FGameScriptPCText
-	text_end
-
-CeladonMansion3FDevRoomSignText:
-	text_far _CeladonMansion3FDevRoomSignText
-	text_end
->>>>>>> 3bbd38aa
+	farcall CeladonMansion3FPrintDevRoomSignText
+	jp TextScriptEnd