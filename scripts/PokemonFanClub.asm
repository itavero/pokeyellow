--- conflicted
+++ resolved
@@ -1,46 +1,46 @@
 PokemonFanClub_Script:
 	call EnableAutoTextBoxDrawing
 	ld hl, PokemonFanClub_ScriptPointers
-	ld a, [wFanClubCurScript]
+	ld a, [wPokemonFanClubCurScript]
 	call CallFunctionInTable
 	ret
 
-<<<<<<< HEAD
 PokemonFanClub_ScriptPointers:
-	dw FanClubScript1
-	dw FanClubScript2
-
-FanClubScript1:
+	def_script_pointers
+	dw_const PokemonFanClubScript0, SCRIPT_POKEMONFANCLUB_SCRIPT0
+	dw_const PokemonFanClubScript1, SCRIPT_POKEMONFANCLUB_SCRIPT1
+
+PokemonFanClubScript0:
 	ld hl, wd492
 	bit 7, [hl]
-	call z, FanClubScript_59a44
+	call z, PokemonFanClubScript_59a44
 	ld hl, wd492
 	set 7, [hl]
 	ret
 
-FanClubScript2:
+PokemonFanClubScript1:
 	ld hl, wd492
 	bit 7, [hl]
-	call z, FanClubScript_59a39
+	call z, PokemonFanClubScript_59a39
 	ld hl, wd492
 	set 7, [hl]
 	ret
 
-FanClubScript_59a39:
+PokemonFanClubScript_59a39:
 	call Random
 	ldh a, [hRandomAdd]
 	cp 25
-	call c, FanClubScript_59a44
-	ret
-
-FanClubScript_59a44:
+	call c, PokemonFanClubScript_59a44
+	ret
+
+PokemonFanClubScript_59a44:
 	ld a, [wd472]
 	bit 7, a
 	ret z
 	callfar CheckPikachuFaintedOrStatused
 	ret c
-	ld a, $1
-	ld [wFanClubCurScript], a
+	ld a, SCRIPT_POKEMONFANCLUB_SCRIPT1
+	ld [wPokemonFanClubCurScript], a
 	xor a
 	ld [wPlayerMovingDirection], a
 	call UpdateSprites
@@ -50,17 +50,17 @@
 	ld a, $f ; Pikachu
 	ld [wEmotionBubbleSpriteIndex], a
 	predef EmotionBubble
-	ld hl, PikachuMovementScript_59a8c
+	ld hl, PokemonFanClubPikachuMovementData
 	call ApplyPikachuMovementData
-	ld a, $2
-	ld [wSprite03StateData1MovementStatus], a ; Seel
+	ld a, $2 ; Seel
+	ld [wSprite03StateData1MovementStatus], a
 	xor a ; SPRITE_FACING_DOWN
 	ld [wSprite03StateData1FacingDirection], a
 	callfar InitializePikachuTextID
 	call DisablePikachuFollowingPlayer
 	ret
 
-PikachuMovementScript_59a8c:
+PokemonFanClubPikachuMovementData:
 	db $00
 	db $26
 	db $20
@@ -70,41 +70,17 @@
 	db $3f
 
 PokemonFanClub_TextPointers:
-	dw FanClubText1
-	dw FanClubText2
-	dw FanClubText3
-	dw FanClubText4
-	dw FanClubText5
-	dw FanClubText6
-
-FanClubText1:
-; clefairy fan
-=======
-PokemonFanClub_CheckBikeInBag:
-; check if any bike paraphernalia in bag
-	CheckEvent EVENT_GOT_BIKE_VOUCHER
-	ret nz
-	ld b, BICYCLE
-	call IsItemInBag
-	ret nz
-	ld b, BIKE_VOUCHER
-	jp IsItemInBag
-
-PokemonFanClub_TextPointers:
 	def_text_pointers
-	dw_const PokemonFanClubPikachuFanText,   TEXT_POKEMONFANCLUB_PIKACHU_FAN
+	dw_const PokemonFanClubClefairyFanText,  TEXT_POKEMONFANCLUB_CLEFAIRY_FAN
 	dw_const PokemonFanClubSeelFanText,      TEXT_POKEMONFANCLUB_SEEL_FAN
-	dw_const PokemonFanClubPikachuText,      TEXT_POKEMONFANCLUB_PIKACHU
+	dw_const PokemonFanClubClefairyText,     TEXT_POKEMONFANCLUB_CLEFAIRY
 	dw_const PokemonFanClubSeelText,         TEXT_POKEMONFANCLUB_SEEL
 	dw_const PokemonFanClubChairmanText,     TEXT_POKEMONFANCLUB_CHAIRMAN
 	dw_const PokemonFanClubReceptionistText, TEXT_POKEMONFANCLUB_RECEPTIONIST
-	dw_const PokemonFanClubSign1Text,        TEXT_POKEMONFANCLUB_SIGN_1
-	dw_const PokemonFanClubSign2Text,        TEXT_POKEMONFANCLUB_SIGN_2
-
-PokemonFanClubPikachuFanText:
->>>>>>> 3bbd38aa
-	text_asm
-	CheckEventHL EVENT_152
+
+PokemonFanClubClefairyFanText:
+	text_asm
+	CheckEventHL EVENT_LEFT_FANCLUB_AFTER_BIKE_VOUCHER
 	jr z, .asm_59aaf
 	ld hl, .yellowtext
 	call PrintText
@@ -113,90 +89,64 @@
 .asm_59aaf
 	CheckEventReuseHL EVENT_PIKACHU_FAN_BOAST
 	jr nz, .mineisbetter
-<<<<<<< HEAD
 	SetEventReuseHL EVENT_SEEL_FAN_BOAST
 	ld hl, .normaltext
-=======
-	ld hl, .NormalText
->>>>>>> 3bbd38aa
 	call PrintText
 	jr .done
-
 .mineisbetter
-<<<<<<< HEAD
 	ResetEventReuseHL EVENT_PIKACHU_FAN_BOAST
 	ld hl, .bettertext
-=======
-	ld hl, .BetterText
->>>>>>> 3bbd38aa
 	call PrintText
 .done
 	jp TextScriptEnd
 
-.NormalText:
-	text_far _PokemonFanClubPikachuFanNormalText
-	text_end
-
-.BetterText:
-	text_far _PokemonFanClubPikachuFanBetterText
-	text_end
-
-<<<<<<< HEAD
+.normaltext
+	text_far _PokemonFanClubClefairyFanNormalText
+	text_end
+
+.bettertext
+	text_far _PokemonFanClubClefairyFanBetterText
+	text_end
+
 .yellowtext
-	text_far PikachuFanPrintText
-	text_end
-
-FanClubText2:
-; seel fan
-=======
+	text_far _PokemonFanClubClefairyFanText
+	text_end
+
 PokemonFanClubSeelFanText:
->>>>>>> 3bbd38aa
-	text_asm
-	CheckEventHL EVENT_152
+	text_asm
+	CheckEventHL EVENT_LEFT_FANCLUB_AFTER_BIKE_VOUCHER
 	jr z, .asm_59ae7
 	ld hl, .yellowtext
 	call PrintText
 	jr .done
+
 .asm_59ae7
 	CheckEventReuseHL EVENT_SEEL_FAN_BOAST
 	jr nz, .mineisbetter
-<<<<<<< HEAD
 	SetEventReuseHL EVENT_PIKACHU_FAN_BOAST
 	ld hl, .normaltext
-=======
-	ld hl, .NormalText
->>>>>>> 3bbd38aa
 	call PrintText
 	jr .done
 .mineisbetter
-<<<<<<< HEAD
 	ResetEventReuseHL EVENT_SEEL_FAN_BOAST
 	ld hl, .bettertext
-=======
-	ld hl, .BetterText
->>>>>>> 3bbd38aa
 	call PrintText
 .done
 	jp TextScriptEnd
 
-.NormalText:
+.normaltext
 	text_far _PokemonFanClubSeelFanNormalText
 	text_end
 
-.BetterText:
+.bettertext
 	text_far _PokemonFanClubSeelFanBetterText
 	text_end
 
-<<<<<<< HEAD
 .yellowtext
-	text_far SeelFanPrintText
-	text_end
-
-FanClubText3:
-; pikachu
-=======
-PokemonFanClubPikachuText:
->>>>>>> 3bbd38aa
+	text_far _PokemonFanClubSeelFanText
+	text_end
+
+PokemonFanClubClefairyText:
 	text_asm
 	ld hl, .Text
 	call PrintText
@@ -206,7 +156,7 @@
 	jp TextScriptEnd
 
 .Text
-	text_far _PokemonFanClubPikachuText
+	text_far _PokemonFanClubClefairyText
 	text_end
 
 PokemonFanClubSeelText:
@@ -218,14 +168,13 @@
 	call WaitForSoundToFinish
 	jp TextScriptEnd
 
-.Text:
+.Text
 	text_far _PokemonFanClubSeelText
 	text_end
 
 PokemonFanClubChairmanText:
 	text_asm
-<<<<<<< HEAD
-	CheckEventHL EVENT_152
+	CheckEventHL EVENT_LEFT_FANCLUB_AFTER_BIKE_VOUCHER
 	jr z, .check_bike_voucher
 	ld hl, Text_59c1f
 	call PrintText
@@ -239,13 +188,7 @@
 .check_bike_voucher
 	CheckEvent EVENT_GOT_BIKE_VOUCHER
 	jr nz, .nothingleft
-	ld hl, .meetchairtext
-=======
-	call PokemonFanClub_CheckBikeInBag
-	jr nz, .nothingleft
-
 	ld hl, .IntroText
->>>>>>> 3bbd38aa
 	call PrintText
 	call YesNoChoice
 	ld a, [wCurrentMenuItem]
@@ -263,33 +206,20 @@
 	SetEvent EVENT_GOT_BIKE_VOUCHER
 	jp TextScriptEnd
 .bag_full
-<<<<<<< HEAD
-	ld hl, .bagfulltext
+	ld hl, .BagFullText
 	jr .gbpals_print_text
 .nothanks
-	ld hl, .nostorytext
+	ld hl, .NoStoryText
 	jr .gbpals_print_text
 .nothingleft
-	ld hl, .finaltext
+	ld hl, .FinalText
 .gbpals_print_text
 	push hl
 	call LoadGBPal
 	pop hl
-=======
-	ld hl, .BagFullText
-	call PrintText
-	jr .done
-.nothanks
-	ld hl, .NoStoryText
-	call PrintText
-	jr .done
-.nothingleft
-	ld hl, .FinalText
->>>>>>> 3bbd38aa
-	call PrintText
-	jp TextScriptEnd
-
-<<<<<<< HEAD
+	call PrintText
+	jp TextScriptEnd
+
 .select_mon_to_print
 	call GBPalWhiteOutWithDelay3
 	call LoadCurrentMapView
@@ -326,12 +256,8 @@
 	ld hl, Text_59c29
 	jr .gbpals_print_text
 
-.meetchairtext
-	text_far FanClubMeetChairText
-=======
 .IntroText:
 	text_far _PokemonFanClubChairmanIntroText
->>>>>>> 3bbd38aa
 	text_end
 
 .StoryText:
@@ -356,7 +282,6 @@
 	text_far _PokemonFanClubBagFullText
 	text_end
 
-<<<<<<< HEAD
 Text_59c1f:
 	text_far FanClubChairPrintText1
 	text_end
@@ -373,18 +298,6 @@
 	text_far FanClubChairPrintText4
 	text_end
 
-FanClubText6:
-	text_far _FanClubText6
-=======
 PokemonFanClubReceptionistText:
 	text_far _PokemonFanClubReceptionistText
-	text_end
-
-PokemonFanClubSign1Text:
-	text_far _PokemonFanClubSign1Text
-	text_end
-
-PokemonFanClubSign2Text:
-	text_far _PokemonFanClubSign2Text
->>>>>>> 3bbd38aa
 	text_end