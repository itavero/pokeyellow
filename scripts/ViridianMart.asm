ViridianMart_Script:
	call ViridianMartCheckParcelDeliveredScript
	call EnableAutoTextBoxDrawing
	ld hl, ViridianMart_ScriptPointers
	ld a, [wViridianMartCurScript]
	call CallFunctionInTable
	ret

ViridianMartCheckParcelDeliveredScript:
	CheckEvent EVENT_OAK_GOT_PARCEL
	jr nz, .delivered_parcel
	ld hl, ViridianMart_TextPointers
	jr .done
.delivered_parcel
	ld hl, ViridianMart_TextPointers2
.done
	ld a, l
	ld [wCurMapTextPtr], a
	ld a, h
	ld [wCurMapTextPtr+1], a
	ret

ViridianMart_ScriptPointers:
	def_script_pointers
	dw_const ViridianMartDefaultScript,    SCRIPT_VIRIDIANMART_DEFAULT
	dw_const ViridianMartOaksParcelScript, SCRIPT_VIRIDIANMART_OAKS_PARCEL
	dw_const ViridianMartNoopScript,       SCRIPT_VIRIDIANMART_NOOP

ViridianMartDefaultScript:
	call UpdateSprites
	ld a, TEXT_VIRIDIANMART_CLERK_YOU_CAME_FROM_PALLET_TOWN
	ldh [hSpriteIndexOrTextID], a
	call DisplayTextID
	ld hl, wSimulatedJoypadStatesEnd
	ld de, .PlayerMovement
	call DecodeRLEList
	dec a
	ld [wSimulatedJoypadStatesIndex], a
	call StartSimulatingJoypadStates
	ld a, SCRIPT_VIRIDIANMART_OAKS_PARCEL
	ld [wViridianMartCurScript], a
	ret

.PlayerMovement:
	db D_LEFT, 1
	db D_UP, 2
	db -1 ; end

ViridianMartOaksParcelScript:
	ld a, [wSimulatedJoypadStatesIndex]
	and a
	ret nz
	call Delay3
	ld a, TEXT_VIRIDIANMART_CLERK_PARCEL_QUEST
	ldh [hSpriteIndexOrTextID], a
	call DisplayTextID
	lb bc, OAKS_PARCEL, 1
	call GiveItem
	SetEvent EVENT_GOT_OAKS_PARCEL
	ld a, SCRIPT_VIRIDIANMART_NOOP
	ld [wViridianMartCurScript], a
<<<<<<< HEAD
	ret

ViridianMartScript2:
	CheckEventHL EVENT_02D
	ret z
	CheckAndSetEventReuseHL EVENT_02C
	ret nz
	ld a, HS_OLD_MAN
	ld [wMissableObjectIndex], a
	predef HideObject
	ld a, HS_OLD_MAN_1
	ld [wMissableObjectIndex], a
	predef ShowObject
=======
	; fallthrough
ViridianMartNoopScript:
>>>>>>> 3bbd38aa
	ret

ViridianMart_TextPointers:
	dw ViridianMartClerkSayHiToOakText
	dw ViridianMartYoungsterText
	dw ViridianMartCooltrainerMText
	const_def 4
	dw_const ViridianMartClerkYouCameFromPalletTownText, TEXT_VIRIDIANMART_CLERK_YOU_CAME_FROM_PALLET_TOWN
	dw_const ViridianMartClerkParcelQuestText,           TEXT_VIRIDIANMART_CLERK_PARCEL_QUEST

ViridianMart_TextPointers2:
	; This becomes the primary text pointers table when Oak's parcel has been delivered.
	def_text_pointers
	dw_const ViridianMartClerkText,        TEXT_VIRIDIANMART_CLERK
	dw_const ViridianMartYoungsterText,    TEXT_VIRIDIANMART_YOUNGSTER
	dw_const ViridianMartCooltrainerMText, TEXT_VIRIDIANMART_COOLTRAINER_M

ViridianMartClerkSayHiToOakText:
	text_far _ViridianMartClerkSayHiToOakText
	text_end

ViridianMartClerkYouCameFromPalletTownText:
	text_far _ViridianMartClerkYouCameFromPalletTownText
	text_end

ViridianMartClerkParcelQuestText:
	text_far _ViridianMartClerkParcelQuestText
	sound_get_key_item
	text_end

ViridianMartYoungsterText:
	text_far _ViridianMartYoungsterText
	text_end

ViridianMartCooltrainerMText:
	text_far _ViridianMartCooltrainerMText
	text_end<|MERGE_RESOLUTION|>--- conflicted
+++ resolved
@@ -24,7 +24,7 @@
 	def_script_pointers
 	dw_const ViridianMartDefaultScript,    SCRIPT_VIRIDIANMART_DEFAULT
 	dw_const ViridianMartOaksParcelScript, SCRIPT_VIRIDIANMART_OAKS_PARCEL
-	dw_const ViridianMartNoopScript,       SCRIPT_VIRIDIANMART_NOOP
+	dw_const ViridianMartScript2,          SCRIPT_VIRIDIANMART_SCRIPT2
 
 ViridianMartDefaultScript:
 	call UpdateSprites
@@ -57,26 +57,21 @@
 	lb bc, OAKS_PARCEL, 1
 	call GiveItem
 	SetEvent EVENT_GOT_OAKS_PARCEL
-	ld a, SCRIPT_VIRIDIANMART_NOOP
+	ld a, SCRIPT_VIRIDIANMART_SCRIPT2
 	ld [wViridianMartCurScript], a
-<<<<<<< HEAD
 	ret
 
 ViridianMartScript2:
-	CheckEventHL EVENT_02D
+	CheckEventHL EVENT_COMPLETED_CATCH_TRAINING
 	ret z
-	CheckAndSetEventReuseHL EVENT_02C
+	CheckAndSetEventReuseHL EVENT_SPAWNED_OLD_MAN_1
 	ret nz
-	ld a, HS_OLD_MAN
+	ld a, HS_OLD_MAN_2
 	ld [wMissableObjectIndex], a
 	predef HideObject
 	ld a, HS_OLD_MAN_1
 	ld [wMissableObjectIndex], a
 	predef ShowObject
-=======
-	; fallthrough
-ViridianMartNoopScript:
->>>>>>> 3bbd38aa
 	ret
 
 ViridianMart_TextPointers:
