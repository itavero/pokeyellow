<<<<<<< HEAD
CeladonMartElevatorScript: ; 48600 (12:4600)
	ld hl, wCurrentMapScriptFlags
=======
CeladonMartElevatorScript:
	ld hl, wd126
>>>>>>> 6e8c3883
	bit 5, [hl]
	res 5, [hl]
	push hl
	call nz, CeladonMartElevatorScript_4861c
	pop hl
	bit 7, [hl]
	res 7, [hl]
	call nz, CeladonMartElevatorScript_48654
	xor a
	ld [wAutoTextBoxDrawingControl], a
	inc a
	ld [wDoNotWaitForButtonPressAfterDisplayingText], a
	ret

CeladonMartElevatorScript_4861c:
	ld hl, wWarpEntries
	ld a, [wWarpedFromWhichWarp]
	ld b, a
	ld a, [wWarpedFromWhichMap]
	ld c, a
	call CeladonMartElevatorScript_4862a

CeladonMartElevatorScript_4862a:
	inc hl
	inc hl
	ld a, b
	ld [hli], a
	ld a, c
	ld [hli], a
	ret

CeladonMartElevatorScript_48631:
	ld hl, CeladonMartElavatorFloors
	call LoadItemList
	ld hl, CeldaonMartElevatorWarpMaps
	ld de, wElevatorWarpMaps
	ld bc, CeldaonMartElevatorWarpMapsEnd - CeldaonMartElevatorWarpMaps
	jp CopyData

CeladonMartElavatorFloors:
	db $05 ; num elements in list
	db FLOOR_1F
	db FLOOR_2F
	db FLOOR_3F
	db FLOOR_4F
	db FLOOR_5F
	db $FF ; terminator

CeldaonMartElevatorWarpMaps:
; first byte is warp number
; second byte is map number
; These specify where the player goes after getting out of the elevator.
	db $05, CELADON_MART_1
	db $02, CELADON_MART_2
	db $02, CELADON_MART_3
	db $02, CELADON_MART_4
	db $02, CELADON_MART_5
CeldaonMartElevatorWarpMapsEnd:

CeladonMartElevatorScript_48654:
	jpba ShakeElevator

CeladonMartElevatorTextPointers:
	dw CeladonMartElevatorText1

CeladonMartElevatorText1:
	TX_ASM
	call CeladonMartElevatorScript_48631
	ld hl, CeldaonMartElevatorWarpMaps
	predef DisplayElevatorFloorMenu
	jp TextScriptEnd<|MERGE_RESOLUTION|>--- conflicted
+++ resolved
@@ -1,10 +1,5 @@
-<<<<<<< HEAD
-CeladonMartElevatorScript: ; 48600 (12:4600)
+CeladonMartElevatorScript:
 	ld hl, wCurrentMapScriptFlags
-=======
-CeladonMartElevatorScript:
-	ld hl, wd126
->>>>>>> 6e8c3883
 	bit 5, [hl]
 	res 5, [hl]
 	push hl
