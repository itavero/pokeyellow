--- conflicted
+++ resolved
@@ -5,11 +5,7 @@
 	call JumpTable
 	ret
 
-<<<<<<< HEAD
-ResetGaryScript: ; 75f29 (1d:5f29)
-=======
-GaryScript_75f29:
->>>>>>> 6e8c3883
+ResetGaryScript:
 	xor a
 	ld [wJoyIgnore], a
 	ld [wGaryCurScript], a
@@ -44,11 +40,7 @@
 	ld [wGaryCurScript], a
 	ret
 
-<<<<<<< HEAD
-GaryEntrance_RLEMovement: ; 75f63 (1d:5f63)
-=======
-RLEMovement75f63:
->>>>>>> 6e8c3883
+GaryEntrance_RLEMovement:
 	db D_UP, 1
 	db D_RIGHT, 1
 	db D_UP, 3
@@ -124,11 +116,7 @@
 	ld [wGaryCurScript], a
 	ret
 
-<<<<<<< HEAD
-OakEntranceAfterVictoryMovement: ; 76014 (1d:6014)
-=======
-MovementData_76014:
->>>>>>> 6e8c3883
+OakEntranceAfterVictoryMovement:
 	db NPC_MOVEMENT_UP
 	db NPC_MOVEMENT_UP
 	db NPC_MOVEMENT_UP
@@ -189,11 +177,7 @@
 	ld [wGaryCurScript], a
 	ret
 
-<<<<<<< HEAD
-OakExitGaryRoomMovement: ; 76080 (1d:6080)
-=======
-MovementData_76080:
->>>>>>> 6e8c3883
+OakExitGaryRoomMovement:
 	db NPC_MOVEMENT_UP
 	db NPC_MOVEMENT_UP
 	db $FF
@@ -222,11 +206,7 @@
 	ld [wGaryCurScript], a
 	ret
 
-<<<<<<< HEAD
-WalkToHallOfFame_RLEMovment: ; 760b4 (1d:60b4)
-=======
-RLEMovement760b4:
->>>>>>> 6e8c3883
+WalkToHallOfFame_RLEMovment:
 	db D_UP, 4
 	db D_LEFT, 1
 	db $ff
@@ -266,29 +246,16 @@
 	call PrintText
 	jp TextScriptEnd
 
-<<<<<<< HEAD
-GaryChampionIntroText: ; 760f4 (1d:60f4)
+GaryChampionIntroText:
 	TX_FAR _GaryChampionIntroText
 	db "@"
 
-GaryDefeatedText: ; 760f9 (1d:60f9)
+GaryDefeatedText:
 	TX_FAR _GaryDefeatedText
 	db "@"
 
-GaryVictoryText: ; 760fe (1d:60fe)
+GaryVictoryText:
 	TX_FAR _GaryVictoryText
-=======
-GaryText_760f4:
-	TX_FAR _GaryChampionIntroText
-	db "@"
-
-GaryText_760f9:
-	TX_FAR _GaryText_760f9
-	db "@"
-
-GaryText_760fe:
-	TX_FAR _GaryText_760fe
->>>>>>> 6e8c3883
 	db "@"
 
 GaryText_76103:
