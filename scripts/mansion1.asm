Mansion1Script:
	call Mansion1Subscript1
	call EnableAutoTextBoxDrawing
	ld hl, Mansion1TrainerHeaders
	ld de, Mansion1ScriptPointers
	ld a, [wMansion1CurScript]
	call ExecuteCurMapScriptInTable
	ld [wMansion1CurScript], a
	ret

<<<<<<< HEAD
Mansion1Subscript1: ; 442c5 (11:42c5)
	ld hl, wCurrentMapScriptFlags
=======
Mansion1Subscript1:
	ld hl, wd126
>>>>>>> 6e8c3883
	bit 5, [hl]
	res 5, [hl]
	ret z
	CheckEvent EVENT_MANSION_SWITCH_ON
	jr nz, .asm_442ec
	lb bc, 6, 12
	call Mansion1Script_4430b
	lb bc, 3, 8
	call Mansion1Script_44304
	lb bc, 8, 10
	call Mansion1Script_44304
	lb bc, 13, 13
	jp Mansion1Script_44304
.asm_442ec
	lb bc, 6, 12
	call Mansion1Script_44304
	lb bc, 3, 8
	call Mansion1Script_4430b
	lb bc, 8, 10
	call Mansion1Script_4430b
	lb bc, 13, 13
	jp Mansion1Script_4430b

Mansion1Script_44304:
	ld a, $2d
	ld [wNewTileBlockID], a
	jr Mansion1ReplaceBlock

Mansion1Script_4430b:
	ld a, $e
	ld [wNewTileBlockID], a
Mansion1ReplaceBlock:
	predef ReplaceTileBlock
	ret

Mansion1Script_Switches:
	ld a, [wPlayerFacingDirection]
	cp SPRITE_FACING_UP
	ret nz
	xor a
	ld [hJoyHeld], a
	ld a, $4
	ld [hSpriteIndexOrTextID], a
	jp DisplayTextID

Mansion1ScriptPointers:
	dw CheckFightingMapTrainers
	dw DisplayEnemyTrainerTextAndStartBattle
	dw EndTrainerBattle

Mansion1TextPointers:
	dw Mansion1Text1
	dw PickUpItemText
	dw PickUpItemText
	dw Mansion1Text4

Mansion1TrainerHeaders:
Mansion1TrainerHeader0:
	dbEventFlagBit EVENT_BEAT_MANSION_1_TRAINER_0
	db ($3 << 4) ; trainer's view range
	dwEventFlagAddress EVENT_BEAT_MANSION_1_TRAINER_0
	dw Mansion1BattleText2 ; TextBeforeBattle
	dw Mansion1AfterBattleText2 ; TextAfterBattle
	dw Mansion1EndBattleText2 ; TextEndBattle
	dw Mansion1EndBattleText2 ; TextEndBattle

	db $ff

Mansion1Text1:
	TX_ASM
	ld hl, Mansion1TrainerHeader0
	call TalkToTrainer
	jp TextScriptEnd

Mansion1BattleText2:
	TX_FAR _Mansion1BattleText2
	db "@"

Mansion1EndBattleText2:
	TX_FAR _Mansion1EndBattleText2
	db "@"

Mansion1AfterBattleText2:
	TX_FAR _Mansion1AfterBattleText2
	db "@"

Mansion1Text4:
	TX_ASM
	ld hl, MansionSwitchText
	call PrintText
	call YesNoChoice
	ld a, [wCurrentMenuItem]
	and a
	jr nz, .asm_4438c
	ld a, $1
	ld [wDoNotWaitForButtonPressAfterDisplayingText], a
	ld hl, wCurrentMapScriptFlags
	set 5, [hl]
	ld hl, MansionSwitchPressedText
	call PrintText
	ld a, SFX_GO_INSIDE
	call PlaySound
	CheckAndSetEvent EVENT_MANSION_SWITCH_ON
	jr z, .asm_44392
	ResetEventReuseHL EVENT_MANSION_SWITCH_ON
	jr .asm_44392
.asm_4438c
	ld hl, MansionSwitchNotPressedText
	call PrintText
.asm_44392
	jp TextScriptEnd

MansionSwitchText:
	TX_FAR _MansionSwitchText
	db "@"

MansionSwitchPressedText:
	TX_FAR _MansionSwitchPressedText
	db "@"

MansionSwitchNotPressedText:
	TX_FAR _MansionSwitchNotPressedText
	db "@"<|MERGE_RESOLUTION|>--- conflicted
+++ resolved
@@ -8,13 +8,8 @@
 	ld [wMansion1CurScript], a
 	ret
 
-<<<<<<< HEAD
-Mansion1Subscript1: ; 442c5 (11:42c5)
+Mansion1Subscript1:
 	ld hl, wCurrentMapScriptFlags
-=======
-Mansion1Subscript1:
-	ld hl, wd126
->>>>>>> 6e8c3883
 	bit 5, [hl]
 	res 5, [hl]
 	ret z
