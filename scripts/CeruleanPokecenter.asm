--- conflicted
+++ resolved
@@ -3,19 +3,12 @@
 	jp EnableAutoTextBoxDrawing
 
 CeruleanPokecenter_TextPointers:
-<<<<<<< HEAD
-	dw CeruleanHealNurseText
-	dw CeruleanPokecenterText2
-	dw CeruleanPokecenterText3
-	dw CeruleanTradeNurseText
-	dw CeruleanPokecenterText5
-=======
 	def_text_pointers
 	dw_const CeruleanPokecenterNurseText,            TEXT_CERULEANPOKECENTER_NURSE
 	dw_const CeruleanPokecenterSuperNerdText,        TEXT_CERULEANPOKECENTER_SUPER_NERD
 	dw_const CeruleanPokecenterGentlemanText,        TEXT_CERULEANPOKECENTER_GENTLEMAN
 	dw_const CeruleanPokecenterLinkReceptionistText, TEXT_CERULEANPOKECENTER_LINK_RECEPTIONIST
->>>>>>> 3bbd38aa
+	dw_const CeruleanPokecenterChanseyText,          TEXT_CERULEANPOKECENTER_CHANSEY
 
 CeruleanPokecenterLinkReceptionistText:
 	script_cable_club_receptionist
@@ -27,17 +20,11 @@
 	text_far _CeruleanPokecenterSuperNerdText
 	text_end
 
-<<<<<<< HEAD
-CeruleanPokecenterText3:
-	text_far _CeruleanPokecenterText3
-	text_end
-
-CeruleanPokecenterText5:
-	text_asm
-	callfar PokecenterChanseyText
-	jp TextScriptEnd
-=======
 CeruleanPokecenterGentlemanText:
 	text_far _CeruleanPokecenterGentlemanText
 	text_end
->>>>>>> 3bbd38aa
+
+CeruleanPokecenterChanseyText:
+	text_asm
+	callfar PokecenterChanseyText
+	jp TextScriptEnd