--- conflicted
+++ resolved
@@ -22,7 +22,6 @@
 Route22NoopScript:
 	ret
 
-<<<<<<< HEAD
 Route22Script_50ed6:
 	ld a, OPP_RIVAL1
 	ld [wCurOpponent], a
@@ -35,19 +34,6 @@
 	ld [wCurOpponent], a
 	ld a, [wRivalStarter]
 	add 7
-=======
-Route22GetRivalTrainerNoByStarterScript:
-	ld a, [wRivalStarter]
-	ld b, a
-.next_trainer_no
-	ld a, [hli]
-	cp b
-	jr z, .got_trainer_no
-	inc hl
-	jr .next_trainer_no
-.got_trainer_no
-	ld a, [hl]
->>>>>>> 3bbd38aa
 	ld [wTrainerNo], a
 	ret
 
@@ -103,17 +89,9 @@
 	predef EmotionBubble
 	ld a, [wWalkBikeSurfState]
 	and a
-<<<<<<< HEAD
-	jr z, .asm_50f4e
-	call StopAllMusic
-.asm_50f4e
-=======
 	jr z, .walking
-	ld a, SFX_STOP_ALL_MUSIC
-	ld [wNewSoundID], a
-	call PlaySound
+	call StopAllMusic
 .walking
->>>>>>> 3bbd38aa
 	ld c, BANK(Music_MeetRival)
 	ld a, MUSIC_MEET_RIVAL
 	call PlayMusic
@@ -153,49 +131,29 @@
 	ld hl, Route22Rival1DefeatedText
 	ld de, Route22Rival1VictoryText
 	call SaveEndBattleTextPointers
-<<<<<<< HEAD
 	call Route22Script_50ed6
-	ld a, $2
-	ld [wRoute22CurScript], a
-	ret
-
-Route22RivalDefeatedText1:
-	text_far _Route22RivalDefeatedText1
+	ld a, SCRIPT_ROUTE22_RIVAL1_AFTER_BATTLE
+	ld [wRoute22CurScript], a
+	ret
+
+Route22Rival1DefeatedText:
+	text_far _Route22Rival1DefeatedText
 	text_end
 
-Route22Text_511bc:
-	text_far _Route22Text_511bc
+Route22Rival1VictoryText:
+	text_far _Route22Rival1VictoryText
 	text_end
-=======
-	ld a, OPP_RIVAL1
-	ld [wCurOpponent], a
-	ld hl, .StarterTable
-	call Route22GetRivalTrainerNoByStarterScript
-	ld a, SCRIPT_ROUTE22_RIVAL1_AFTER_BATTLE
-	ld [wRoute22CurScript], a
-	ret
-
-.StarterTable:
-; starter the rival picked, rival trainer number
-	db STARTER2, 4
-	db STARTER3, 5
-	db STARTER1, 6
->>>>>>> 3bbd38aa
 
 Route22Rival1AfterBattleScript:
 	ld a, [wIsInBattle]
 	cp $ff
-<<<<<<< HEAD
-	jp z, Route22Script_50ece
+	jp z, Route22SetDefaultScript
 	ld a, [wRivalStarter]
 	cp RIVAL_STARTER_FLAREON
 	jr nz, .keep_rival_starter
 	ld a, RIVAL_STARTER_JOLTEON
 	ld [wRivalStarter], a
 .keep_rival_starter
-=======
-	jp z, Route22SetDefaultScript
->>>>>>> 3bbd38aa
 	ld a, [wSpritePlayerStateData1FacingDirection]
 	and a ; cp SPRITE_FACING_DOWN
 	jr nz, .not_facing_down
@@ -285,21 +243,10 @@
 	predef EmotionBubble
 	ld a, [wWalkBikeSurfState]
 	and a
-<<<<<<< HEAD
-	jr z, .skipYVisibilityTesta
-	call StopAllMusic
-.skipYVisibilityTesta
-	call StopAllMusic
-=======
 	jr z, .walking
-	ld a, SFX_STOP_ALL_MUSIC
-	ld [wNewSoundID], a
-	call PlaySound
+	call StopAllMusic
 .walking
-	ld a, SFX_STOP_ALL_MUSIC
-	ld [wNewSoundID], a
-	call PlaySound
->>>>>>> 3bbd38aa
+	call StopAllMusic
 	farcall Music_RivalAlternateTempo
 	ld a, ROUTE22_RIVAL2
 	ldh [hSpriteIndex], a
@@ -339,33 +286,18 @@
 	ld hl, Route22Rival2DefeatedText
 	ld de, Route22Rival2VictoryText
 	call SaveEndBattleTextPointers
-<<<<<<< HEAD
 	call Route22Script_50ee1
-	ld a, $5
-	ld [wRoute22CurScript], a
-	ret
-
-Route22RivalDefeatedText2:
-	text_far _Route22RivalDefeatedText2
+	ld a, SCRIPT_ROUTE22_RIVAL2_AFTER_BATTLE
+	ld [wRoute22CurScript], a
+	ret
+
+Route22Rival2DefeatedText:
+	text_far _Route22Rival2DefeatedText
 	text_end
 
-Route22Text_511d0:
-	text_far _Route22Text_511d0
+Route22Rival2VictoryText:
+	text_far _Route22Rival2VictoryText
 	text_end
-=======
-	ld a, OPP_RIVAL2
-	ld [wCurOpponent], a
-	ld hl, .StarterTable
-	call Route22GetRivalTrainerNoByStarterScript
-	ld a, SCRIPT_ROUTE22_RIVAL2_AFTER_BATTLE
-	ld [wRoute22CurScript], a
-	ret
-
-.StarterTable:
-	db STARTER2, 10
-	db STARTER3, 11
-	db STARTER1, 12
->>>>>>> 3bbd38aa
 
 Route22Rival2AfterBattleScript:
 	ld a, [wIsInBattle]
@@ -449,76 +381,15 @@
 
 Route22Rival1Text:
 	text_asm
-<<<<<<< HEAD
-	farcall Func_f1b27
-=======
-	CheckEvent EVENT_BEAT_ROUTE22_RIVAL_1ST_BATTLE
-	jr z, .before_battle
-	ld hl, Route22RivalAfterBattleText1
-	call PrintText
-	jr .text_script_end
-.before_battle
-	ld hl, Route22RivalBeforeBattleText1
-	call PrintText
-.text_script_end
->>>>>>> 3bbd38aa
+	farcall Route22PrintRival1Text
 	jp TextScriptEnd
 
 Route22Rival2Text:
 	text_asm
-<<<<<<< HEAD
-	farcall Func_f1b47
+	farcall Route22PrintRival2Text
 	jp TextScriptEnd
 
-Route22FrontGateText:
+Route22PokemonLeagueSignText:
 	text_asm
-	farcall Func_f1b67
-	jp TextScriptEnd
-=======
-	CheckEvent EVENT_BEAT_ROUTE22_RIVAL_2ND_BATTLE
-	jr z, .before_battle
-	ld hl, Route22RivalAfterBattleText2
-	call PrintText
-	jr .text_script_end
-.before_battle
-	ld hl, Route22RivalBeforeBattleText2
-	call PrintText
-.text_script_end
-	jp TextScriptEnd
-
-Route22RivalBeforeBattleText1:
-	text_far _Route22RivalBeforeBattleText1
-	text_end
-
-Route22RivalAfterBattleText1:
-	text_far _Route22RivalAfterBattleText1
-	text_end
-
-Route22Rival1DefeatedText:
-	text_far _Route22Rival1DefeatedText
-	text_end
-
-Route22Rival1VictoryText:
-	text_far _Route22Rival1VictoryText
-	text_end
-
-Route22RivalBeforeBattleText2:
-	text_far _Route22RivalBeforeBattleText2
-	text_end
-
-Route22RivalAfterBattleText2:
-	text_far _Route22RivalAfterBattleText2
-	text_end
-
-Route22Rival2DefeatedText:
-	text_far _Route22Rival2DefeatedText
-	text_end
-
-Route22Rival2VictoryText:
-	text_far _Route22Rival2VictoryText
-	text_end
-
-Route22PokemonLeagueSignText:
-	text_far _Route22PokemonLeagueSignText
-	text_end
->>>>>>> 3bbd38aa
+	farcall Route22PrintPokemonLeagueSignText
+	jp TextScriptEnd