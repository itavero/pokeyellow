SSAnne2FRooms_Script:
	call DisableAutoTextBoxDrawing
	ld hl, SSAnne9TrainerHeaders
	ld de, SSAnne2FRooms_ScriptPointers
	ld a, [wSSAnne2FRoomsCurScript]
	call ExecuteCurMapScriptInTable
	ld [wSSAnne2FRoomsCurScript], a
	ret

SSAnne2FRooms_ScriptPointers:
	def_script_pointers
	dw_const CheckFightingMapTrainers,              SCRIPT_SSANNE2FROOMS_DEFAULT
	dw_const DisplayEnemyTrainerTextAndStartBattle, SCRIPT_SSANNE2FROOMS_START_BATTLE
	dw_const EndTrainerBattle,                      SCRIPT_SSANNE2FROOMS_END_BATTLE

SSAnne2FRooms_TextPointers:
	def_text_pointers
	dw_const SSAnne2FRoomsGentleman1Text,   TEXT_SSANNE2FROOMS_GENTLEMAN1
	dw_const SSAnne2FRoomsFisherText,       TEXT_SSANNE2FROOMS_FISHER
	dw_const SSAnne2FRoomsGentleman2Text,   TEXT_SSANNE2FROOMS_GENTLEMAN2
	dw_const SSAnne2FRoomsCooltrainerFText, TEXT_SSANNE2FROOMS_COOLTRAINER_F
	dw_const SSAnne2FRoomsGentleman3Text,   TEXT_SSANNE2FROOMS_GENTLEMAN3
	dw_const PickUpItemText,                TEXT_SSANNE2FROOMS_MAX_ETHER
	dw_const SSAnne2FRoomsGentleman4Text,   TEXT_SSANNE2FROOMS_GENTLEMAN4
	dw_const SSAnne2FRoomsGrampsText,       TEXT_SSANNE2FROOMS_GRAMPS
	dw_const PickUpItemText,                TEXT_SSANNE2FROOMS_RARE_CANDY
	dw_const SSAnne2FRoomsGentleman5Text,   TEXT_SSANNE2FROOMS_GENTLEMAN5
	dw_const SSAnne2FRoomsLittleBoyText,    TEXT_SSANNE2FROOMS_LITTLE_BOY
	dw_const SSAnne2FRoomsBrunetteGirlText, TEXT_SSANNE2FROOMS_BRUNETTE_GIRL
	dw_const SSAnne2FRoomsBeautyText,       TEXT_SSANNE2FROOMS_BEAUTY

SSAnne9TrainerHeaders:
	def_trainers
SSAnne9TrainerHeader0:
	trainer EVENT_BEAT_SS_ANNE_9_TRAINER_0, 2, SSAnne2FRoomsGentleman1BattleText, SSAnne2FRoomsGentleman1EndBattleText, SSAnne2FRoomsGentleman1AfterBattleText
SSAnne9TrainerHeader1:
	trainer EVENT_BEAT_SS_ANNE_9_TRAINER_1, 3, SSAnne2FRoomsFisherBattleText, SSAnne2FRoomsFisherEndBattleText, SSAnne2FRoomsFisherAfterBattleText
SSAnne9TrainerHeader2:
	trainer EVENT_BEAT_SS_ANNE_9_TRAINER_2, 3, SSAnne2FRoomsGentleman2BattleText, SSAnne2FRoomsGentleman2EndBattleText, SSAnne2FRoomsGentleman2AfterBattleText
SSAnne9TrainerHeader3:
	trainer EVENT_BEAT_SS_ANNE_9_TRAINER_3, 2, SSAnne2FRoomsCooltrainerFBattleText, SSAnne2FRoomsCooltrainerFEndBattleText, SSAnne2FRoomsCooltrainerFAfterBattleText
	db -1 ; end

SSAnne2FRoomsGentleman1Text:
	text_asm
	ld hl, SSAnne9TrainerHeader0
	call TalkToTrainer
	jp TextScriptEnd

SSAnne2FRoomsFisherText:
	text_asm
	ld hl, SSAnne9TrainerHeader1
	call TalkToTrainer
	jp TextScriptEnd

SSAnne2FRoomsGentleman2Text:
	text_asm
	ld hl, SSAnne9TrainerHeader2
	call TalkToTrainer
	jp TextScriptEnd

SSAnne2FRoomsCooltrainerFText:
	text_asm
	ld hl, SSAnne9TrainerHeader3
	call TalkToTrainer
	jp TextScriptEnd

SSAnne2FRoomsGentleman3Text:
	text_asm
	call SaveScreenTilesToBuffer1
	ld hl, .Text
	call PrintText
	call LoadScreenTilesFromBuffer1
	ld a, SNORLAX
	call DisplayPokedex
	jp TextScriptEnd

.Text:
	text_far _SSAnne2FRoomsGentleman3Text
	text_end

SSAnne2FRoomsGentleman4Text:
	text_asm
	ld hl, .Text
	call PrintText
	jp TextScriptEnd

.Text:
	text_far _SSAnne2FRoomsGentleman4Text
	text_end

SSAnne2FRoomsGrampsText:
	text_asm
	ld hl, .Text
	call PrintText
	jp TextScriptEnd

.Text:
	text_far _SSAnne2FRoomsGrampsText
	text_end

SSAnne2FRoomsGentleman5Text:
	text_asm
<<<<<<< HEAD
	farcall Func_f2570
	jp TextScriptEnd

SSAnne9Text11:
	text_asm
	farcall Func_f257c
	jp TextScriptEnd

SSAnne9Text12:
	text_asm
	farcall Func_f2588
	jp TextScriptEnd

SSAnne9Text13:
	text_asm
	farcall Func_f2594
	jp TextScriptEnd

SSAnne9BattleText1:
	text_far _SSAnne9BattleText1
=======
	ld hl, .Text
	call PrintText
	jp TextScriptEnd

.Text:
	text_far _SSAnne2FRoomsGentleman5Text
	text_end

SSAnne2FRoomsLittleBoyText:
	text_asm
	ld hl, .Text
	call PrintText
	jp TextScriptEnd

.Text:
	text_far _SSAnne2FRoomsLittleBoyText
	text_end

SSAnne2FRoomsBrunetteGirlText:
	text_asm
	ld hl, .Text
	call PrintText
	jp TextScriptEnd

.Text:
	text_far _SSAnne2FRoomsBrunetteGirlText
	text_end

SSAnne2FRoomsBeautyText:
	text_asm
	ld hl, .Text
	call PrintText
	jp TextScriptEnd

.Text:
	text_far _SSAnne2FRoomsBeautyText
	text_end

SSAnne2FRoomsGentleman1BattleText:
	text_far _SSAnne2FRoomsGentleman1BattleText
>>>>>>> 3bbd38aa
	text_end

SSAnne2FRoomsGentleman1EndBattleText:
	text_far _SSAnne2FRoomsGentleman1EndBattleText
	text_end

SSAnne2FRoomsGentleman1AfterBattleText:
	text_far _SSAnne2FRoomsGentleman1AfterBattleText
	text_end

SSAnne2FRoomsFisherBattleText:
	text_far _SSAnne2FRoomsFisherBattleText
	text_end

SSAnne2FRoomsFisherEndBattleText:
	text_far _SSAnne2FRoomsFisherEndBattleText
	text_end

SSAnne2FRoomsFisherAfterBattleText:
	text_far _SSAnne2FRoomsFisherAfterBattleText
	text_end

SSAnne2FRoomsGentleman2BattleText:
	text_far _SSAnne2FRoomsGentleman2BattleText
	text_end

SSAnne2FRoomsGentleman2EndBattleText:
	text_far _SSAnne2FRoomsGentleman2EndBattleText
	text_end

SSAnne2FRoomsGentleman2AfterBattleText:
	text_far _SSAnne2FRoomsGentleman2AfterBattleText
	text_end

SSAnne2FRoomsCooltrainerFBattleText:
	text_far _SSAnne2FRoomsCooltrainerFBattleText
	text_end

SSAnne2FRoomsCooltrainerFEndBattleText:
	text_far _SSAnne2FRoomsCooltrainerFEndBattleText
	text_end

SSAnne2FRoomsCooltrainerFAfterBattleText:
	text_far _SSAnne2FRoomsCooltrainerFAfterBattleText
	text_end<|MERGE_RESOLUTION|>--- conflicted
+++ resolved
@@ -101,69 +101,26 @@
 
 SSAnne2FRoomsGentleman5Text:
 	text_asm
-<<<<<<< HEAD
-	farcall Func_f2570
+	farcall SSAnne2FRoomsPrintGentleman5Text
 	jp TextScriptEnd
-
-SSAnne9Text11:
-	text_asm
-	farcall Func_f257c
-	jp TextScriptEnd
-
-SSAnne9Text12:
-	text_asm
-	farcall Func_f2588
-	jp TextScriptEnd
-
-SSAnne9Text13:
-	text_asm
-	farcall Func_f2594
-	jp TextScriptEnd
-
-SSAnne9BattleText1:
-	text_far _SSAnne9BattleText1
-=======
-	ld hl, .Text
-	call PrintText
-	jp TextScriptEnd
-
-.Text:
-	text_far _SSAnne2FRoomsGentleman5Text
-	text_end
 
 SSAnne2FRoomsLittleBoyText:
 	text_asm
-	ld hl, .Text
-	call PrintText
+	farcall SSAnne2FRoomsPrintLittleBoyText
 	jp TextScriptEnd
-
-.Text:
-	text_far _SSAnne2FRoomsLittleBoyText
-	text_end
 
 SSAnne2FRoomsBrunetteGirlText:
 	text_asm
-	ld hl, .Text
-	call PrintText
+	farcall SSAnne2FRoomsPrintBrunetteGirlText
 	jp TextScriptEnd
-
-.Text:
-	text_far _SSAnne2FRoomsBrunetteGirlText
-	text_end
 
 SSAnne2FRoomsBeautyText:
 	text_asm
-	ld hl, .Text
-	call PrintText
+	farcall SSAnne2FRoomsPrintBeautyText
 	jp TextScriptEnd
-
-.Text:
-	text_far _SSAnne2FRoomsBeautyText
-	text_end
 
 SSAnne2FRoomsGentleman1BattleText:
 	text_far _SSAnne2FRoomsGentleman1BattleText
->>>>>>> 3bbd38aa
 	text_end
 
 SSAnne2FRoomsGentleman1EndBattleText:
