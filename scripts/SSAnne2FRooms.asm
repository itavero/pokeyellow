SSAnne2FRooms_Script:
<<<<<<< HEAD
	call DisableAutoTextBoxDrawing
	ld hl, SSAnne9TrainerHeader0
=======
	ld a, TRUE
	ld [wAutoTextBoxDrawingControl], a
	xor a
	ld [wDoNotWaitForButtonPressAfterDisplayingText], a
	ld hl, SSAnne9TrainerHeaders
>>>>>>> 506a1408
	ld de, SSAnne2FRooms_ScriptPointers
	ld a, [wSSAnne2FRoomsCurScript]
	call ExecuteCurMapScriptInTable
	ld [wSSAnne2FRoomsCurScript], a
	ret

SSAnne2FRooms_ScriptPointers:
	dw CheckFightingMapTrainers
	dw DisplayEnemyTrainerTextAndStartBattle
	dw EndTrainerBattle

SSAnne2FRooms_TextPointers:
	dw SSAnne9Text1
	dw SSAnne9Text2
	dw SSAnne9Text3
	dw SSAnne9Text4
	dw SSAnne9Text5
	dw PickUpItemText
	dw SSAnne9Text7
	dw SSAnne9Text8
	dw PickUpItemText
	dw SSAnne9Text10
	dw SSAnne9Text11
	dw SSAnne9Text12
	dw SSAnne9Text13

SSAnne9TrainerHeaders:
	def_trainers
SSAnne9TrainerHeader0:
	trainer EVENT_BEAT_SS_ANNE_9_TRAINER_0, 2, SSAnne9BattleText1, SSAnne9EndBattleText1, SSAnne9AfterBattleText1
SSAnne9TrainerHeader1:
	trainer EVENT_BEAT_SS_ANNE_9_TRAINER_1, 3, SSAnne9BattleText2, SSAnne9EndBattleText2, SSAnne9AfterBattleText2
SSAnne9TrainerHeader2:
	trainer EVENT_BEAT_SS_ANNE_9_TRAINER_2, 3, SSAnne9BattleText3, SSAnne9EndBattleText3, SSAnne9AfterBattleText3
SSAnne9TrainerHeader3:
	trainer EVENT_BEAT_SS_ANNE_9_TRAINER_3, 2, SSAnne9BattleText4, SSAnne9EndBattleText4, SSAnne9AfterBattleText4
	db -1 ; end

SSAnne9Text1:
	text_asm
	ld hl, SSAnne9TrainerHeader0
	call TalkToTrainer
	jp TextScriptEnd

SSAnne9Text2:
	text_asm
	ld hl, SSAnne9TrainerHeader1
	call TalkToTrainer
	jp TextScriptEnd

SSAnne9Text3:
	text_asm
	ld hl, SSAnne9TrainerHeader2
	call TalkToTrainer
	jp TextScriptEnd

SSAnne9Text4:
	text_asm
	ld hl, SSAnne9TrainerHeader3
	call TalkToTrainer
	jp TextScriptEnd

SSAnne9Text5:
	text_asm
	call SaveScreenTilesToBuffer1
	ld hl, SSAnne9Text_61bf2
	call PrintText
	call LoadScreenTilesFromBuffer1
	ld a, SNORLAX
	call DisplayPokedex
	jp TextScriptEnd

SSAnne9Text_61bf2:
	text_far _SSAnne9Text_61bf2
	text_end

SSAnne9Text7:
	text_asm
	ld hl, SSAnne9Text_61c01
	call PrintText
	jp TextScriptEnd

SSAnne9Text_61c01:
	text_far _SSAnne9Text_61c01
	text_end

SSAnne9Text8:
	text_asm
	ld hl, SSAnne9Text_61c10
	call PrintText
	jp TextScriptEnd

SSAnne9Text_61c10:
	text_far _SSAnne9Text_61c10
	text_end

SSAnne9Text10:
	text_asm
	farcall Func_f2570
	jp TextScriptEnd

SSAnne9Text11:
	text_asm
	farcall Func_f257c
	jp TextScriptEnd

SSAnne9Text12:
	text_asm
	farcall Func_f2588
	jp TextScriptEnd

SSAnne9Text13:
	text_asm
	farcall Func_f2594
	jp TextScriptEnd

SSAnne9BattleText1:
	text_far _SSAnne9BattleText1
	text_end

SSAnne9EndBattleText1:
	text_far _SSAnne9EndBattleText1
	text_end

SSAnne9AfterBattleText1:
	text_far _SSAnne9AfterBattleText1
	text_end

SSAnne9BattleText2:
	text_far _SSAnne9BattleText2
	text_end

SSAnne9EndBattleText2:
	text_far _SSAnne9EndBattleText2
	text_end

SSAnne9AfterBattleText2:
	text_far _SSAnne9AfterBattleText2
	text_end

SSAnne9BattleText3:
	text_far _SSAnne9BattleText3
	text_end

SSAnne9EndBattleText3:
	text_far _SSAnne9EndBattleText3
	text_end

SSAnne9AfterBattleText3:
	text_far _SSAnne9AfterBattleText3
	text_end

SSAnne9BattleText4:
	text_far _SSAnne9BattleText4
	text_end

SSAnne9EndBattleText4:
	text_far _SSAnne9EndBattleText4
	text_end

SSAnne9AfterBattleText4:
	text_far _SSAnne9AfterBattleText4
	text_end<|MERGE_RESOLUTION|>--- conflicted
+++ resolved
@@ -1,14 +1,6 @@
 SSAnne2FRooms_Script:
-<<<<<<< HEAD
 	call DisableAutoTextBoxDrawing
-	ld hl, SSAnne9TrainerHeader0
-=======
-	ld a, TRUE
-	ld [wAutoTextBoxDrawingControl], a
-	xor a
-	ld [wDoNotWaitForButtonPressAfterDisplayingText], a
 	ld hl, SSAnne9TrainerHeaders
->>>>>>> 506a1408
 	ld de, SSAnne2FRooms_ScriptPointers
 	ld a, [wSSAnne2FRoomsCurScript]
 	call ExecuteCurMapScriptInTable
