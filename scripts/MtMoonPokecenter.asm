MtMoonPokecenter_Script:
	call Serial_TryEstablishingExternallyClockedConnection
	jp EnableAutoTextBoxDrawing

MtMoonPokecenter_TextPointers:
<<<<<<< HEAD
	dw MtMoonHealNurseText
	dw MtMoonPokecenterText2
	dw MtMoonPokecenterText3
	dw MagikarpSalesmanText
	dw MtMoonPokecenterText5
	dw MtMoonTradeNurseText
	dw MtMoonPokecenterText7
=======
	def_text_pointers
	dw_const MtMoonPokecenterNurseText,            TEXT_MTMOONPOKECENTER_NURSE
	dw_const MtMoonPokecenterYoungsterText,        TEXT_MTMOONPOKECENTER_YOUNGSTER
	dw_const MtMoonPokecenterGentlemanText,        TEXT_MTMOONPOKECENTER_GENTLEMAN
	dw_const MtMoonPokecenterMagikarpSalesmanText, TEXT_MTMOONPOKECENTER_MAGIKARP_SALESMAN
	dw_const MtMoonPokecenterClipboardText,        TEXT_MTMOONPOKECENTER_CLIPBOARD
	dw_const MtMoonPokecenterLinkReceptionistText, TEXT_MTMOONPOKECENTER_LINK_RECEPTIONIST
>>>>>>> 3bbd38aa

MtMoonPokecenterNurseText:
	script_pokecenter_nurse

MtMoonPokecenterYoungsterText:
	text_far _MtMoonPokecenterYoungsterText
	text_end

MtMoonPokecenterGentlemanText:
	text_far _MtMoonPokecenterGentlemanText
	text_end

MtMoonPokecenterMagikarpSalesmanText:
	text_asm
<<<<<<< HEAD
	callfar MagikarpSalesman
	jp TextScriptEnd

MtMoonPokecenterText5:
	text_far _MtMoonPokecenterText5
	text_end

MtMoonTradeNurseText:
	script_cable_club_receptionist

MtMoonPokecenterText7:
	text_asm
	callfar PokecenterChanseyText
	jp TextScriptEnd
=======
	CheckEvent EVENT_BOUGHT_MAGIKARP, 1
	jp c, .alreadyBoughtMagikarp
	ld hl, .IGotADealText
	call PrintText
	ld a, MONEY_BOX
	ld [wTextBoxID], a
	call DisplayTextBoxID
	call YesNoChoice
	ld a, [wCurrentMenuItem]
	and a
	jp nz, .choseNo
	ldh [hMoney], a
	ldh [hMoney + 2], a
	ld a, $5
	ldh [hMoney + 1], a
	call HasEnoughMoney
	jr nc, .enoughMoney
	ld hl, .NoMoneyText
	jr .printText
.enoughMoney
	lb bc, MAGIKARP, 5
	call GivePokemon
	jr nc, .done
	xor a
	ld [wPriceTemp], a
	ld [wPriceTemp + 2], a
	ld a, $5
	ld [wPriceTemp + 1], a
	ld hl, wPriceTemp + 2
	ld de, wPlayerMoney + 2
	ld c, $3
	predef SubBCDPredef
	ld a, MONEY_BOX
	ld [wTextBoxID], a
	call DisplayTextBoxID
	SetEvent EVENT_BOUGHT_MAGIKARP
	jr .done
.choseNo
	ld hl, .NoText
	jr .printText
.alreadyBoughtMagikarp
	ld hl, .NoRefundsText
.printText
	call PrintText
.done
	jp TextScriptEnd

.IGotADealText
	text_far _MtMoonPokecenterMagikarpSalesmanIGotADealText
	text_end

.NoText
	text_far _MtMoonPokecenterMagikarpSalesmanNoText
	text_end

.NoMoneyText
	text_far _MtMoonPokecenterMagikarpSalesmanNoMoneyText
	text_end

.NoRefundsText
	text_far _MtMoonPokecenterMagikarpSalesmanNoRefundsText
	text_end

MtMoonPokecenterClipboardText:
	text_far _MtMoonPokecenterClipboardText
	text_end

MtMoonPokecenterLinkReceptionistText:
	script_cable_club_receptionist
>>>>>>> 3bbd38aa
<|MERGE_RESOLUTION|>--- conflicted
+++ resolved
@@ -3,15 +3,6 @@
 	jp EnableAutoTextBoxDrawing
 
 MtMoonPokecenter_TextPointers:
-<<<<<<< HEAD
-	dw MtMoonHealNurseText
-	dw MtMoonPokecenterText2
-	dw MtMoonPokecenterText3
-	dw MagikarpSalesmanText
-	dw MtMoonPokecenterText5
-	dw MtMoonTradeNurseText
-	dw MtMoonPokecenterText7
-=======
 	def_text_pointers
 	dw_const MtMoonPokecenterNurseText,            TEXT_MTMOONPOKECENTER_NURSE
 	dw_const MtMoonPokecenterYoungsterText,        TEXT_MTMOONPOKECENTER_YOUNGSTER
@@ -19,7 +10,7 @@
 	dw_const MtMoonPokecenterMagikarpSalesmanText, TEXT_MTMOONPOKECENTER_MAGIKARP_SALESMAN
 	dw_const MtMoonPokecenterClipboardText,        TEXT_MTMOONPOKECENTER_CLIPBOARD
 	dw_const MtMoonPokecenterLinkReceptionistText, TEXT_MTMOONPOKECENTER_LINK_RECEPTIONIST
->>>>>>> 3bbd38aa
+	dw_const MtMoonPokecenterChanseyText,          TEXT_MTMOONPOKECENTER_CHANSEY
 
 MtMoonPokecenterNurseText:
 	script_pokecenter_nurse
@@ -34,84 +25,8 @@
 
 MtMoonPokecenterMagikarpSalesmanText:
 	text_asm
-<<<<<<< HEAD
 	callfar MagikarpSalesman
 	jp TextScriptEnd
-
-MtMoonPokecenterText5:
-	text_far _MtMoonPokecenterText5
-	text_end
-
-MtMoonTradeNurseText:
-	script_cable_club_receptionist
-
-MtMoonPokecenterText7:
-	text_asm
-	callfar PokecenterChanseyText
-	jp TextScriptEnd
-=======
-	CheckEvent EVENT_BOUGHT_MAGIKARP, 1
-	jp c, .alreadyBoughtMagikarp
-	ld hl, .IGotADealText
-	call PrintText
-	ld a, MONEY_BOX
-	ld [wTextBoxID], a
-	call DisplayTextBoxID
-	call YesNoChoice
-	ld a, [wCurrentMenuItem]
-	and a
-	jp nz, .choseNo
-	ldh [hMoney], a
-	ldh [hMoney + 2], a
-	ld a, $5
-	ldh [hMoney + 1], a
-	call HasEnoughMoney
-	jr nc, .enoughMoney
-	ld hl, .NoMoneyText
-	jr .printText
-.enoughMoney
-	lb bc, MAGIKARP, 5
-	call GivePokemon
-	jr nc, .done
-	xor a
-	ld [wPriceTemp], a
-	ld [wPriceTemp + 2], a
-	ld a, $5
-	ld [wPriceTemp + 1], a
-	ld hl, wPriceTemp + 2
-	ld de, wPlayerMoney + 2
-	ld c, $3
-	predef SubBCDPredef
-	ld a, MONEY_BOX
-	ld [wTextBoxID], a
-	call DisplayTextBoxID
-	SetEvent EVENT_BOUGHT_MAGIKARP
-	jr .done
-.choseNo
-	ld hl, .NoText
-	jr .printText
-.alreadyBoughtMagikarp
-	ld hl, .NoRefundsText
-.printText
-	call PrintText
-.done
-	jp TextScriptEnd
-
-.IGotADealText
-	text_far _MtMoonPokecenterMagikarpSalesmanIGotADealText
-	text_end
-
-.NoText
-	text_far _MtMoonPokecenterMagikarpSalesmanNoText
-	text_end
-
-.NoMoneyText
-	text_far _MtMoonPokecenterMagikarpSalesmanNoMoneyText
-	text_end
-
-.NoRefundsText
-	text_far _MtMoonPokecenterMagikarpSalesmanNoRefundsText
-	text_end
 
 MtMoonPokecenterClipboardText:
 	text_far _MtMoonPokecenterClipboardText
@@ -119,4 +34,8 @@
 
 MtMoonPokecenterLinkReceptionistText:
 	script_cable_club_receptionist
->>>>>>> 3bbd38aa
+
+MtMoonPokecenterChanseyText:
+	text_asm
+	callfar PokecenterChanseyText
+	jp TextScriptEnd