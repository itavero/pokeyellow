VermilionPokecenter_Script:
	call Serial_TryEstablishingExternallyClockedConnection
	jp EnableAutoTextBoxDrawing

VermilionPokecenter_TextPointers:
<<<<<<< HEAD
	dw VermilionHealNurseText
	dw VermilionPokecenterText2
	dw VermilionPokecenterText3
	dw VermilionTradeNurseText
	dw VermilionPokecenterText5
=======
	def_text_pointers
	dw_const VermilionPokecenterNurseText,            TEXT_VERMILIONPOKECENTER_NURSE
	dw_const VermilionPokecenterFishingGuruText,      TEXT_VERMILIONPOKECENTER_FISHING_GURU
	dw_const VermilionPokecenterSailorText,           TEXT_VERMILIONPOKECENTER_SAILOR
	dw_const VermilionPokecenterLinkReceptionistText, TEXT_VERMILIONPOKECENTER_LINK_RECEPTIONIST
>>>>>>> 3bbd38aa

VermilionPokecenterNurseText:
	script_pokecenter_nurse

VermilionPokecenterFishingGuruText:
	text_far _VermilionPokecenterFishingGuruText
	text_end

VermilionPokecenterSailorText:
	text_far _VermilionPokecenterSailorText
	text_end

<<<<<<< HEAD
VermilionTradeNurseText:
	script_cable_club_receptionist

VermilionPokecenterText5:
	text_asm
	callfar PokecenterChanseyText
	jp TextScriptEnd
=======
VermilionPokecenterLinkReceptionistText:
	script_cable_club_receptionist
>>>>>>> 3bbd38aa
<|MERGE_RESOLUTION|>--- conflicted
+++ resolved
@@ -3,19 +3,12 @@
 	jp EnableAutoTextBoxDrawing
 
 VermilionPokecenter_TextPointers:
-<<<<<<< HEAD
-	dw VermilionHealNurseText
-	dw VermilionPokecenterText2
-	dw VermilionPokecenterText3
-	dw VermilionTradeNurseText
-	dw VermilionPokecenterText5
-=======
 	def_text_pointers
 	dw_const VermilionPokecenterNurseText,            TEXT_VERMILIONPOKECENTER_NURSE
 	dw_const VermilionPokecenterFishingGuruText,      TEXT_VERMILIONPOKECENTER_FISHING_GURU
 	dw_const VermilionPokecenterSailorText,           TEXT_VERMILIONPOKECENTER_SAILOR
 	dw_const VermilionPokecenterLinkReceptionistText, TEXT_VERMILIONPOKECENTER_LINK_RECEPTIONIST
->>>>>>> 3bbd38aa
+	dw_const VermilionPokecenterChanseyText,          TEXT_VERMILIONPOKECENTER_CHANSEY
 
 VermilionPokecenterNurseText:
 	script_pokecenter_nurse
@@ -28,15 +21,10 @@
 	text_far _VermilionPokecenterSailorText
 	text_end
 
-<<<<<<< HEAD
-VermilionTradeNurseText:
+VermilionPokecenterLinkReceptionistText:
 	script_cable_club_receptionist
 
-VermilionPokecenterText5:
+VermilionPokecenterChanseyText:
 	text_asm
 	callfar PokecenterChanseyText
-	jp TextScriptEnd
-=======
-VermilionPokecenterLinkReceptionistText:
-	script_cable_club_receptionist
->>>>>>> 3bbd38aa
+	jp TextScriptEnd