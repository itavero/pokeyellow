MtMoonB2F_Script:
	call EnableAutoTextBoxDrawing
	ld hl, MtMoon3TrainerHeader0
	ld de, MtMoonB2F_ScriptPointers
	ld a, [wMtMoonB2FCurScript]
	call ExecuteCurMapScriptInTable
	ld [wMtMoonB2FCurScript], a
	CheckEvent EVENT_BEAT_MT_MOON_EXIT_SUPER_NERD
	ret z
	ld hl, CoordsData_49d37
	call ArePlayerCoordsInArray
	jr nc, .asm_49d31
	ld hl, wd72e
	set 4, [hl]
	ret
.asm_49d31
	ld hl, wd72e
	res 4, [hl]
	ret

CoordsData_49d37:
	dbmapcoord 11,  5
	dbmapcoord 12,  5
	dbmapcoord 13,  5
	dbmapcoord 14,  5
	dbmapcoord 11,  6
	dbmapcoord 12,  6
	dbmapcoord 13,  6
	dbmapcoord 14,  6
	dbmapcoord 11,  7
	dbmapcoord 12,  7
	dbmapcoord 13,  7
	dbmapcoord 14,  7
	dbmapcoord 11,  8
	dbmapcoord 12,  8
	dbmapcoord 13,  8
	dbmapcoord 14,  8
	db -1 ; end

MtMoon3Script_49cd7:
	CheckAndResetEvent EVENT_57E
	call nz, MtMoon3Script_49cec
	xor a
	ld [wJoyIgnore], a
MtMoon3Script_49ce5:
	ld [wMtMoonB2FCurScript], a
	ld [wCurMapScript], a
	ret

MtMoon3Script_49cec:
	ld a, HS_MT_MOON_B2F_JESSIE
	call MtMoon3Script_49f93
	ld a, HS_MT_MOON_B2F_JAMES
	call MtMoon3Script_49f93
	ret

MtMoonB2F_ScriptPointers:
	dw MtMoon3Script0
	dw DisplayEnemyTrainerTextAndStartBattle
	dw EndTrainerBattle
	dw MtMoon3Script3
	dw MtMoon3Script4
	dw MtMoon3Script5
	dw MtMoon3Script6
	dw MtMoon3Script7
	dw MtMoon3Script8
	dw MtMoon3Script9
	dw MtMoon3Script10
	dw MtMoon3Script11
	dw MtMoon3Script12
	dw MtMoon3Script13
	dw MtMoon3Script14
	dw MtMoon3Script15

MtMoon3Script0:
IF DEF(_DEBUG)
	call DebugPressedOrHeldB
	ret nz
ENDC
	CheckEitherEventSet EVENT_GOT_DOME_FOSSIL, EVENT_GOT_HELIX_FOSSIL
	call z, MtMoon3Script_49d28
	CheckEvent EVENT_BEAT_MT_MOON_3_TRAINER_0
	call z, MtMoon3Script_49e15
	ret

MtMoon3Script_49d28:
	CheckEvent EVENT_BEAT_MT_MOON_EXIT_SUPER_NERD
	jp nz, .asm_49d4b
	ld a, [wYCoord]
	cp 8
	jp nz, .asm_49d4b
	ld a, [wXCoord]
	cp 13
	jp nz, .asm_49d4b
	xor a
	ldh [hJoyHeld], a
	ld a, $1
	ldh [hSpriteIndexOrTextID], a
	call DisplayTextID
	ret

.asm_49d4b
	CheckEitherEventSet EVENT_GOT_DOME_FOSSIL, EVENT_GOT_HELIX_FOSSIL
	jp z, CheckFightingMapTrainers
	ret

MtMoon3Script3:
	ld a, [wIsInBattle]
	cp $ff
	jp z, MtMoon3Script_49cd7
	call UpdateSprites
	call Delay3
	SetEvent EVENT_BEAT_MT_MOON_EXIT_SUPER_NERD
	xor a
	ld [wJoyIgnore], a
	ld a, $0
	call MtMoon3Script_49ce5
	ret

MtMoon3Script4:
	ld a, $1
	ldh [hSpriteIndex], a
	call SetSpriteMovementBytesToFF
	ld hl, CoordsData_49dc7
	call ArePlayerCoordsInArray
	jr c, .asm_49da8
	ld hl, CoordsData_49dc0
	call ArePlayerCoordsInArray
	jr c, .asm_49db0
	ld hl, CoordsData_49dd5
	call ArePlayerCoordsInArray
	jr c, .asm_49d9b
	ld hl, CoordsData_49dce
	call ArePlayerCoordsInArray
	jr c, .asm_49da3
	jp CheckFightingMapTrainers

.asm_49d9b
	ld b, SPRITE_FACING_LEFT
	ld hl, PikachuMovementData_49dd8
	call MtMoon3Script_4a325
.asm_49da3
	ld de, MovementData_49ddd
	jr .asm_49db3

.asm_49da8
	ld b, SPRITE_FACING_RIGHT
	ld hl, PikachuMovementData_49dca
	call MtMoon3Script_4a325
.asm_49db0
	ld de, MovementData_49ddc
.asm_49db3
	ld a, $1
	ldh [hSpriteIndex], a
	call MoveSprite
	ld a, $5
	call MtMoon3Script_49ce5
	ret

CoordsData_49dc0:
	dbmapcoord 12,  7
	dbmapcoord 11,  6
	dbmapcoord 12,  5
	db -1 ; end

CoordsData_49dc7:
	dbmapcoord 12,  7
	db -1 ; end

PikachuMovementData_49dca:
	db $00
	db $35
	db $33
	db $3f

CoordsData_49dce:
	dbmapcoord 13,  7
	dbmapcoord 14,  6
	dbmapcoord 14,  5
	db -1 ; end

CoordsData_49dd5:
	dbmapcoord 13,  7
	db -1 ; end

PikachuMovementData_49dd8:
	db $00
	db $35
	db $34
	db $3f

MovementData_49ddc:
	db NPC_MOVEMENT_RIGHT
MovementData_49ddd:
	db NPC_MOVEMENT_UP
	db -1 ; end

MtMoon3Script5:
	ld a, [wd730]
	bit 0, a
	ret nz
	ld a, $f0
	ld [wJoyIgnore], a
	ld a, $1
	ld [wDoNotWaitForButtonPressAfterDisplayingText], a
	ld a, $b
	ldh [hSpriteIndexOrTextID], a
	call DisplayTextID
	CheckEvent EVENT_GOT_HELIX_FOSSIL
	jr z, .asm_49e1d
	ld a, HS_MT_MOON_B2F_FOSSIL_1
	jr .asm_49e1f
.asm_49e1d
	ld a, HS_MT_MOON_B2F_FOSSIL_2
.asm_49e1f
	ld [wMissableObjectIndex], a
	predef HideObject
	xor a
	ld [wJoyIgnore], a
	ld a, $0
	call MtMoon3Script_49ce5
	ret

MtMoon3Script_49e15:
	ld a, [wXCoord]
	cp $3
	ret nz
	ld a, [wYCoord]
	cp $5
	ret nz
	call StopAllMusic
	ld c, BANK(Music_MeetJessieJames)
	ld a, MUSIC_MEET_JESSIE_JAMES
	call PlayMusic
	xor a
	ldh [hJoyHeld], a
	ld a, $FF ^ (A_BUTTON | B_BUTTON)
	ld [wJoyIgnore], a
	ld a, HS_MT_MOON_B2F_JESSIE
	call MtMoon3Script_49f84
	ld a, HS_MT_MOON_B2F_JAMES
	call MtMoon3Script_49f84
	ld a, $1
	ld [wDoNotWaitForButtonPressAfterDisplayingText], a
	ld a, $c
	ldh [hSpriteIndexOrTextID], a
	call DisplayTextID
	xor a
	ld [wDoNotWaitForButtonPressAfterDisplayingText], a
	ld a, $1
	ld [wSimulatedJoypadStatesIndex], a
	ld a, D_UP
	ld [wSimulatedJoypadStatesEnd], a
	call StartSimulatingJoypadStates
	ld a, $ff
	ld [wJoyIgnore], a
	ld a, $6
	call MtMoon3Script_49ce5
	ret

MovementData_f9e65:
	db $06
MovementData_f9e66:
	db $06
	db $06
	db $06
	db $06
	db $06
	db $FF

MtMoon3Script6:
	ld a, $ff
	ld [wJoyIgnore], a
	ld a, [wSimulatedJoypadStatesIndex]
	and a
	ret nz
	call Delay3
	ld a, $2
	ldh [hSpriteIndex], a
	ld de, MovementData_f9e65
	call MoveSprite
	ld a, $ff
	ld [wJoyIgnore], a
	ld a, $7
	call MtMoon3Script_49ce5
	ret

MtMoon3Script7:
	ld a, $ff
	ld [wJoyIgnore], a
	ld a, [wd730]
	bit 0, a
	ret nz
MtMoon3Script8:
	ld a, $2
	ld [wSprite02StateData1MovementStatus], a
	ld a, SPRITE_FACING_DOWN
	ld [wSprite02StateData1FacingDirection], a
MtMoon3Script9:
	ld a, $6
	ldh [hSpriteIndex], a
	ld de, MovementData_f9e66
	call MoveSprite
	ld a, $ff
	ld [wJoyIgnore], a
	ld a, $a
	call MtMoon3Script_49ce5
	ret

MtMoon3Script10:
	ld a, $ff
	ld [wJoyIgnore], a
	ld a, [wd730]
	bit 0, a
	ret nz
MtMoon3Script11:
	ld a, $2
	ld [wSprite06StateData1MovementStatus], a
	ld a, SPRITE_FACING_LEFT
	ld [wSprite06StateData1FacingDirection], a
	call Delay3
	ld a, $FF ^ (A_BUTTON | B_BUTTON)
	ld [wJoyIgnore], a
	ld a, $d
	ldh [hSpriteIndexOrTextID], a
	call DisplayTextID
MtMoon3Script12:
	ld hl, wd72d
	set 6, [hl]
	set 7, [hl]
	ld hl, MtMoon3JessieJamesEndBattleText
	ld de, MtMoon3JessieJamesEndBattleText
	call SaveEndBattleTextPointers
	ld a, OPP_ROCKET
	ld [wCurOpponent], a
	ld a, $2a
	ld [wTrainerNo], a
	xor a
	ldh [hJoyHeld], a
	ld [wJoyIgnore], a
	SetEvent EVENT_57E
	ld a, $d
	call MtMoon3Script_49ce5
	ret

MtMoon3Script13:
	ld a, $ff
	ld [wJoyIgnore], a
	ld a, [wIsInBattle]
	cp $ff
	jp z, MtMoon3Script_49cd7
	ld a, $2
	ld [wSprite02StateData1MovementStatus], a
	ld [wSprite06StateData1MovementStatus], a
	xor a
	ld [wSprite02StateData1FacingDirection], a
	ld [wSprite06StateData1FacingDirection], a
	ld a, $FF ^ (A_BUTTON | B_BUTTON)
	ld [wJoyIgnore], a
	ld a, $1
	ld [wDoNotWaitForButtonPressAfterDisplayingText], a
	ld a, $e
	ldh [hSpriteIndexOrTextID], a
	call DisplayTextID
	xor a
	ld [wDoNotWaitForButtonPressAfterDisplayingText], a
	call StopAllMusic
	ld c, BANK(Music_MeetJessieJames)
	ld a, MUSIC_MEET_JESSIE_JAMES
	call PlayMusic
	ld a, $ff
	ld [wJoyIgnore], a
	ld a, $e
	call MtMoon3Script_49ce5
	ret

MtMoon3Script14:
	ld a, $ff
	ld [wJoyIgnore], a
	call GBFadeOutToBlack
	ld a, HS_MT_MOON_B2F_JESSIE
	call MtMoon3Script_49f93
	ld a, HS_MT_MOON_B2F_JAMES
	call MtMoon3Script_49f93
	call UpdateSprites
	call Delay3
	call GBFadeInFromBlack
	ld a, $f
	call MtMoon3Script_49ce5
	ret

MtMoon3Script15:
	call PlayDefaultMusic
	xor a
	ldh [hJoyHeld], a
	ld [wJoyIgnore], a
	SetEvent EVENT_BEAT_MT_MOON_3_TRAINER_0
	ResetEventReuseHL EVENT_57E
	ld a, $0
	call MtMoon3Script_49ce5
	ret

MtMoon3Script_49f84:
	ld [wMissableObjectIndex], a
	predef ShowObject
	call UpdateSprites
	call Delay3
	ret

MtMoon3Script_49f93:
	ld [wMissableObjectIndex], a
	predef HideObject
	ret

MtMoonB2F_TextPointers:
	dw MtMoon3Text1
	dw MtMoon3Text2
	dw MtMoon3Text3
	dw MtMoon3Text4
	dw MtMoon3Text5
	dw MtMoon3Text6
	dw MtMoon3Text7
	dw MtMoon3Text8
	dw PickUpItemText
	dw PickUpItemText
	dw MtMoon3Text11
	dw MtMoon3Text12
	dw MtMoon3Text13
	dw MtMoon3Text14

MtMoon3TrainerHeader0:
	trainer EVENT_BEAT_MT_MOON_3_TRAINER_1, 4, MtMoon3BattleText3, MtMoon3EndBattleText3, MtMoon3AfterBattleText3
MtMoon3TrainerHeader1:
	trainer EVENT_BEAT_MT_MOON_3_TRAINER_2, 4, MtMoon3BattleText4, MtMoon3EndBattleText4, MtMoon3AfterBattleText4
MtMoon3TrainerHeader2:
	trainer EVENT_BEAT_MT_MOON_3_TRAINER_3, 4, MtMoon3BattleText5, MtMoon3EndBattleText5, MtMoon3AfterBattleText5
	db -1 ; end

MtMoon3Text2:
MtMoon3Text6:
	text_end

MtMoon3Text12:
	text_far _MtMoonJessieJamesText1
	text_asm
	ld c, 10
	call DelayFrames
	ld a, PLAYER_DIR_UP
	ld [wPlayerMovingDirection], a
	ld a, $0
	ld [wEmotionBubbleSpriteIndex], a
	ld a, EXCLAMATION_BUBBLE
	ld [wWhichEmotionBubble], a
	predef EmotionBubble
	ld c, 20
	call DelayFrames
	jp TextScriptEnd

MtMoon3Text13:
	text_far _MtMoonJessieJamesText2
	text_end

MtMoon3JessieJamesEndBattleText:
	text_far _MtMoonJessieJamesText3
	text_end

MtMoon3Text14:
	text_far _MtMoonJessieJamesText4
	text_asm
	ld c, 64
	call DelayFrames
	jp TextScriptEnd

MtMoon3Text1:
	text_asm
	CheckEvent EVENT_BEAT_MT_MOON_EXIT_SUPER_NERD
<<<<<<< HEAD
	jr z, .asm_4a02f
	; CheckEitherEventSetReuseA EVENT_GOT_DOME_FOSSIL, EVENT_GOT_HELIX_FOSSIL
	and (1 << (EVENT_GOT_DOME_FOSSIL % 8)) | (1 << (EVENT_GOT_HELIX_FOSSIL % 8))
	jr nz, .asm_4a057
	ld hl, MtMoon3Text_4a116
=======
	jr z, .asm_49e8d
	; CheckEitherEventSetReuseA EVENT_GOT_DOME_FOSSIL, EVENT_GOT_HELIX_FOSSIL
	and (1 << (EVENT_GOT_DOME_FOSSIL % 8)) | (1 << (EVENT_GOT_HELIX_FOSSIL % 8))
	jr nz, .asm_49eb8
	ld hl, MtMoon3Text_49f8f
>>>>>>> 66377fca
	call PrintText
	jr .asm_4a05d

.asm_4a02f
	ld hl, MtMoon3Text_4a10c
	call PrintText
	ld hl, wd72d
	set 6, [hl]
	set 7, [hl]
	ld hl, MtMoon3SuperNerdEndBattleText
	ld de, MtMoon3SuperNerdEndBattleText
	call SaveEndBattleTextPointers
	ldh a, [hSpriteIndex]
	ld [wSpriteIndex], a
	call EngageMapTrainer
	call InitBattleEnemyParameters
	ld a, $3
	call MtMoon3Script_49ce5
	jr .asm_4a05d

.asm_4a057
	ld hl, MtMoon3Text_4a11b
	call PrintText
.asm_4a05d
	jp TextScriptEnd

MtMoon3Text3:
	text_asm
	ld hl, MtMoon3TrainerHeader0
	jr MtMoon3TalkToTrainer

MtMoon3Text4:
	text_asm
	ld hl, MtMoon3TrainerHeader1
	jr MtMoon3TalkToTrainer


MtMoon3Text5:
	text_asm
	ld hl, MtMoon3TrainerHeader2
MtMoon3TalkToTrainer:
	call TalkToTrainer
	jp TextScriptEnd

MtMoon3Text7:
	text_asm
	ld a, $1
	ld [wDoNotWaitForButtonPressAfterDisplayingText], a
	ld hl, MtMoon3Text_4a0ae
	call PrintText
	call YesNoChoice
	ld a, [wCurrentMenuItem]
	and a
	jr nz, .asm_4a0ab
	lb bc, DOME_FOSSIL, 1
	call GiveItem
	jp nc, MtMoon3Script_4a0fd
	call MtMoon3Script_4a0f0
	ld a, HS_MT_MOON_B2F_FOSSIL_1
	ld [wMissableObjectIndex], a
	predef HideObject
	SetEvent EVENT_GOT_DOME_FOSSIL
	ld a, $4
	call MtMoon3Script_49ce5
.asm_4a0ab
	jp TextScriptEnd

MtMoon3Text_4a0ae:
	text_far _MtMoon3Text_49f24
	text_end

MtMoon3Text8:
	text_asm
	ld a, $1
	ld [wDoNotWaitForButtonPressAfterDisplayingText], a
	ld hl, MtMoon3Text_4a0eb
	call PrintText
	call YesNoChoice
	ld a, [wCurrentMenuItem]
	and a
	jr nz, .asm_4a0e8
	lb bc, HELIX_FOSSIL, 1
	call GiveItem
	jp nc, MtMoon3Script_4a0fd
	call MtMoon3Script_4a0f0
	ld a, HS_MT_MOON_B2F_FOSSIL_2
	ld [wMissableObjectIndex], a
	predef HideObject
	SetEvent EVENT_GOT_HELIX_FOSSIL
	ld a, $4
	call MtMoon3Script_49ce5
.asm_4a0e8
	jp TextScriptEnd

MtMoon3Text_4a0eb:
	text_far _MtMoon3Text_49f64
	text_end

MtMoon3Script_4a0f0:
	ld hl, MtMoon3Text_4a0f6
	jp PrintText

MtMoon3Text_4a0f6:
	text_far _MtMoon3Text_49f6f
	sound_get_key_item
	text_waitbutton
	text_end

MtMoon3Script_4a0fd:
	ld hl, MtMoon3Text_4a106
	call PrintText
	jp TextScriptEnd

MtMoon3Text_4a106:
	text_far _MtMoon3Text_49f7f
	text_waitbutton
	text_end

MtMoon3Text_4a10c:
	text_far _MtMoon3Text_49f85
	text_end

MtMoon3SuperNerdEndBattleText:
	text_far _MtMoon3Text_49f8a
	text_end

MtMoon3Text_4a116:
	text_far _MtMoon3Text_49f8f
	text_end

MtMoon3Text_4a11b:
	text_far _MtMoon3Text_49f94
	text_end

MtMoon3Text11:
	text_far _MtMoon3Text_49f99
	sound_get_key_item
	text_end

MtMoon3BattleText3:
	text_far _MtMoon3BattleText3
	text_end

MtMoon3EndBattleText3:
	text_far _MtMoon3EndBattleText3
	text_end

MtMoon3AfterBattleText3:
	text_far _MtMoon3AfterBattleText3
	text_end

MtMoon3BattleText4:
	text_far _MtMoon3BattleText4
	text_end

MtMoon3EndBattleText4:
	text_far _MtMoon3EndBattleText4
	text_end

MtMoon3AfterBattleText4:
	text_far _MtMoon3AfterBattleText4
	text_end

MtMoon3BattleText5:
	text_far _MtMoon3BattleText5
	text_end

MtMoon3EndBattleText5:
	text_far _MtMoon3EndBattleText5
	text_end

MtMoon3AfterBattleText5:
	text_far _MtMoon3AfterBattleText5
	text_end<|MERGE_RESOLUTION|>--- conflicted
+++ resolved
@@ -474,19 +474,11 @@
 MtMoon3Text1:
 	text_asm
 	CheckEvent EVENT_BEAT_MT_MOON_EXIT_SUPER_NERD
-<<<<<<< HEAD
 	jr z, .asm_4a02f
 	; CheckEitherEventSetReuseA EVENT_GOT_DOME_FOSSIL, EVENT_GOT_HELIX_FOSSIL
 	and (1 << (EVENT_GOT_DOME_FOSSIL % 8)) | (1 << (EVENT_GOT_HELIX_FOSSIL % 8))
 	jr nz, .asm_4a057
 	ld hl, MtMoon3Text_4a116
-=======
-	jr z, .asm_49e8d
-	; CheckEitherEventSetReuseA EVENT_GOT_DOME_FOSSIL, EVENT_GOT_HELIX_FOSSIL
-	and (1 << (EVENT_GOT_DOME_FOSSIL % 8)) | (1 << (EVENT_GOT_HELIX_FOSSIL % 8))
-	jr nz, .asm_49eb8
-	ld hl, MtMoon3Text_49f8f
->>>>>>> 66377fca
 	call PrintText
 	jr .asm_4a05d
 
