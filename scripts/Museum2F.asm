Museum2F_Script:
	call EnableAutoTextBoxDrawing
	ret

Museum2F_TextPointers:
	def_text_pointers
	dw_const Museum2FYoungsterText,        TEXT_MUSEUM2F_YOUNGSTER
	dw_const Museum2FGrampsText,           TEXT_MUSEUM2F_GRAMPS
	dw_const Museum2FScientistText,        TEXT_MUSEUM2F_SCIENTIST
	dw_const Museum2FBrunetteGirlText,     TEXT_MUSEUM2F_BRUNETTE_GIRL
	dw_const Museum2FHikerText,            TEXT_MUSEUM2F_HIKER
	dw_const Museum2FSpaceShuttleSignText, TEXT_MUSEUM2F_SPACE_SHUTTLE_SIGN
	dw_const Museum2FMoonStoneSignText,    TEXT_MUSEUM2F_MOON_STONE_SIGN

Museum2FYoungsterText:
	text_far _Museum2FYoungsterText
	text_end

Museum2FGrampsText:
	text_far _Museum2FGrampsText
	text_end

Museum2FScientistText:
	text_far _Museum2FScientistText
	text_end

Museum2FBrunetteGirlText:
	text_far _Museum2FBrunetteGirlText
	text_end

<<<<<<< HEAD
Museum2FText5:
	text_asm
	ld a, [wd472]
	bit 7, a
	jr nz, .asm_5c1f6
	ld hl, Museum2FText_5c20e
	call PrintText
	jr .asm_5c20b

.asm_5c1f6
	ld a, [wPikachuHappiness]
	cp 101
	jr c, .asm_5c205
	ld hl, Museum2FText_5c218
	call PrintText
	jr .asm_5c20b

.asm_5c205
	ld hl, Museum2FText_5c213
	call PrintText
.asm_5c20b
	jp TextScriptEnd

Museum2FText_5c20e:
	text_far _Museum2FText5
	text_end

Museum2FText_5c213:
	text_far _Museum2FPikachuText1
	text_end

Museum2FText_5c218:
	text_far _Museum2FPikachuText2
	text_end

Museum2FText6:
	text_far _Museum2FText6
=======
Museum2FHikerText:
	text_far _Museum2FHikerText
	text_end

Museum2FSpaceShuttleSignText:
	text_far _Museum2FSpaceShuttleSignText
>>>>>>> 3bbd38aa
	text_end

Museum2FMoonStoneSignText:
	text_far _Museum2FMoonStoneSignText
	text_end<|MERGE_RESOLUTION|>--- conflicted
+++ resolved
@@ -28,8 +28,7 @@
 	text_far _Museum2FBrunetteGirlText
 	text_end
 
-<<<<<<< HEAD
-Museum2FText5:
+Museum2FHikerText:
 	text_asm
 	ld a, [wd472]
 	bit 7, a
@@ -53,7 +52,7 @@
 	jp TextScriptEnd
 
 Museum2FText_5c20e:
-	text_far _Museum2FText5
+	text_far _Museum2FHikerText
 	text_end
 
 Museum2FText_5c213:
@@ -64,16 +63,8 @@
 	text_far _Museum2FPikachuText2
 	text_end
 
-Museum2FText6:
-	text_far _Museum2FText6
-=======
-Museum2FHikerText:
-	text_far _Museum2FHikerText
-	text_end
-
 Museum2FSpaceShuttleSignText:
 	text_far _Museum2FSpaceShuttleSignText
->>>>>>> 3bbd38aa
 	text_end
 
 Museum2FMoonStoneSignText:
