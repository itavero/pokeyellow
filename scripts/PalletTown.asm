--- conflicted
+++ resolved
@@ -106,11 +106,10 @@
 	ld a, [wd730]
 	bit 0, a
 	ret nz
-<<<<<<< HEAD
 	ld a, ~(A_BUTTON | B_BUTTON)
 	ld [wJoyIgnore], a
 	ld a, 1
-	ld [wcf0d], a
+	ld [wOakWalkedToPlayer], a
 	ld a, $2
 	ld [wSprite01StateData1MovementStatus], a
 	ld a, SPRITE_FACING_UP
@@ -120,13 +119,6 @@
 	call DisplayTextID
 	; oak faces the horizontally adjacent patch of grass to face pikachu
 	ld a, A_BUTTON | B_BUTTON | SELECT | START | D_RIGHT | D_LEFT | D_UP | D_DOWN
-=======
-	xor a ; ld a, SPRITE_FACING_DOWN
-	ld [wSpritePlayerStateData1FacingDirection], a
-	ld a, TRUE
-	ld [wOakWalkedToPlayer], a
-	ld a, SELECT | START | D_RIGHT | D_LEFT | D_UP | D_DOWN
->>>>>>> 3c768716
 	ld [wJoyIgnore], a
 	ld a, $2
 	ld [wSprite01StateData1MovementStatus], a
@@ -161,8 +153,8 @@
 	ret
 
 PalletTownAfterPikachuBattleScript:
-	ld a, $2
-	ld [wcf0d], a
+	ld a, 2
+	ld [wOakWalkedToPlayer], a
 	ld a, TEXT_PALLETTOWN_OAK
 	ldh [hSpriteIndexOrTextID], a
 	call DisplayTextID
