--- conflicted
+++ resolved
@@ -25,8 +25,5 @@
 	const CLUB         ; 21
 	const FACILITY     ; 22
 	const PLATEAU      ; 23
-<<<<<<< HEAD
 	const BEACH_HOUSE  ; 24
-=======
-NUM_TILESETS EQU const_value
->>>>>>> 95ec2cf0
+NUM_TILESETS EQU const_value