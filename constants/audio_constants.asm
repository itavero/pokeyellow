--- conflicted
+++ resolved
@@ -19,17 +19,6 @@
 ; Audio[1|2|3]_HWChannelBaseAddresses, Audio[1|2|3]_HWChannelDisableMasks,
 ; and Audio[1|2|3]_HWChannelEnableMasks indexes (see audio/engine_[1|2|3].asm)
 	const_def
-<<<<<<< HEAD
-	const Ch1 ; 0
-	const Ch2 ; 1
-	const Ch3 ; 2
-	const Ch4 ; 3
-DEF NUM_MUSIC_CHANS EQU const_value
-	const Ch5 ; 4
-	const Ch6 ; 5
-	const Ch7 ; 6
-	const Ch8 ; 7
-=======
 	const CHAN1 ; 0
 	const CHAN2 ; 1
 	const CHAN3 ; 2
@@ -39,7 +28,6 @@
 	const CHAN6 ; 5
 	const CHAN7 ; 6
 	const CHAN8 ; 7
->>>>>>> d809d3d5
 DEF NUM_NOISE_CHANS EQU const_value - NUM_MUSIC_CHANS
 DEF NUM_CHANNELS EQU const_value
 
@@ -54,7 +42,6 @@
 DEF HW_CH2_ENABLE_MASK EQU %00100010
 DEF HW_CH3_ENABLE_MASK EQU %01000100
 DEF HW_CH4_ENABLE_MASK EQU %10001000
-<<<<<<< HEAD
 
 DEF HW_CH1_LEFT_ENABLE_MASK EQU %00010000
 DEF HW_CH2_LEFT_ENABLE_MASK EQU %00100000
@@ -65,8 +52,6 @@
 DEF HW_CH2_RIGHT_ENABLE_MASK EQU %00000010
 DEF HW_CH3_RIGHT_ENABLE_MASK EQU %00000100
 DEF HW_CH4_RIGHT_ENABLE_MASK EQU %00001000
-=======
->>>>>>> d809d3d5
 
 ; HW sound channel disable bit masks
 DEF HW_CH1_DISABLE_MASK EQU (~HW_CH1_ENABLE_MASK & $ff)
