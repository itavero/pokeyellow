<<<<<<< HEAD
MACRO mapconst
	const \1
	DEF \1_HEIGHT EQU \2
	DEF \1_WIDTH EQU \3
=======
MACRO map_const
	const \1
	DEF \1_WIDTH EQU \2
	DEF \1_HEIGHT EQU \3
>>>>>>> d809d3d5
ENDM

; map ids
; indexes for:
; - MapHeaderBanks (see data/maps/map_header_banks.asm)
; - MapHeaderPointers (see data/maps/map_header_pointers.asm)
; - MapSongBanks (see data/maps/songs.asm)
; - MapHSPointers (see data/maps/hide_show_data.asm)
; - MapSpriteSets (see data/maps/sprite_sets.asm)
; - ExternalMapEntries (see data/maps/town_map_entries.asm)
; - WildDataPointers (see data/wild/grass_water.asm)
; Each map also has associated data in maps.asm.
; Order: towns/cities, then routes, then indoor/dungeon maps
	const_def
<<<<<<< HEAD
	mapconst PALLET_TOWN,                    9, 10 ; $00
	mapconst VIRIDIAN_CITY,                 18, 20 ; $01
	mapconst PEWTER_CITY,                   18, 20 ; $02
	mapconst CERULEAN_CITY,                 18, 20 ; $03
	mapconst LAVENDER_TOWN,                  9, 10 ; $04
	mapconst VERMILION_CITY,                18, 20 ; $05
	mapconst CELADON_CITY,                  18, 25 ; $06
	mapconst FUCHSIA_CITY,                  18, 20 ; $07
	mapconst CINNABAR_ISLAND,                9, 10 ; $08
	mapconst INDIGO_PLATEAU,                 9, 10 ; $09
	mapconst SAFFRON_CITY,                  18, 20 ; $0A
DEF NUM_CITY_MAPS EQU const_value
	mapconst UNUSED_MAP_0B,                  0,  0 ; $0B
DEF FIRST_ROUTE_MAP EQU const_value
	mapconst ROUTE_1,                       18, 10 ; $0C
	mapconst ROUTE_2,                       36, 10 ; $0D
	mapconst ROUTE_3,                        9, 35 ; $0E
	mapconst ROUTE_4,                        9, 45 ; $0F
	mapconst ROUTE_5,                       18, 10 ; $10
	mapconst ROUTE_6,                       18, 10 ; $11
	mapconst ROUTE_7,                        9, 10 ; $12
	mapconst ROUTE_8,                        9, 30 ; $13
	mapconst ROUTE_9,                        9, 30 ; $14
	mapconst ROUTE_10,                      36, 10 ; $15
	mapconst ROUTE_11,                       9, 30 ; $16
	mapconst ROUTE_12,                      54, 10 ; $17
	mapconst ROUTE_13,                       9, 30 ; $18
	mapconst ROUTE_14,                      27, 10 ; $19
	mapconst ROUTE_15,                       9, 30 ; $1A
	mapconst ROUTE_16,                       9, 20 ; $1B
	mapconst ROUTE_17,                      72, 10 ; $1C
	mapconst ROUTE_18,                       9, 25 ; $1D
	mapconst ROUTE_19,                      27, 10 ; $1E
	mapconst ROUTE_20,                       9, 50 ; $1F
	mapconst ROUTE_21,                      45, 10 ; $20
	mapconst ROUTE_22,                       9, 20 ; $21
	mapconst ROUTE_23,                      72, 10 ; $22
	mapconst ROUTE_24,                      18, 10 ; $23
	mapconst ROUTE_25,                       9, 30 ; $24
DEF FIRST_INDOOR_MAP EQU const_value
	mapconst REDS_HOUSE_1F,                  4,  4 ; $25
	mapconst REDS_HOUSE_2F,                  4,  4 ; $26
	mapconst BLUES_HOUSE,                    4,  4 ; $27
	mapconst OAKS_LAB,                       6,  5 ; $28
	mapconst VIRIDIAN_POKECENTER,            4,  7 ; $29
	mapconst VIRIDIAN_MART,                  4,  4 ; $2A
	mapconst VIRIDIAN_SCHOOL_HOUSE,          4,  4 ; $2B
	mapconst VIRIDIAN_NICKNAME_HOUSE,        4,  4 ; $2C
	mapconst VIRIDIAN_GYM,                   9, 10 ; $2D
	mapconst DIGLETTS_CAVE_ROUTE_2,          4,  4 ; $2E
	mapconst VIRIDIAN_FOREST_NORTH_GATE,     4,  5 ; $2F
	mapconst ROUTE_2_TRADE_HOUSE,            4,  4 ; $30
	mapconst ROUTE_2_GATE,                   4,  5 ; $31
	mapconst VIRIDIAN_FOREST_SOUTH_GATE,     4,  5 ; $32
	mapconst VIRIDIAN_FOREST,               24, 17 ; $33
	mapconst MUSEUM_1F,                      4, 10 ; $34
	mapconst MUSEUM_2F,                      4,  7 ; $35
	mapconst PEWTER_GYM,                     7,  5 ; $36
	mapconst PEWTER_NIDORAN_HOUSE,           4,  4 ; $37
	mapconst PEWTER_MART,                    4,  4 ; $38
	mapconst PEWTER_SPEECH_HOUSE,            4,  4 ; $39
	mapconst PEWTER_POKECENTER,              4,  7 ; $3A
	mapconst MT_MOON_1F,                    18, 20 ; $3B
	mapconst MT_MOON_B1F,                   14, 14 ; $3C
	mapconst MT_MOON_B2F,                   18, 20 ; $3D
	mapconst CERULEAN_TRASHED_HOUSE,         4,  4 ; $3E
	mapconst CERULEAN_MELANIES_HOUSE,        4,  4 ; $3F
	mapconst CERULEAN_POKECENTER,            4,  7 ; $40
	mapconst CERULEAN_GYM,                   7,  5 ; $41
	mapconst BIKE_SHOP,                      4,  4 ; $42
	mapconst CERULEAN_MART,                  4,  4 ; $43
	mapconst MT_MOON_POKECENTER,             4,  7 ; $44
	mapconst CERULEAN_TRASHED_HOUSE_COPY,    4,  4 ; $45
	mapconst ROUTE_5_GATE,                   3,  4 ; $46
	mapconst UNDERGROUND_PATH_ROUTE_5,       4,  4 ; $47
	mapconst DAYCARE,                        4,  4 ; $48
	mapconst ROUTE_6_GATE,                   3,  4 ; $49
	mapconst UNDERGROUND_PATH_ROUTE_6,       4,  4 ; $4A
	mapconst UNDERGROUND_PATH_ROUTE_6_COPY,  4,  4 ; $4B
	mapconst ROUTE_7_GATE,                   4,  3 ; $4C
	mapconst UNDERGROUND_PATH_ROUTE_7,       4,  4 ; $4D
	mapconst UNDERGROUND_PATH_ROUTE_7_COPY,  4,  4 ; $4E
	mapconst ROUTE_8_GATE,                   4,  3 ; $4F
	mapconst UNDERGROUND_PATH_ROUTE_8,       4,  4 ; $50
	mapconst ROCK_TUNNEL_POKECENTER,         4,  7 ; $51
	mapconst ROCK_TUNNEL_1F,                18, 20 ; $52
	mapconst POWER_PLANT,                   18, 20 ; $53
	mapconst ROUTE_11_GATE_1F,               5,  4 ; $54
	mapconst DIGLETTS_CAVE_ROUTE_11,         4,  4 ; $55
	mapconst ROUTE_11_GATE_2F,               4,  4 ; $56
	mapconst ROUTE_12_GATE_1F,               4,  5 ; $57
	mapconst BILLS_HOUSE,                    4,  4 ; $58
	mapconst VERMILION_POKECENTER,           4,  7 ; $59
	mapconst POKEMON_FAN_CLUB,               4,  4 ; $5A
	mapconst VERMILION_MART,                 4,  4 ; $5B
	mapconst VERMILION_GYM,                  9,  5 ; $5C
	mapconst VERMILION_PIDGEY_HOUSE,         4,  4 ; $5D
	mapconst VERMILION_DOCK,                 6, 14 ; $5E
	mapconst SS_ANNE_1F,                     9, 20 ; $5F
	mapconst SS_ANNE_2F,                     9, 20 ; $60
	mapconst SS_ANNE_3F,                     3, 10 ; $61
	mapconst SS_ANNE_B1F,                    4, 15 ; $62
	mapconst SS_ANNE_BOW,                    7, 10 ; $63
	mapconst SS_ANNE_KITCHEN,                8,  7 ; $64
	mapconst SS_ANNE_CAPTAINS_ROOM,          4,  3 ; $65
	mapconst SS_ANNE_1F_ROOMS,               8, 12 ; $66
	mapconst SS_ANNE_2F_ROOMS,               8, 12 ; $67
	mapconst SS_ANNE_B1F_ROOMS,              8, 12 ; $68
	mapconst UNUSED_MAP_69,                  0,  0 ; $69
	mapconst UNUSED_MAP_6A,                  0,  0 ; $6A
	mapconst UNUSED_MAP_6B,                  0,  0 ; $6B
	mapconst VICTORY_ROAD_1F,                9, 10 ; $6C
	mapconst UNUSED_MAP_6D,                  0,  0 ; $6D
	mapconst UNUSED_MAP_6E,                  0,  0 ; $6E
	mapconst UNUSED_MAP_6F,                  0,  0 ; $6F
	mapconst UNUSED_MAP_70,                  0,  0 ; $70
	mapconst LANCES_ROOM,                   13, 13 ; $71
	mapconst UNUSED_MAP_72,                  0,  0 ; $72
	mapconst UNUSED_MAP_73,                  0,  0 ; $73
	mapconst UNUSED_MAP_74,                  0,  0 ; $74
	mapconst UNUSED_MAP_75,                  0,  0 ; $75
	mapconst HALL_OF_FAME,                   4,  5 ; $76
	mapconst UNDERGROUND_PATH_NORTH_SOUTH,  24,  4 ; $77
	mapconst CHAMPIONS_ROOM,                 4,  4 ; $78
	mapconst UNDERGROUND_PATH_WEST_EAST,     4, 25 ; $79
	mapconst CELADON_MART_1F,                4, 10 ; $7A
	mapconst CELADON_MART_2F,                4, 10 ; $7B
	mapconst CELADON_MART_3F,                4, 10 ; $7C
	mapconst CELADON_MART_4F,                4, 10 ; $7D
	mapconst CELADON_MART_ROOF,              4, 10 ; $7E
	mapconst CELADON_MART_ELEVATOR,          2,  2 ; $7F
	mapconst CELADON_MANSION_1F,             6,  4 ; $80
	mapconst CELADON_MANSION_2F,             6,  4 ; $81
	mapconst CELADON_MANSION_3F,             6,  4 ; $82
	mapconst CELADON_MANSION_ROOF,           6,  4 ; $83
	mapconst CELADON_MANSION_ROOF_HOUSE,     4,  4 ; $84
	mapconst CELADON_POKECENTER,             4,  7 ; $85
	mapconst CELADON_GYM,                    9,  5 ; $86
	mapconst GAME_CORNER,                    9, 10 ; $87
	mapconst CELADON_MART_5F,                4, 10 ; $88
	mapconst GAME_CORNER_PRIZE_ROOM,         4,  5 ; $89
	mapconst CELADON_DINER,                  4,  5 ; $8A
	mapconst CELADON_CHIEF_HOUSE,            4,  4 ; $8B
	mapconst CELADON_HOTEL,                  4,  7 ; $8C
	mapconst LAVENDER_POKECENTER,            4,  7 ; $8D
	mapconst POKEMON_TOWER_1F,               9, 10 ; $8E
	mapconst POKEMON_TOWER_2F,               9, 10 ; $8F
	mapconst POKEMON_TOWER_3F,               9, 10 ; $90
	mapconst POKEMON_TOWER_4F,               9, 10 ; $91
	mapconst POKEMON_TOWER_5F,               9, 10 ; $92
	mapconst POKEMON_TOWER_6F,               9, 10 ; $93
	mapconst POKEMON_TOWER_7F,               9, 10 ; $94
	mapconst MR_FUJIS_HOUSE,                 4,  4 ; $95
	mapconst LAVENDER_MART,                  4,  4 ; $96
	mapconst LAVENDER_CUBONE_HOUSE,          4,  4 ; $97
	mapconst FUCHSIA_MART,                   4,  4 ; $98
	mapconst FUCHSIA_BILLS_GRANDPAS_HOUSE,   4,  4 ; $99
	mapconst FUCHSIA_POKECENTER,             4,  7 ; $9A
	mapconst WARDENS_HOUSE,                  4,  5 ; $9B
	mapconst SAFARI_ZONE_GATE,               3,  4 ; $9C
	mapconst FUCHSIA_GYM,                    9,  5 ; $9D
	mapconst FUCHSIA_MEETING_ROOM,           4,  7 ; $9E
	mapconst SEAFOAM_ISLANDS_B1F,            9, 15 ; $9F
	mapconst SEAFOAM_ISLANDS_B2F,            9, 15 ; $A0
	mapconst SEAFOAM_ISLANDS_B3F,            9, 15 ; $A1
	mapconst SEAFOAM_ISLANDS_B4F,            9, 15 ; $A2
	mapconst VERMILION_OLD_ROD_HOUSE,        4,  4 ; $A3
	mapconst FUCHSIA_GOOD_ROD_HOUSE,         4,  4 ; $A4
	mapconst POKEMON_MANSION_1F,            14, 15 ; $A5
	mapconst CINNABAR_GYM,                   9, 10 ; $A6
	mapconst CINNABAR_LAB,                   4,  9 ; $A7
	mapconst CINNABAR_LAB_TRADE_ROOM,        4,  4 ; $A8
	mapconst CINNABAR_LAB_METRONOME_ROOM,    4,  4 ; $A9
	mapconst CINNABAR_LAB_FOSSIL_ROOM,       4,  4 ; $AA
	mapconst CINNABAR_POKECENTER,            4,  7 ; $AB
	mapconst CINNABAR_MART,                  4,  4 ; $AC
	mapconst CINNABAR_MART_COPY,             4,  4 ; $AD
	mapconst INDIGO_PLATEAU_LOBBY,           6,  8 ; $AE
	mapconst COPYCATS_HOUSE_1F,              4,  4 ; $AF
	mapconst COPYCATS_HOUSE_2F,              4,  4 ; $B0
	mapconst FIGHTING_DOJO,                  6,  5 ; $B1
	mapconst SAFFRON_GYM,                    9, 10 ; $B2
	mapconst SAFFRON_PIDGEY_HOUSE,           4,  4 ; $B3
	mapconst SAFFRON_MART,                   4,  4 ; $B4
	mapconst SILPH_CO_1F,                    9, 15 ; $B5
	mapconst SAFFRON_POKECENTER,             4,  7 ; $B6
	mapconst MR_PSYCHICS_HOUSE,              4,  4 ; $B7
	mapconst ROUTE_15_GATE_1F,               5,  4 ; $B8
	mapconst ROUTE_15_GATE_2F,               4,  4 ; $B9
	mapconst ROUTE_16_GATE_1F,               7,  4 ; $BA
	mapconst ROUTE_16_GATE_2F,               4,  4 ; $BB
	mapconst ROUTE_16_FLY_HOUSE,             4,  4 ; $BC
	mapconst ROUTE_12_SUPER_ROD_HOUSE,       4,  4 ; $BD
	mapconst ROUTE_18_GATE_1F,               5,  4 ; $BE
	mapconst ROUTE_18_GATE_2F,               4,  4 ; $BF
	mapconst SEAFOAM_ISLANDS_1F,             9, 15 ; $C0
	mapconst ROUTE_22_GATE,                  4,  5 ; $C1
	mapconst VICTORY_ROAD_2F,                9, 15 ; $C2
	mapconst ROUTE_12_GATE_2F,               4,  4 ; $C3
	mapconst VERMILION_TRADE_HOUSE,          4,  4 ; $C4
	mapconst DIGLETTS_CAVE,                 18, 20 ; $C5
	mapconst VICTORY_ROAD_3F,                9, 15 ; $C6
	mapconst ROCKET_HIDEOUT_B1F,            14, 15 ; $C7
	mapconst ROCKET_HIDEOUT_B2F,            14, 15 ; $C8
	mapconst ROCKET_HIDEOUT_B3F,            14, 15 ; $C9
	mapconst ROCKET_HIDEOUT_B4F,            12, 15 ; $CA
	mapconst ROCKET_HIDEOUT_ELEVATOR,        4,  3 ; $CB
	mapconst UNUSED_MAP_CC,                  0,  0 ; $CC
	mapconst UNUSED_MAP_CD,                  0,  0 ; $CD
	mapconst UNUSED_MAP_CE,                  0,  0 ; $CE
	mapconst SILPH_CO_2F,                    9, 15 ; $CF
	mapconst SILPH_CO_3F,                    9, 15 ; $D0
	mapconst SILPH_CO_4F,                    9, 15 ; $D1
	mapconst SILPH_CO_5F,                    9, 15 ; $D2
	mapconst SILPH_CO_6F,                    9, 13 ; $D3
	mapconst SILPH_CO_7F,                    9, 13 ; $D4
	mapconst SILPH_CO_8F,                    9, 13 ; $D5
	mapconst POKEMON_MANSION_2F,            14, 15 ; $D6
	mapconst POKEMON_MANSION_3F,             9, 15 ; $D7
	mapconst POKEMON_MANSION_B1F,           14, 15 ; $D8
	mapconst SAFARI_ZONE_EAST,              13, 15 ; $D9
	mapconst SAFARI_ZONE_NORTH,             18, 20 ; $DA
	mapconst SAFARI_ZONE_WEST,              13, 15 ; $DB
	mapconst SAFARI_ZONE_CENTER,            13, 15 ; $DC
	mapconst SAFARI_ZONE_CENTER_REST_HOUSE,  4,  4 ; $DD
	mapconst SAFARI_ZONE_SECRET_HOUSE,       4,  4 ; $DE
	mapconst SAFARI_ZONE_WEST_REST_HOUSE,    4,  4 ; $DF
	mapconst SAFARI_ZONE_EAST_REST_HOUSE,    4,  4 ; $E0
	mapconst SAFARI_ZONE_NORTH_REST_HOUSE,   4,  4 ; $E1
	mapconst CERULEAN_CAVE_2F,               9, 15 ; $E2
	mapconst CERULEAN_CAVE_B1F,              9, 15 ; $E3
	mapconst CERULEAN_CAVE_1F,               9, 15 ; $E4
	mapconst NAME_RATERS_HOUSE,              4,  4 ; $E5
	mapconst CERULEAN_BADGE_HOUSE,           4,  4 ; $E6
	mapconst UNUSED_MAP_E7,                  0,  0 ; $E7
	mapconst ROCK_TUNNEL_B1F,               18, 20 ; $E8
	mapconst SILPH_CO_9F,                    9, 13 ; $E9
	mapconst SILPH_CO_10F,                   9,  8 ; $EA
	mapconst SILPH_CO_11F,                   9,  9 ; $EB
	mapconst SILPH_CO_ELEVATOR,              2,  2 ; $EC
	mapconst UNUSED_MAP_ED,                  0,  0 ; $ED
	mapconst UNUSED_MAP_EE,                  0,  0 ; $EE
	mapconst TRADE_CENTER,                   4,  5 ; $EF
	mapconst COLOSSEUM,                      4,  5 ; $F0
	mapconst UNUSED_MAP_F1,                  0,  0 ; $F1
	mapconst UNUSED_MAP_F2,                  0,  0 ; $F2
	mapconst UNUSED_MAP_F3,                  0,  0 ; $F3
	mapconst UNUSED_MAP_F4,                  0,  0 ; $F4
	mapconst LORELEIS_ROOM,                  6,  5 ; $F5
	mapconst BRUNOS_ROOM,                    6,  5 ; $F6
	mapconst AGATHAS_ROOM,                   6,  5 ; $F7
	mapconst SUMMER_BEACH_HOUSE,             4,  7 ; $F8
=======
	map_const PALLET_TOWN,                   10,  9 ; $00
	map_const VIRIDIAN_CITY,                 20, 18 ; $01
	map_const PEWTER_CITY,                   20, 18 ; $02
	map_const CERULEAN_CITY,                 20, 18 ; $03
	map_const LAVENDER_TOWN,                 10,  9 ; $04
	map_const VERMILION_CITY,                20, 18 ; $05
	map_const CELADON_CITY,                  25, 18 ; $06
	map_const FUCHSIA_CITY,                  20, 18 ; $07
	map_const CINNABAR_ISLAND,               10,  9 ; $08
	map_const INDIGO_PLATEAU,                10,  9 ; $09
	map_const SAFFRON_CITY,                  20, 18 ; $0A
DEF NUM_CITY_MAPS EQU const_value
	map_const UNUSED_MAP_0B,                  0,  0 ; $0B
DEF FIRST_ROUTE_MAP EQU const_value
	map_const ROUTE_1,                       10, 18 ; $0C
	map_const ROUTE_2,                       10, 36 ; $0D
	map_const ROUTE_3,                       35,  9 ; $0E
	map_const ROUTE_4,                       45,  9 ; $0F
	map_const ROUTE_5,                       10, 18 ; $10
	map_const ROUTE_6,                       10, 18 ; $11
	map_const ROUTE_7,                       10,  9 ; $12
	map_const ROUTE_8,                       30,  9 ; $13
	map_const ROUTE_9,                       30,  9 ; $14
	map_const ROUTE_10,                      10, 36 ; $15
	map_const ROUTE_11,                      30,  9 ; $16
	map_const ROUTE_12,                      10, 54 ; $17
	map_const ROUTE_13,                      30,  9 ; $18
	map_const ROUTE_14,                      10, 27 ; $19
	map_const ROUTE_15,                      30,  9 ; $1A
	map_const ROUTE_16,                      20,  9 ; $1B
	map_const ROUTE_17,                      10, 72 ; $1C
	map_const ROUTE_18,                      25,  9 ; $1D
	map_const ROUTE_19,                      10, 27 ; $1E
	map_const ROUTE_20,                      50,  9 ; $1F
	map_const ROUTE_21,                      10, 45 ; $20
	map_const ROUTE_22,                      20,  9 ; $21
	map_const ROUTE_23,                      10, 72 ; $22
	map_const ROUTE_24,                      10, 18 ; $23
	map_const ROUTE_25,                      30,  9 ; $24
DEF FIRST_INDOOR_MAP EQU const_value
	map_const REDS_HOUSE_1F,                  4,  4 ; $25
	map_const REDS_HOUSE_2F,                  4,  4 ; $26
	map_const BLUES_HOUSE,                    4,  4 ; $27
	map_const OAKS_LAB,                       5,  6 ; $28
	map_const VIRIDIAN_POKECENTER,            7,  4 ; $29
	map_const VIRIDIAN_MART,                  4,  4 ; $2A
	map_const VIRIDIAN_SCHOOL_HOUSE,          4,  4 ; $2B
	map_const VIRIDIAN_NICKNAME_HOUSE,        4,  4 ; $2C
	map_const VIRIDIAN_GYM,                  10,  9 ; $2D
	map_const DIGLETTS_CAVE_ROUTE_2,          4,  4 ; $2E
	map_const VIRIDIAN_FOREST_NORTH_GATE,     5,  4 ; $2F
	map_const ROUTE_2_TRADE_HOUSE,            4,  4 ; $30
	map_const ROUTE_2_GATE,                   5,  4 ; $31
	map_const VIRIDIAN_FOREST_SOUTH_GATE,     5,  4 ; $32
	map_const VIRIDIAN_FOREST,               17, 24 ; $33
	map_const MUSEUM_1F,                     10,  4 ; $34
	map_const MUSEUM_2F,                      7,  4 ; $35
	map_const PEWTER_GYM,                     5,  7 ; $36
	map_const PEWTER_NIDORAN_HOUSE,           4,  4 ; $37
	map_const PEWTER_MART,                    4,  4 ; $38
	map_const PEWTER_SPEECH_HOUSE,            4,  4 ; $39
	map_const PEWTER_POKECENTER,              7,  4 ; $3A
	map_const MT_MOON_1F,                    20, 18 ; $3B
	map_const MT_MOON_B1F,                   14, 14 ; $3C
	map_const MT_MOON_B2F,                   20, 18 ; $3D
	map_const CERULEAN_TRASHED_HOUSE,         4,  4 ; $3E
	map_const CERULEAN_TRADE_HOUSE,           4,  4 ; $3F
	map_const CERULEAN_POKECENTER,            7,  4 ; $40
	map_const CERULEAN_GYM,                   5,  7 ; $41
	map_const BIKE_SHOP,                      4,  4 ; $42
	map_const CERULEAN_MART,                  4,  4 ; $43
	map_const MT_MOON_POKECENTER,             7,  4 ; $44
	map_const CERULEAN_TRASHED_HOUSE_COPY,    4,  4 ; $45
	map_const ROUTE_5_GATE,                   4,  3 ; $46
	map_const UNDERGROUND_PATH_ROUTE_5,       4,  4 ; $47
	map_const DAYCARE,                        4,  4 ; $48
	map_const ROUTE_6_GATE,                   4,  3 ; $49
	map_const UNDERGROUND_PATH_ROUTE_6,       4,  4 ; $4A
	map_const UNDERGROUND_PATH_ROUTE_6_COPY,  4,  4 ; $4B
	map_const ROUTE_7_GATE,                   3,  4 ; $4C
	map_const UNDERGROUND_PATH_ROUTE_7,       4,  4 ; $4D
	map_const UNDERGROUND_PATH_ROUTE_7_COPY,  4,  4 ; $4E
	map_const ROUTE_8_GATE,                   3,  4 ; $4F
	map_const UNDERGROUND_PATH_ROUTE_8,       4,  4 ; $50
	map_const ROCK_TUNNEL_POKECENTER,         7,  4 ; $51
	map_const ROCK_TUNNEL_1F,                20, 18 ; $52
	map_const POWER_PLANT,                   20, 18 ; $53
	map_const ROUTE_11_GATE_1F,               4,  5 ; $54
	map_const DIGLETTS_CAVE_ROUTE_11,         4,  4 ; $55
	map_const ROUTE_11_GATE_2F,               4,  4 ; $56
	map_const ROUTE_12_GATE_1F,               5,  4 ; $57
	map_const BILLS_HOUSE,                    4,  4 ; $58
	map_const VERMILION_POKECENTER,           7,  4 ; $59
	map_const POKEMON_FAN_CLUB,               4,  4 ; $5A
	map_const VERMILION_MART,                 4,  4 ; $5B
	map_const VERMILION_GYM,                  5,  9 ; $5C
	map_const VERMILION_PIDGEY_HOUSE,         4,  4 ; $5D
	map_const VERMILION_DOCK,                14,  6 ; $5E
	map_const SS_ANNE_1F,                    20,  9 ; $5F
	map_const SS_ANNE_2F,                    20,  9 ; $60
	map_const SS_ANNE_3F,                    10,  3 ; $61
	map_const SS_ANNE_B1F,                   15,  4 ; $62
	map_const SS_ANNE_BOW,                   10,  7 ; $63
	map_const SS_ANNE_KITCHEN,                7,  8 ; $64
	map_const SS_ANNE_CAPTAINS_ROOM,          3,  4 ; $65
	map_const SS_ANNE_1F_ROOMS,              12,  8 ; $66
	map_const SS_ANNE_2F_ROOMS,              12,  8 ; $67
	map_const SS_ANNE_B1F_ROOMS,             12,  8 ; $68
	map_const UNUSED_MAP_69,                  0,  0 ; $69
	map_const UNUSED_MAP_6A,                  0,  0 ; $6A
	map_const UNUSED_MAP_6B,                  0,  0 ; $6B
	map_const VICTORY_ROAD_1F,               10,  9 ; $6C
	map_const UNUSED_MAP_6D,                  0,  0 ; $6D
	map_const UNUSED_MAP_6E,                  0,  0 ; $6E
	map_const UNUSED_MAP_6F,                  0,  0 ; $6F
	map_const UNUSED_MAP_70,                  0,  0 ; $70
	map_const LANCES_ROOM,                   13, 13 ; $71
	map_const UNUSED_MAP_72,                  0,  0 ; $72
	map_const UNUSED_MAP_73,                  0,  0 ; $73
	map_const UNUSED_MAP_74,                  0,  0 ; $74
	map_const UNUSED_MAP_75,                  0,  0 ; $75
	map_const HALL_OF_FAME,                   5,  4 ; $76
	map_const UNDERGROUND_PATH_NORTH_SOUTH,   4, 24 ; $77 ; UndergroundPathNorthSouth.blk is actually 4x23
	map_const CHAMPIONS_ROOM,                 4,  4 ; $78
	map_const UNDERGROUND_PATH_WEST_EAST,    25,  4 ; $79
	map_const CELADON_MART_1F,               10,  4 ; $7A
	map_const CELADON_MART_2F,               10,  4 ; $7B
	map_const CELADON_MART_3F,               10,  4 ; $7C
	map_const CELADON_MART_4F,               10,  4 ; $7D
	map_const CELADON_MART_ROOF,             10,  4 ; $7E
	map_const CELADON_MART_ELEVATOR,          2,  2 ; $7F
	map_const CELADON_MANSION_1F,             4,  6 ; $80
	map_const CELADON_MANSION_2F,             4,  6 ; $81
	map_const CELADON_MANSION_3F,             4,  6 ; $82
	map_const CELADON_MANSION_ROOF,           4,  6 ; $83
	map_const CELADON_MANSION_ROOF_HOUSE,     4,  4 ; $84
	map_const CELADON_POKECENTER,             7,  4 ; $85
	map_const CELADON_GYM,                    5,  9 ; $86
	map_const GAME_CORNER,                   10,  9 ; $87
	map_const CELADON_MART_5F,               10,  4 ; $88
	map_const GAME_CORNER_PRIZE_ROOM,         5,  4 ; $89
	map_const CELADON_DINER,                  5,  4 ; $8A
	map_const CELADON_CHIEF_HOUSE,            4,  4 ; $8B
	map_const CELADON_HOTEL,                  7,  4 ; $8C
	map_const LAVENDER_POKECENTER,            7,  4 ; $8D
	map_const POKEMON_TOWER_1F,              10,  9 ; $8E
	map_const POKEMON_TOWER_2F,              10,  9 ; $8F
	map_const POKEMON_TOWER_3F,              10,  9 ; $90
	map_const POKEMON_TOWER_4F,              10,  9 ; $91
	map_const POKEMON_TOWER_5F,              10,  9 ; $92
	map_const POKEMON_TOWER_6F,              10,  9 ; $93
	map_const POKEMON_TOWER_7F,              10,  9 ; $94
	map_const MR_FUJIS_HOUSE,                 4,  4 ; $95
	map_const LAVENDER_MART,                  4,  4 ; $96
	map_const LAVENDER_CUBONE_HOUSE,          4,  4 ; $97
	map_const FUCHSIA_MART,                   4,  4 ; $98
	map_const FUCHSIA_BILLS_GRANDPAS_HOUSE,   4,  4 ; $99
	map_const FUCHSIA_POKECENTER,             7,  4 ; $9A
	map_const WARDENS_HOUSE,                  5,  4 ; $9B
	map_const SAFARI_ZONE_GATE,               4,  3 ; $9C
	map_const FUCHSIA_GYM,                    5,  9 ; $9D
	map_const FUCHSIA_MEETING_ROOM,           7,  4 ; $9E
	map_const SEAFOAM_ISLANDS_B1F,           15,  9 ; $9F
	map_const SEAFOAM_ISLANDS_B2F,           15,  9 ; $A0
	map_const SEAFOAM_ISLANDS_B3F,           15,  9 ; $A1
	map_const SEAFOAM_ISLANDS_B4F,           15,  9 ; $A2
	map_const VERMILION_OLD_ROD_HOUSE,        4,  4 ; $A3
	map_const FUCHSIA_GOOD_ROD_HOUSE,         4,  4 ; $A4
	map_const POKEMON_MANSION_1F,            15, 14 ; $A5
	map_const CINNABAR_GYM,                  10,  9 ; $A6
	map_const CINNABAR_LAB,                   9,  4 ; $A7
	map_const CINNABAR_LAB_TRADE_ROOM,        4,  4 ; $A8
	map_const CINNABAR_LAB_METRONOME_ROOM,    4,  4 ; $A9
	map_const CINNABAR_LAB_FOSSIL_ROOM,       4,  4 ; $AA
	map_const CINNABAR_POKECENTER,            7,  4 ; $AB
	map_const CINNABAR_MART,                  4,  4 ; $AC
	map_const CINNABAR_MART_COPY,             4,  4 ; $AD
	map_const INDIGO_PLATEAU_LOBBY,           8,  6 ; $AE
	map_const COPYCATS_HOUSE_1F,              4,  4 ; $AF
	map_const COPYCATS_HOUSE_2F,              4,  4 ; $B0
	map_const FIGHTING_DOJO,                  5,  6 ; $B1
	map_const SAFFRON_GYM,                   10,  9 ; $B2
	map_const SAFFRON_PIDGEY_HOUSE,           4,  4 ; $B3
	map_const SAFFRON_MART,                   4,  4 ; $B4
	map_const SILPH_CO_1F,                   15,  9 ; $B5
	map_const SAFFRON_POKECENTER,             7,  4 ; $B6
	map_const MR_PSYCHICS_HOUSE,              4,  4 ; $B7
	map_const ROUTE_15_GATE_1F,               4,  5 ; $B8
	map_const ROUTE_15_GATE_2F,               4,  4 ; $B9
	map_const ROUTE_16_GATE_1F,               4,  7 ; $BA
	map_const ROUTE_16_GATE_2F,               4,  4 ; $BB
	map_const ROUTE_16_FLY_HOUSE,             4,  4 ; $BC
	map_const ROUTE_12_SUPER_ROD_HOUSE,       4,  4 ; $BD
	map_const ROUTE_18_GATE_1F,               4,  5 ; $BE
	map_const ROUTE_18_GATE_2F,               4,  4 ; $BF
	map_const SEAFOAM_ISLANDS_1F,            15,  9 ; $C0
	map_const ROUTE_22_GATE,                  5,  4 ; $C1
	map_const VICTORY_ROAD_2F,               15,  9 ; $C2
	map_const ROUTE_12_GATE_2F,               4,  4 ; $C3
	map_const VERMILION_TRADE_HOUSE,          4,  4 ; $C4
	map_const DIGLETTS_CAVE,                 20, 18 ; $C5
	map_const VICTORY_ROAD_3F,               15,  9 ; $C6
	map_const ROCKET_HIDEOUT_B1F,            15, 14 ; $C7
	map_const ROCKET_HIDEOUT_B2F,            15, 14 ; $C8
	map_const ROCKET_HIDEOUT_B3F,            15, 14 ; $C9
	map_const ROCKET_HIDEOUT_B4F,            15, 12 ; $CA
	map_const ROCKET_HIDEOUT_ELEVATOR,        3,  4 ; $CB
	map_const UNUSED_MAP_CC,                  0,  0 ; $CC
	map_const UNUSED_MAP_CD,                  0,  0 ; $CD
	map_const UNUSED_MAP_CE,                  0,  0 ; $CE
	map_const SILPH_CO_2F,                   15,  9 ; $CF
	map_const SILPH_CO_3F,                   15,  9 ; $D0
	map_const SILPH_CO_4F,                   15,  9 ; $D1
	map_const SILPH_CO_5F,                   15,  9 ; $D2
	map_const SILPH_CO_6F,                   13,  9 ; $D3
	map_const SILPH_CO_7F,                   13,  9 ; $D4
	map_const SILPH_CO_8F,                   13,  9 ; $D5
	map_const POKEMON_MANSION_2F,            15, 14 ; $D6
	map_const POKEMON_MANSION_3F,            15,  9 ; $D7
	map_const POKEMON_MANSION_B1F,           15, 14 ; $D8
	map_const SAFARI_ZONE_EAST,              15, 13 ; $D9
	map_const SAFARI_ZONE_NORTH,             20, 18 ; $DA
	map_const SAFARI_ZONE_WEST,              15, 13 ; $DB
	map_const SAFARI_ZONE_CENTER,            15, 13 ; $DC
	map_const SAFARI_ZONE_CENTER_REST_HOUSE,  4,  4 ; $DD
	map_const SAFARI_ZONE_SECRET_HOUSE,       4,  4 ; $DE
	map_const SAFARI_ZONE_WEST_REST_HOUSE,    4,  4 ; $DF
	map_const SAFARI_ZONE_EAST_REST_HOUSE,    4,  4 ; $E0
	map_const SAFARI_ZONE_NORTH_REST_HOUSE,   4,  4 ; $E1
	map_const CERULEAN_CAVE_2F,              15,  9 ; $E2
	map_const CERULEAN_CAVE_B1F,             15,  9 ; $E3
	map_const CERULEAN_CAVE_1F,              15,  9 ; $E4
	map_const NAME_RATERS_HOUSE,              4,  4 ; $E5
	map_const CERULEAN_BADGE_HOUSE,           4,  4 ; $E6
	map_const UNUSED_MAP_E7,                  0,  0 ; $E7
	map_const ROCK_TUNNEL_B1F,               20, 18 ; $E8
	map_const SILPH_CO_9F,                   13,  9 ; $E9
	map_const SILPH_CO_10F,                   8,  9 ; $EA
	map_const SILPH_CO_11F,                   9,  9 ; $EB
	map_const SILPH_CO_ELEVATOR,              2,  2 ; $EC
	map_const UNUSED_MAP_ED,                  0,  0 ; $ED
	map_const UNUSED_MAP_EE,                  0,  0 ; $EE
	map_const TRADE_CENTER,                   5,  4 ; $EF
	map_const COLOSSEUM,                      5,  4 ; $F0
	map_const UNUSED_MAP_F1,                  0,  0 ; $F1
	map_const UNUSED_MAP_F2,                  0,  0 ; $F2
	map_const UNUSED_MAP_F3,                  0,  0 ; $F3
	map_const UNUSED_MAP_F4,                  0,  0 ; $F4
	map_const LORELEIS_ROOM,                  5,  6 ; $F5
	map_const BRUNOS_ROOM,                    5,  6 ; $F6
	map_const AGATHAS_ROOM,                   5,  6 ; $F7
>>>>>>> d809d3d5
DEF NUM_MAPS EQU const_value

; Indoor maps, such as houses, use this as the Map ID in their exit warps
; This map ID takes the player back to the last outdoor map they were on, stored in wLastMap
DEF LAST_MAP EQU -1<|MERGE_RESOLUTION|>--- conflicted
+++ resolved
@@ -1,14 +1,7 @@
-<<<<<<< HEAD
-MACRO mapconst
-	const \1
-	DEF \1_HEIGHT EQU \2
-	DEF \1_WIDTH EQU \3
-=======
 MACRO map_const
 	const \1
 	DEF \1_WIDTH EQU \2
 	DEF \1_HEIGHT EQU \3
->>>>>>> d809d3d5
 ENDM
 
 ; map ids
@@ -23,260 +16,6 @@
 ; Each map also has associated data in maps.asm.
 ; Order: towns/cities, then routes, then indoor/dungeon maps
 	const_def
-<<<<<<< HEAD
-	mapconst PALLET_TOWN,                    9, 10 ; $00
-	mapconst VIRIDIAN_CITY,                 18, 20 ; $01
-	mapconst PEWTER_CITY,                   18, 20 ; $02
-	mapconst CERULEAN_CITY,                 18, 20 ; $03
-	mapconst LAVENDER_TOWN,                  9, 10 ; $04
-	mapconst VERMILION_CITY,                18, 20 ; $05
-	mapconst CELADON_CITY,                  18, 25 ; $06
-	mapconst FUCHSIA_CITY,                  18, 20 ; $07
-	mapconst CINNABAR_ISLAND,                9, 10 ; $08
-	mapconst INDIGO_PLATEAU,                 9, 10 ; $09
-	mapconst SAFFRON_CITY,                  18, 20 ; $0A
-DEF NUM_CITY_MAPS EQU const_value
-	mapconst UNUSED_MAP_0B,                  0,  0 ; $0B
-DEF FIRST_ROUTE_MAP EQU const_value
-	mapconst ROUTE_1,                       18, 10 ; $0C
-	mapconst ROUTE_2,                       36, 10 ; $0D
-	mapconst ROUTE_3,                        9, 35 ; $0E
-	mapconst ROUTE_4,                        9, 45 ; $0F
-	mapconst ROUTE_5,                       18, 10 ; $10
-	mapconst ROUTE_6,                       18, 10 ; $11
-	mapconst ROUTE_7,                        9, 10 ; $12
-	mapconst ROUTE_8,                        9, 30 ; $13
-	mapconst ROUTE_9,                        9, 30 ; $14
-	mapconst ROUTE_10,                      36, 10 ; $15
-	mapconst ROUTE_11,                       9, 30 ; $16
-	mapconst ROUTE_12,                      54, 10 ; $17
-	mapconst ROUTE_13,                       9, 30 ; $18
-	mapconst ROUTE_14,                      27, 10 ; $19
-	mapconst ROUTE_15,                       9, 30 ; $1A
-	mapconst ROUTE_16,                       9, 20 ; $1B
-	mapconst ROUTE_17,                      72, 10 ; $1C
-	mapconst ROUTE_18,                       9, 25 ; $1D
-	mapconst ROUTE_19,                      27, 10 ; $1E
-	mapconst ROUTE_20,                       9, 50 ; $1F
-	mapconst ROUTE_21,                      45, 10 ; $20
-	mapconst ROUTE_22,                       9, 20 ; $21
-	mapconst ROUTE_23,                      72, 10 ; $22
-	mapconst ROUTE_24,                      18, 10 ; $23
-	mapconst ROUTE_25,                       9, 30 ; $24
-DEF FIRST_INDOOR_MAP EQU const_value
-	mapconst REDS_HOUSE_1F,                  4,  4 ; $25
-	mapconst REDS_HOUSE_2F,                  4,  4 ; $26
-	mapconst BLUES_HOUSE,                    4,  4 ; $27
-	mapconst OAKS_LAB,                       6,  5 ; $28
-	mapconst VIRIDIAN_POKECENTER,            4,  7 ; $29
-	mapconst VIRIDIAN_MART,                  4,  4 ; $2A
-	mapconst VIRIDIAN_SCHOOL_HOUSE,          4,  4 ; $2B
-	mapconst VIRIDIAN_NICKNAME_HOUSE,        4,  4 ; $2C
-	mapconst VIRIDIAN_GYM,                   9, 10 ; $2D
-	mapconst DIGLETTS_CAVE_ROUTE_2,          4,  4 ; $2E
-	mapconst VIRIDIAN_FOREST_NORTH_GATE,     4,  5 ; $2F
-	mapconst ROUTE_2_TRADE_HOUSE,            4,  4 ; $30
-	mapconst ROUTE_2_GATE,                   4,  5 ; $31
-	mapconst VIRIDIAN_FOREST_SOUTH_GATE,     4,  5 ; $32
-	mapconst VIRIDIAN_FOREST,               24, 17 ; $33
-	mapconst MUSEUM_1F,                      4, 10 ; $34
-	mapconst MUSEUM_2F,                      4,  7 ; $35
-	mapconst PEWTER_GYM,                     7,  5 ; $36
-	mapconst PEWTER_NIDORAN_HOUSE,           4,  4 ; $37
-	mapconst PEWTER_MART,                    4,  4 ; $38
-	mapconst PEWTER_SPEECH_HOUSE,            4,  4 ; $39
-	mapconst PEWTER_POKECENTER,              4,  7 ; $3A
-	mapconst MT_MOON_1F,                    18, 20 ; $3B
-	mapconst MT_MOON_B1F,                   14, 14 ; $3C
-	mapconst MT_MOON_B2F,                   18, 20 ; $3D
-	mapconst CERULEAN_TRASHED_HOUSE,         4,  4 ; $3E
-	mapconst CERULEAN_MELANIES_HOUSE,        4,  4 ; $3F
-	mapconst CERULEAN_POKECENTER,            4,  7 ; $40
-	mapconst CERULEAN_GYM,                   7,  5 ; $41
-	mapconst BIKE_SHOP,                      4,  4 ; $42
-	mapconst CERULEAN_MART,                  4,  4 ; $43
-	mapconst MT_MOON_POKECENTER,             4,  7 ; $44
-	mapconst CERULEAN_TRASHED_HOUSE_COPY,    4,  4 ; $45
-	mapconst ROUTE_5_GATE,                   3,  4 ; $46
-	mapconst UNDERGROUND_PATH_ROUTE_5,       4,  4 ; $47
-	mapconst DAYCARE,                        4,  4 ; $48
-	mapconst ROUTE_6_GATE,                   3,  4 ; $49
-	mapconst UNDERGROUND_PATH_ROUTE_6,       4,  4 ; $4A
-	mapconst UNDERGROUND_PATH_ROUTE_6_COPY,  4,  4 ; $4B
-	mapconst ROUTE_7_GATE,                   4,  3 ; $4C
-	mapconst UNDERGROUND_PATH_ROUTE_7,       4,  4 ; $4D
-	mapconst UNDERGROUND_PATH_ROUTE_7_COPY,  4,  4 ; $4E
-	mapconst ROUTE_8_GATE,                   4,  3 ; $4F
-	mapconst UNDERGROUND_PATH_ROUTE_8,       4,  4 ; $50
-	mapconst ROCK_TUNNEL_POKECENTER,         4,  7 ; $51
-	mapconst ROCK_TUNNEL_1F,                18, 20 ; $52
-	mapconst POWER_PLANT,                   18, 20 ; $53
-	mapconst ROUTE_11_GATE_1F,               5,  4 ; $54
-	mapconst DIGLETTS_CAVE_ROUTE_11,         4,  4 ; $55
-	mapconst ROUTE_11_GATE_2F,               4,  4 ; $56
-	mapconst ROUTE_12_GATE_1F,               4,  5 ; $57
-	mapconst BILLS_HOUSE,                    4,  4 ; $58
-	mapconst VERMILION_POKECENTER,           4,  7 ; $59
-	mapconst POKEMON_FAN_CLUB,               4,  4 ; $5A
-	mapconst VERMILION_MART,                 4,  4 ; $5B
-	mapconst VERMILION_GYM,                  9,  5 ; $5C
-	mapconst VERMILION_PIDGEY_HOUSE,         4,  4 ; $5D
-	mapconst VERMILION_DOCK,                 6, 14 ; $5E
-	mapconst SS_ANNE_1F,                     9, 20 ; $5F
-	mapconst SS_ANNE_2F,                     9, 20 ; $60
-	mapconst SS_ANNE_3F,                     3, 10 ; $61
-	mapconst SS_ANNE_B1F,                    4, 15 ; $62
-	mapconst SS_ANNE_BOW,                    7, 10 ; $63
-	mapconst SS_ANNE_KITCHEN,                8,  7 ; $64
-	mapconst SS_ANNE_CAPTAINS_ROOM,          4,  3 ; $65
-	mapconst SS_ANNE_1F_ROOMS,               8, 12 ; $66
-	mapconst SS_ANNE_2F_ROOMS,               8, 12 ; $67
-	mapconst SS_ANNE_B1F_ROOMS,              8, 12 ; $68
-	mapconst UNUSED_MAP_69,                  0,  0 ; $69
-	mapconst UNUSED_MAP_6A,                  0,  0 ; $6A
-	mapconst UNUSED_MAP_6B,                  0,  0 ; $6B
-	mapconst VICTORY_ROAD_1F,                9, 10 ; $6C
-	mapconst UNUSED_MAP_6D,                  0,  0 ; $6D
-	mapconst UNUSED_MAP_6E,                  0,  0 ; $6E
-	mapconst UNUSED_MAP_6F,                  0,  0 ; $6F
-	mapconst UNUSED_MAP_70,                  0,  0 ; $70
-	mapconst LANCES_ROOM,                   13, 13 ; $71
-	mapconst UNUSED_MAP_72,                  0,  0 ; $72
-	mapconst UNUSED_MAP_73,                  0,  0 ; $73
-	mapconst UNUSED_MAP_74,                  0,  0 ; $74
-	mapconst UNUSED_MAP_75,                  0,  0 ; $75
-	mapconst HALL_OF_FAME,                   4,  5 ; $76
-	mapconst UNDERGROUND_PATH_NORTH_SOUTH,  24,  4 ; $77
-	mapconst CHAMPIONS_ROOM,                 4,  4 ; $78
-	mapconst UNDERGROUND_PATH_WEST_EAST,     4, 25 ; $79
-	mapconst CELADON_MART_1F,                4, 10 ; $7A
-	mapconst CELADON_MART_2F,                4, 10 ; $7B
-	mapconst CELADON_MART_3F,                4, 10 ; $7C
-	mapconst CELADON_MART_4F,                4, 10 ; $7D
-	mapconst CELADON_MART_ROOF,              4, 10 ; $7E
-	mapconst CELADON_MART_ELEVATOR,          2,  2 ; $7F
-	mapconst CELADON_MANSION_1F,             6,  4 ; $80
-	mapconst CELADON_MANSION_2F,             6,  4 ; $81
-	mapconst CELADON_MANSION_3F,             6,  4 ; $82
-	mapconst CELADON_MANSION_ROOF,           6,  4 ; $83
-	mapconst CELADON_MANSION_ROOF_HOUSE,     4,  4 ; $84
-	mapconst CELADON_POKECENTER,             4,  7 ; $85
-	mapconst CELADON_GYM,                    9,  5 ; $86
-	mapconst GAME_CORNER,                    9, 10 ; $87
-	mapconst CELADON_MART_5F,                4, 10 ; $88
-	mapconst GAME_CORNER_PRIZE_ROOM,         4,  5 ; $89
-	mapconst CELADON_DINER,                  4,  5 ; $8A
-	mapconst CELADON_CHIEF_HOUSE,            4,  4 ; $8B
-	mapconst CELADON_HOTEL,                  4,  7 ; $8C
-	mapconst LAVENDER_POKECENTER,            4,  7 ; $8D
-	mapconst POKEMON_TOWER_1F,               9, 10 ; $8E
-	mapconst POKEMON_TOWER_2F,               9, 10 ; $8F
-	mapconst POKEMON_TOWER_3F,               9, 10 ; $90
-	mapconst POKEMON_TOWER_4F,               9, 10 ; $91
-	mapconst POKEMON_TOWER_5F,               9, 10 ; $92
-	mapconst POKEMON_TOWER_6F,               9, 10 ; $93
-	mapconst POKEMON_TOWER_7F,               9, 10 ; $94
-	mapconst MR_FUJIS_HOUSE,                 4,  4 ; $95
-	mapconst LAVENDER_MART,                  4,  4 ; $96
-	mapconst LAVENDER_CUBONE_HOUSE,          4,  4 ; $97
-	mapconst FUCHSIA_MART,                   4,  4 ; $98
-	mapconst FUCHSIA_BILLS_GRANDPAS_HOUSE,   4,  4 ; $99
-	mapconst FUCHSIA_POKECENTER,             4,  7 ; $9A
-	mapconst WARDENS_HOUSE,                  4,  5 ; $9B
-	mapconst SAFARI_ZONE_GATE,               3,  4 ; $9C
-	mapconst FUCHSIA_GYM,                    9,  5 ; $9D
-	mapconst FUCHSIA_MEETING_ROOM,           4,  7 ; $9E
-	mapconst SEAFOAM_ISLANDS_B1F,            9, 15 ; $9F
-	mapconst SEAFOAM_ISLANDS_B2F,            9, 15 ; $A0
-	mapconst SEAFOAM_ISLANDS_B3F,            9, 15 ; $A1
-	mapconst SEAFOAM_ISLANDS_B4F,            9, 15 ; $A2
-	mapconst VERMILION_OLD_ROD_HOUSE,        4,  4 ; $A3
-	mapconst FUCHSIA_GOOD_ROD_HOUSE,         4,  4 ; $A4
-	mapconst POKEMON_MANSION_1F,            14, 15 ; $A5
-	mapconst CINNABAR_GYM,                   9, 10 ; $A6
-	mapconst CINNABAR_LAB,                   4,  9 ; $A7
-	mapconst CINNABAR_LAB_TRADE_ROOM,        4,  4 ; $A8
-	mapconst CINNABAR_LAB_METRONOME_ROOM,    4,  4 ; $A9
-	mapconst CINNABAR_LAB_FOSSIL_ROOM,       4,  4 ; $AA
-	mapconst CINNABAR_POKECENTER,            4,  7 ; $AB
-	mapconst CINNABAR_MART,                  4,  4 ; $AC
-	mapconst CINNABAR_MART_COPY,             4,  4 ; $AD
-	mapconst INDIGO_PLATEAU_LOBBY,           6,  8 ; $AE
-	mapconst COPYCATS_HOUSE_1F,              4,  4 ; $AF
-	mapconst COPYCATS_HOUSE_2F,              4,  4 ; $B0
-	mapconst FIGHTING_DOJO,                  6,  5 ; $B1
-	mapconst SAFFRON_GYM,                    9, 10 ; $B2
-	mapconst SAFFRON_PIDGEY_HOUSE,           4,  4 ; $B3
-	mapconst SAFFRON_MART,                   4,  4 ; $B4
-	mapconst SILPH_CO_1F,                    9, 15 ; $B5
-	mapconst SAFFRON_POKECENTER,             4,  7 ; $B6
-	mapconst MR_PSYCHICS_HOUSE,              4,  4 ; $B7
-	mapconst ROUTE_15_GATE_1F,               5,  4 ; $B8
-	mapconst ROUTE_15_GATE_2F,               4,  4 ; $B9
-	mapconst ROUTE_16_GATE_1F,               7,  4 ; $BA
-	mapconst ROUTE_16_GATE_2F,               4,  4 ; $BB
-	mapconst ROUTE_16_FLY_HOUSE,             4,  4 ; $BC
-	mapconst ROUTE_12_SUPER_ROD_HOUSE,       4,  4 ; $BD
-	mapconst ROUTE_18_GATE_1F,               5,  4 ; $BE
-	mapconst ROUTE_18_GATE_2F,               4,  4 ; $BF
-	mapconst SEAFOAM_ISLANDS_1F,             9, 15 ; $C0
-	mapconst ROUTE_22_GATE,                  4,  5 ; $C1
-	mapconst VICTORY_ROAD_2F,                9, 15 ; $C2
-	mapconst ROUTE_12_GATE_2F,               4,  4 ; $C3
-	mapconst VERMILION_TRADE_HOUSE,          4,  4 ; $C4
-	mapconst DIGLETTS_CAVE,                 18, 20 ; $C5
-	mapconst VICTORY_ROAD_3F,                9, 15 ; $C6
-	mapconst ROCKET_HIDEOUT_B1F,            14, 15 ; $C7
-	mapconst ROCKET_HIDEOUT_B2F,            14, 15 ; $C8
-	mapconst ROCKET_HIDEOUT_B3F,            14, 15 ; $C9
-	mapconst ROCKET_HIDEOUT_B4F,            12, 15 ; $CA
-	mapconst ROCKET_HIDEOUT_ELEVATOR,        4,  3 ; $CB
-	mapconst UNUSED_MAP_CC,                  0,  0 ; $CC
-	mapconst UNUSED_MAP_CD,                  0,  0 ; $CD
-	mapconst UNUSED_MAP_CE,                  0,  0 ; $CE
-	mapconst SILPH_CO_2F,                    9, 15 ; $CF
-	mapconst SILPH_CO_3F,                    9, 15 ; $D0
-	mapconst SILPH_CO_4F,                    9, 15 ; $D1
-	mapconst SILPH_CO_5F,                    9, 15 ; $D2
-	mapconst SILPH_CO_6F,                    9, 13 ; $D3
-	mapconst SILPH_CO_7F,                    9, 13 ; $D4
-	mapconst SILPH_CO_8F,                    9, 13 ; $D5
-	mapconst POKEMON_MANSION_2F,            14, 15 ; $D6
-	mapconst POKEMON_MANSION_3F,             9, 15 ; $D7
-	mapconst POKEMON_MANSION_B1F,           14, 15 ; $D8
-	mapconst SAFARI_ZONE_EAST,              13, 15 ; $D9
-	mapconst SAFARI_ZONE_NORTH,             18, 20 ; $DA
-	mapconst SAFARI_ZONE_WEST,              13, 15 ; $DB
-	mapconst SAFARI_ZONE_CENTER,            13, 15 ; $DC
-	mapconst SAFARI_ZONE_CENTER_REST_HOUSE,  4,  4 ; $DD
-	mapconst SAFARI_ZONE_SECRET_HOUSE,       4,  4 ; $DE
-	mapconst SAFARI_ZONE_WEST_REST_HOUSE,    4,  4 ; $DF
-	mapconst SAFARI_ZONE_EAST_REST_HOUSE,    4,  4 ; $E0
-	mapconst SAFARI_ZONE_NORTH_REST_HOUSE,   4,  4 ; $E1
-	mapconst CERULEAN_CAVE_2F,               9, 15 ; $E2
-	mapconst CERULEAN_CAVE_B1F,              9, 15 ; $E3
-	mapconst CERULEAN_CAVE_1F,               9, 15 ; $E4
-	mapconst NAME_RATERS_HOUSE,              4,  4 ; $E5
-	mapconst CERULEAN_BADGE_HOUSE,           4,  4 ; $E6
-	mapconst UNUSED_MAP_E7,                  0,  0 ; $E7
-	mapconst ROCK_TUNNEL_B1F,               18, 20 ; $E8
-	mapconst SILPH_CO_9F,                    9, 13 ; $E9
-	mapconst SILPH_CO_10F,                   9,  8 ; $EA
-	mapconst SILPH_CO_11F,                   9,  9 ; $EB
-	mapconst SILPH_CO_ELEVATOR,              2,  2 ; $EC
-	mapconst UNUSED_MAP_ED,                  0,  0 ; $ED
-	mapconst UNUSED_MAP_EE,                  0,  0 ; $EE
-	mapconst TRADE_CENTER,                   4,  5 ; $EF
-	mapconst COLOSSEUM,                      4,  5 ; $F0
-	mapconst UNUSED_MAP_F1,                  0,  0 ; $F1
-	mapconst UNUSED_MAP_F2,                  0,  0 ; $F2
-	mapconst UNUSED_MAP_F3,                  0,  0 ; $F3
-	mapconst UNUSED_MAP_F4,                  0,  0 ; $F4
-	mapconst LORELEIS_ROOM,                  6,  5 ; $F5
-	mapconst BRUNOS_ROOM,                    6,  5 ; $F6
-	mapconst AGATHAS_ROOM,                   6,  5 ; $F7
-	mapconst SUMMER_BEACH_HOUSE,             4,  7 ; $F8
-=======
 	map_const PALLET_TOWN,                   10,  9 ; $00
 	map_const VIRIDIAN_CITY,                 20, 18 ; $01
 	map_const PEWTER_CITY,                   20, 18 ; $02
@@ -343,7 +82,7 @@
 	map_const MT_MOON_B1F,                   14, 14 ; $3C
 	map_const MT_MOON_B2F,                   20, 18 ; $3D
 	map_const CERULEAN_TRASHED_HOUSE,         4,  4 ; $3E
-	map_const CERULEAN_TRADE_HOUSE,           4,  4 ; $3F
+	map_const CERULEAN_MELANIES_HOUSE,        4,  4 ; $3F
 	map_const CERULEAN_POKECENTER,            7,  4 ; $40
 	map_const CERULEAN_GYM,                   5,  7 ; $41
 	map_const BIKE_SHOP,                      4,  4 ; $42
@@ -528,7 +267,7 @@
 	map_const LORELEIS_ROOM,                  5,  6 ; $F5
 	map_const BRUNOS_ROOM,                    5,  6 ; $F6
 	map_const AGATHAS_ROOM,                   5,  6 ; $F7
->>>>>>> d809d3d5
+	map_const SUMMER_BEACH_HOUSE,             7,  4 ; $F8
 DEF NUM_MAPS EQU const_value
 
 ; Indoor maps, such as houses, use this as the Map ID in their exit warps
