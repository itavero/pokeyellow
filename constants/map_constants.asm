mapconst: MACRO
	const \1
\1_HEIGHT EQU \2
\1_WIDTH EQU \3
ENDM

; map ids
; indexes for:
; - MapHeaderBanks (see data/maps/map_header_banks.asm)
; - MapHeaderPointers (see data/maps/map_header_pointers.asm)
; - MapSongBanks (see data/maps/songs.asm)
; - MapHSPointers (see data/maps/hide_show_data.asm)
; - MapSpriteSets (see data/maps/sprite_sets.asm)
; - ExternalMapEntries (see data/maps/town_map_entries.asm)
; Each map also has associated data in maps.asm.
; Order: towns/cities, then routes, then indoor/dungeon maps
	const_def
	mapconst PALLET_TOWN,                    9, 10 ; $00
	mapconst VIRIDIAN_CITY,                 18, 20 ; $01
	mapconst PEWTER_CITY,                   18, 20 ; $02
	mapconst CERULEAN_CITY,                 18, 20 ; $03
	mapconst LAVENDER_TOWN,                  9, 10 ; $04
	mapconst VERMILION_CITY,                18, 20 ; $05
	mapconst CELADON_CITY,                  18, 25 ; $06
	mapconst FUCHSIA_CITY,                  18, 20 ; $07
	mapconst CINNABAR_ISLAND,                9, 10 ; $08
	mapconst INDIGO_PLATEAU,                 9, 10 ; $09
	mapconst SAFFRON_CITY,                  18, 20 ; $0A
NUM_CITY_MAPS EQU const_value
	mapconst UNUSED_MAP_0B,                  0,  0 ; $0B
FIRST_ROUTE_MAP EQU const_value
	mapconst ROUTE_1,                       18, 10 ; $0C
	mapconst ROUTE_2,                       36, 10 ; $0D
	mapconst ROUTE_3,                        9, 35 ; $0E
	mapconst ROUTE_4,                        9, 45 ; $0F
	mapconst ROUTE_5,                       18, 10 ; $10
	mapconst ROUTE_6,                       18, 10 ; $11
	mapconst ROUTE_7,                        9, 10 ; $12
	mapconst ROUTE_8,                        9, 30 ; $13
	mapconst ROUTE_9,                        9, 30 ; $14
	mapconst ROUTE_10,                      36, 10 ; $15
	mapconst ROUTE_11,                       9, 30 ; $16
	mapconst ROUTE_12,                      54, 10 ; $17
	mapconst ROUTE_13,                       9, 30 ; $18
	mapconst ROUTE_14,                      27, 10 ; $19
	mapconst ROUTE_15,                       9, 30 ; $1A
	mapconst ROUTE_16,                       9, 20 ; $1B
	mapconst ROUTE_17,                      72, 10 ; $1C
	mapconst ROUTE_18,                       9, 25 ; $1D
	mapconst ROUTE_19,                      27, 10 ; $1E
	mapconst ROUTE_20,                       9, 50 ; $1F
	mapconst ROUTE_21,                      45, 10 ; $20
	mapconst ROUTE_22,                       9, 20 ; $21
	mapconst ROUTE_23,                      72, 10 ; $22
	mapconst ROUTE_24,                      18, 10 ; $23
	mapconst ROUTE_25,                       9, 30 ; $24
FIRST_INDOOR_MAP EQU const_value
	mapconst REDS_HOUSE_1F,                  4,  4 ; $25
	mapconst REDS_HOUSE_2F,                  4,  4 ; $26
	mapconst BLUES_HOUSE,                    4,  4 ; $27
	mapconst OAKS_LAB,                       6,  5 ; $28
	mapconst VIRIDIAN_POKECENTER,            4,  7 ; $29
	mapconst VIRIDIAN_MART,                  4,  4 ; $2A
	mapconst VIRIDIAN_SCHOOL_HOUSE,          4,  4 ; $2B
	mapconst VIRIDIAN_NICKNAME_HOUSE,        4,  4 ; $2C
	mapconst VIRIDIAN_GYM,                   9, 10 ; $2D
	mapconst DIGLETTS_CAVE_ROUTE_2,          4,  4 ; $2E
	mapconst VIRIDIAN_FOREST_NORTH_GATE,     4,  5 ; $2F
	mapconst ROUTE_2_TRADE_HOUSE,            4,  4 ; $30
	mapconst ROUTE_2_GATE,                   4,  5 ; $31
	mapconst VIRIDIAN_FOREST_SOUTH_GATE,     4,  5 ; $32
	mapconst VIRIDIAN_FOREST,               24, 17 ; $33
	mapconst MUSEUM_1F,                      4, 10 ; $34
	mapconst MUSEUM_2F,                      4,  7 ; $35
	mapconst PEWTER_GYM,                     7,  5 ; $36
	mapconst PEWTER_NIDORAN_HOUSE,           4,  4 ; $37
	mapconst PEWTER_MART,                    4,  4 ; $38
	mapconst PEWTER_SPEECH_HOUSE,            4,  4 ; $39
	mapconst PEWTER_POKECENTER,              4,  7 ; $3A
	mapconst MT_MOON_1F,                    18, 20 ; $3B
	mapconst MT_MOON_B1F,                   14, 14 ; $3C
	mapconst MT_MOON_B2F,                   18, 20 ; $3D
	mapconst CERULEAN_TRASHED_HOUSE,         4,  4 ; $3E
	mapconst CERULEAN_MELANIES_HOUSE,        4,  4 ; $3F
	mapconst CERULEAN_POKECENTER,            4,  7 ; $40
	mapconst CERULEAN_GYM,                   7,  5 ; $41
	mapconst BIKE_SHOP,                      4,  4 ; $42
	mapconst CERULEAN_MART,                  4,  4 ; $43
	mapconst MT_MOON_POKECENTER,             4,  7 ; $44
	mapconst CERULEAN_TRASHED_HOUSE_COPY,    4,  4 ; $45
	mapconst ROUTE_5_GATE,                   3,  4 ; $46
	mapconst UNDERGROUND_PATH_ROUTE_5,       4,  4 ; $47
	mapconst DAYCARE,                        4,  4 ; $48
	mapconst ROUTE_6_GATE,                   3,  4 ; $49
	mapconst UNDERGROUND_PATH_ROUTE_6,       4,  4 ; $4A
	mapconst UNDERGROUND_PATH_ROUTE_6_COPY,  4,  4 ; $4B
	mapconst ROUTE_7_GATE,                   4,  3 ; $4C
	mapconst UNDERGROUND_PATH_ROUTE_7,       4,  4 ; $4D
	mapconst UNDERGROUND_PATH_ROUTE_7_COPY,  4,  4 ; $4E
	mapconst ROUTE_8_GATE,                   4,  3 ; $4F
	mapconst UNDERGROUND_PATH_ROUTE_8,       4,  4 ; $50
	mapconst ROCK_TUNNEL_POKECENTER,         4,  7 ; $51
	mapconst ROCK_TUNNEL_1F,                18, 20 ; $52
	mapconst POWER_PLANT,                   18, 20 ; $53
	mapconst ROUTE_11_GATE_1F,               5,  4 ; $54
	mapconst DIGLETTS_CAVE_ROUTE_11,         4,  4 ; $55
	mapconst ROUTE_11_GATE_2F,               4,  4 ; $56
	mapconst ROUTE_12_GATE_1F,               4,  5 ; $57
	mapconst BILLS_HOUSE,                    4,  4 ; $58
	mapconst VERMILION_POKECENTER,           4,  7 ; $59
	mapconst POKEMON_FAN_CLUB,               4,  4 ; $5A
	mapconst VERMILION_MART,                 4,  4 ; $5B
	mapconst VERMILION_GYM,                  9,  5 ; $5C
	mapconst VERMILION_PIDGEY_HOUSE,         4,  4 ; $5D
	mapconst VERMILION_DOCK,                 6, 14 ; $5E
	mapconst SS_ANNE_1F,                     9, 20 ; $5F
	mapconst SS_ANNE_2F,                     9, 20 ; $60
	mapconst SS_ANNE_3F,                     3, 10 ; $61
	mapconst SS_ANNE_B1F,                    4, 15 ; $62
	mapconst SS_ANNE_BOW,                    7, 10 ; $63
	mapconst SS_ANNE_KITCHEN,                8,  7 ; $64
	mapconst SS_ANNE_CAPTAINS_ROOM,          4,  3 ; $65
	mapconst SS_ANNE_1F_ROOMS,               8, 12 ; $66
	mapconst SS_ANNE_2F_ROOMS,               8, 12 ; $67
	mapconst SS_ANNE_B1F_ROOMS,              8, 12 ; $68
	mapconst UNUSED_MAP_69,                  0,  0 ; $69
	mapconst UNUSED_MAP_6A,                  0,  0 ; $6A
	mapconst UNUSED_MAP_6B,                  0,  0 ; $6B
	mapconst VICTORY_ROAD_1F,                9, 10 ; $6C
	mapconst UNUSED_MAP_6D,                  0,  0 ; $6D
	mapconst UNUSED_MAP_6E,                  0,  0 ; $6E
	mapconst UNUSED_MAP_6F,                  0,  0 ; $6F
	mapconst UNUSED_MAP_70,                  0,  0 ; $70
	mapconst LANCES_ROOM,                   13, 13 ; $71
	mapconst UNUSED_MAP_72,                  0,  0 ; $72
	mapconst UNUSED_MAP_73,                  0,  0 ; $73
	mapconst UNUSED_MAP_74,                  0,  0 ; $74
	mapconst UNUSED_MAP_75,                  0,  0 ; $75
	mapconst HALL_OF_FAME,                   4,  5 ; $76
	mapconst UNDERGROUND_PATH_NORTH_SOUTH,  24,  4 ; $77
	mapconst CHAMPIONS_ROOM,                 4,  4 ; $78
	mapconst UNDERGROUND_PATH_WEST_EAST,     4, 25 ; $79
	mapconst CELADON_MART_1F,                4, 10 ; $7A
	mapconst CELADON_MART_2F,                4, 10 ; $7B
	mapconst CELADON_MART_3F,                4, 10 ; $7C
	mapconst CELADON_MART_4F,                4, 10 ; $7D
	mapconst CELADON_MART_ROOF,              4, 10 ; $7E
	mapconst CELADON_MART_ELEVATOR,          2,  2 ; $7F
	mapconst CELADON_MANSION_1F,             6,  4 ; $80
	mapconst CELADON_MANSION_2F,             6,  4 ; $81
	mapconst CELADON_MANSION_3F,             6,  4 ; $82
	mapconst CELADON_MANSION_ROOF,           6,  4 ; $83
	mapconst CELADON_MANSION_ROOF_HOUSE,     4,  4 ; $84
	mapconst CELADON_POKECENTER,             4,  7 ; $85
	mapconst CELADON_GYM,                    9,  5 ; $86
	mapconst GAME_CORNER,                    9, 10 ; $87
	mapconst CELADON_MART_5F,                4, 10 ; $88
	mapconst GAME_CORNER_PRIZE_ROOM,         4,  5 ; $89
	mapconst CELADON_DINER,                  4,  5 ; $8A
	mapconst CELADON_CHIEF_HOUSE,            4,  4 ; $8B
	mapconst CELADON_HOTEL,                  4,  7 ; $8C
	mapconst LAVENDER_POKECENTER,            4,  7 ; $8D
	mapconst POKEMON_TOWER_1F,               9, 10 ; $8E
	mapconst POKEMON_TOWER_2F,               9, 10 ; $8F
	mapconst POKEMON_TOWER_3F,               9, 10 ; $90
	mapconst POKEMON_TOWER_4F,               9, 10 ; $91
	mapconst POKEMON_TOWER_5F,               9, 10 ; $92
	mapconst POKEMON_TOWER_6F,               9, 10 ; $93
	mapconst POKEMON_TOWER_7F,               9, 10 ; $94
	mapconst MR_FUJIS_HOUSE,                 4,  4 ; $95
	mapconst LAVENDER_MART,                  4,  4 ; $96
	mapconst LAVENDER_CUBONE_HOUSE,          4,  4 ; $97
	mapconst FUCHSIA_MART,                   4,  4 ; $98
	mapconst FUCHSIA_BILLS_GRANDPAS_HOUSE,   4,  4 ; $99
	mapconst FUCHSIA_POKECENTER,             4,  7 ; $9A
	mapconst WARDENS_HOUSE,                  4,  5 ; $9B
	mapconst SAFARI_ZONE_GATE,               3,  4 ; $9C
	mapconst FUCHSIA_GYM,                    9,  5 ; $9D
	mapconst FUCHSIA_MEETING_ROOM,           4,  7 ; $9E
	mapconst SEAFOAM_ISLANDS_B1F,            9, 15 ; $9F
	mapconst SEAFOAM_ISLANDS_B2F,            9, 15 ; $A0
	mapconst SEAFOAM_ISLANDS_B3F,            9, 15 ; $A1
	mapconst SEAFOAM_ISLANDS_B4F,            9, 15 ; $A2
	mapconst VERMILION_OLD_ROD_HOUSE,        4,  4 ; $A3
	mapconst FUCHSIA_GOOD_ROD_HOUSE,         4,  4 ; $A4
	mapconst POKEMON_MANSION_1F,            14, 15 ; $A5
	mapconst CINNABAR_GYM,                   9, 10 ; $A6
	mapconst CINNABAR_LAB,                   4,  9 ; $A7
	mapconst CINNABAR_LAB_TRADE_ROOM,        4,  4 ; $A8
	mapconst CINNABAR_LAB_METRONOME_ROOM,    4,  4 ; $A9
	mapconst CINNABAR_LAB_FOSSIL_ROOM,       4,  4 ; $AA
	mapconst CINNABAR_POKECENTER,            4,  7 ; $AB
	mapconst CINNABAR_MART,                  4,  4 ; $AC
	mapconst CINNABAR_MART_COPY,             4,  4 ; $AD
	mapconst INDIGO_PLATEAU_LOBBY,           6,  8 ; $AE
	mapconst COPYCATS_HOUSE_1F,              4,  4 ; $AF
	mapconst COPYCATS_HOUSE_2F,              4,  4 ; $B0
	mapconst FIGHTING_DOJO,                  6,  5 ; $B1
	mapconst SAFFRON_GYM,                    9, 10 ; $B2
	mapconst SAFFRON_PIDGEY_HOUSE,           4,  4 ; $B3
	mapconst SAFFRON_MART,                   4,  4 ; $B4
	mapconst SILPH_CO_1F,                    9, 15 ; $B5
	mapconst SAFFRON_POKECENTER,             4,  7 ; $B6
	mapconst MR_PSYCHICS_HOUSE,              4,  4 ; $B7
	mapconst ROUTE_15_GATE_1F,               5,  4 ; $B8
	mapconst ROUTE_15_GATE_2F,               4,  4 ; $B9
	mapconst ROUTE_16_GATE_1F,               7,  4 ; $BA
	mapconst ROUTE_16_GATE_2F,               4,  4 ; $BB
	mapconst ROUTE_16_FLY_HOUSE,             4,  4 ; $BC
	mapconst ROUTE_12_SUPER_ROD_HOUSE,       4,  4 ; $BD
	mapconst ROUTE_18_GATE_1F,               5,  4 ; $BE
	mapconst ROUTE_18_GATE_2F,               4,  4 ; $BF
	mapconst SEAFOAM_ISLANDS_1F,             9, 15 ; $C0
	mapconst ROUTE_22_GATE,                  4,  5 ; $C1
	mapconst VICTORY_ROAD_2F,                9, 15 ; $C2
	mapconst ROUTE_12_GATE_2F,               4,  4 ; $C3
	mapconst VERMILION_TRADE_HOUSE,          4,  4 ; $C4
	mapconst DIGLETTS_CAVE,                 18, 20 ; $C5
	mapconst VICTORY_ROAD_3F,                9, 15 ; $C6
	mapconst ROCKET_HIDEOUT_B1F,            14, 15 ; $C7
	mapconst ROCKET_HIDEOUT_B2F,            14, 15 ; $C8
	mapconst ROCKET_HIDEOUT_B3F,            14, 15 ; $C9
	mapconst ROCKET_HIDEOUT_B4F,            12, 15 ; $CA
	mapconst ROCKET_HIDEOUT_ELEVATOR,        4,  3 ; $CB
	mapconst UNUSED_MAP_CC,                  0,  0 ; $CC
	mapconst UNUSED_MAP_CD,                  0,  0 ; $CD
	mapconst UNUSED_MAP_CE,                  0,  0 ; $CE
	mapconst SILPH_CO_2F,                    9, 15 ; $CF
	mapconst SILPH_CO_3F,                    9, 15 ; $D0
	mapconst SILPH_CO_4F,                    9, 15 ; $D1
	mapconst SILPH_CO_5F,                    9, 15 ; $D2
	mapconst SILPH_CO_6F,                    9, 13 ; $D3
	mapconst SILPH_CO_7F,                    9, 13 ; $D4
	mapconst SILPH_CO_8F,                    9, 13 ; $D5
	mapconst POKEMON_MANSION_2F,            14, 15 ; $D6
	mapconst POKEMON_MANSION_3F,             9, 15 ; $D7
	mapconst POKEMON_MANSION_B1F,           14, 15 ; $D8
	mapconst SAFARI_ZONE_EAST,              13, 15 ; $D9
	mapconst SAFARI_ZONE_NORTH,             18, 20 ; $DA
	mapconst SAFARI_ZONE_WEST,              13, 15 ; $DB
	mapconst SAFARI_ZONE_CENTER,            13, 15 ; $DC
	mapconst SAFARI_ZONE_CENTER_REST_HOUSE,  4,  4 ; $DD
	mapconst SAFARI_ZONE_SECRET_HOUSE,       4,  4 ; $DE
	mapconst SAFARI_ZONE_WEST_REST_HOUSE,    4,  4 ; $DF
	mapconst SAFARI_ZONE_EAST_REST_HOUSE,    4,  4 ; $E0
	mapconst SAFARI_ZONE_NORTH_REST_HOUSE,   4,  4 ; $E1
	mapconst CERULEAN_CAVE_2F,               9, 15 ; $E2
	mapconst CERULEAN_CAVE_B1F,              9, 15 ; $E3
	mapconst CERULEAN_CAVE_1F,               9, 15 ; $E4
	mapconst NAME_RATERS_HOUSE,              4,  4 ; $E5
	mapconst CERULEAN_BADGE_HOUSE,           4,  4 ; $E6
	mapconst UNUSED_MAP_E7,                  0,  0 ; $E7
	mapconst ROCK_TUNNEL_B1F,               18, 20 ; $E8
	mapconst SILPH_CO_9F,                    9, 13 ; $E9
	mapconst SILPH_CO_10F,                   9,  8 ; $EA
	mapconst SILPH_CO_11F,                   9,  9 ; $EB
	mapconst SILPH_CO_ELEVATOR,              2,  2 ; $EC
	mapconst UNUSED_MAP_ED,                  0,  0 ; $ED
	mapconst UNUSED_MAP_EE,                  0,  0 ; $EE
	mapconst TRADE_CENTER,                   4,  5 ; $EF
	mapconst COLOSSEUM,                      4,  5 ; $F0
	mapconst UNUSED_MAP_F1,                  0,  0 ; $F1
	mapconst UNUSED_MAP_F2,                  0,  0 ; $F2
	mapconst UNUSED_MAP_F3,                  0,  0 ; $F3
	mapconst UNUSED_MAP_F4,                  0,  0 ; $F4
	mapconst LORELEIS_ROOM,                  6,  5 ; $F5
	mapconst BRUNOS_ROOM,                    6,  5 ; $F6
	mapconst AGATHAS_ROOM,                   6,  5 ; $F7
<<<<<<< HEAD
	mapconst SUMMER_BEACH_HOUSE,             4,  7 ; $F8
=======
NUM_MAPS EQU const_value
>>>>>>> 95ec2cf0

; Indoor maps, such as houses, use this as the Map ID in their exit warps
; This map ID takes the player back to the last outdoor map they were on, stored in wLastMap
LAST_MAP EQU -1<|MERGE_RESOLUTION|>--- conflicted
+++ resolved
@@ -266,11 +266,8 @@
 	mapconst LORELEIS_ROOM,                  6,  5 ; $F5
 	mapconst BRUNOS_ROOM,                    6,  5 ; $F6
 	mapconst AGATHAS_ROOM,                   6,  5 ; $F7
-<<<<<<< HEAD
 	mapconst SUMMER_BEACH_HOUSE,             4,  7 ; $F8
-=======
 NUM_MAPS EQU const_value
->>>>>>> 95ec2cf0
 
 ; Indoor maps, such as houses, use this as the Map ID in their exit warps
 ; This map ID takes the player back to the last outdoor map they were on, stored in wLastMap
