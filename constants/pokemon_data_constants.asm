; base data struct members (see data/pokemon/base_stats/*.asm)
rsreset
DEF BASE_DEX_NO      rb
DEF BASE_STATS       rb NUM_STATS
rsset BASE_STATS
DEF BASE_HP          rb
DEF BASE_ATK         rb
DEF BASE_DEF         rb
DEF BASE_SPD         rb
DEF BASE_SPC         rb
DEF BASE_TYPES       rw
rsset BASE_TYPES
DEF BASE_TYPE_1      rb
DEF BASE_TYPE_2      rb
DEF BASE_CATCH_RATE  rb
DEF BASE_EXP         rb
DEF BASE_PIC_SIZE    rb
DEF BASE_FRONTPIC    rw
DEF BASE_BACKPIC     rw
DEF BASE_MOVES       rb NUM_MOVES
DEF BASE_GROWTH_RATE rb
DEF BASE_TMHM        rb (NUM_TM_HM + 7) / 8
                     rb_skip
DEF BASE_DATA_SIZE EQU _RS

<<<<<<< HEAD
; party_struct members (see macros/wram.asm)
=======
; party_struct members (see macros/ram.asm)
>>>>>>> d809d3d5
rsreset
DEF MON_SPECIES    rb
DEF MON_HP         rw
DEF MON_BOX_LEVEL  rb
DEF MON_STATUS     rb
DEF MON_TYPE       rw
rsset MON_TYPE
DEF MON_TYPE1      rb
DEF MON_TYPE2      rb
DEF MON_CATCH_RATE rb
DEF MON_MOVES      rb NUM_MOVES
DEF MON_OTID       rw
DEF MON_EXP        rb 3
DEF MON_HP_EXP     rw
DEF MON_ATK_EXP    rw
DEF MON_DEF_EXP    rw
DEF MON_SPD_EXP    rw
DEF MON_SPC_EXP    rw
DEF MON_DVS        rw
DEF MON_PP         rb NUM_MOVES
DEF BOXMON_STRUCT_LENGTH EQU _RS
DEF MON_LEVEL      rb
DEF MON_STATS      rw NUM_STATS
rsset MON_STATS
DEF MON_MAXHP      rw
DEF MON_ATK        rw
DEF MON_DEF        rw
DEF MON_SPD        rw
DEF MON_SPC        rw
DEF PARTYMON_STRUCT_LENGTH EQU _RS

DEF PARTY_LENGTH EQU 6

DEF MONS_PER_BOX EQU 20
DEF NUM_BOXES    EQU 12

DEF HOF_MON           EQU $10
DEF HOF_TEAM          EQU PARTY_LENGTH * HOF_MON
DEF HOF_TEAM_CAPACITY EQU 50


; mon data locations
; Note that some values are not supported by all functions that use these values.
	const_def
	const PLAYER_PARTY_DATA ; 0
	const ENEMY_PARTY_DATA  ; 1
	const BOX_DATA          ; 2
	const DAYCARE_DATA      ; 3
	const BATTLE_MON_DATA   ; 4


; See data/pokemon/evos_moves.asm

; Evolution types
	const_def 1
	const EV_LEVEL ; 1
	const EV_ITEM  ; 2
	const EV_TRADE ; 3

DEF MAX_EVOLUTIONS EQU 3
DEF EVOLUTION_SIZE EQU 4


; wMonHGrowthRate values
; GrowthRateTable indexes (see data/growth_rates.asm)
	const_def
	const GROWTH_MEDIUM_FAST
	const GROWTH_SLIGHTLY_FAST
	const GROWTH_SLIGHTLY_SLOW
	const GROWTH_MEDIUM_SLOW
	const GROWTH_FAST
	const GROWTH_SLOW
DEF NUM_GROWTH_RATES EQU const_value

; wild data (see data/wild/maps/*.asm)
DEF NUM_WILDMONS EQU 10
DEF WILDDATA_LENGTH EQU 1 + NUM_WILDMONS * 2<|MERGE_RESOLUTION|>--- conflicted
+++ resolved
@@ -23,11 +23,7 @@
                      rb_skip
 DEF BASE_DATA_SIZE EQU _RS
 
-<<<<<<< HEAD
-; party_struct members (see macros/wram.asm)
-=======
 ; party_struct members (see macros/ram.asm)
->>>>>>> d809d3d5
 rsreset
 DEF MON_SPECIES    rb
 DEF MON_HP         rw
