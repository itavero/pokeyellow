--- conflicted
+++ resolved
@@ -72,10 +72,7 @@
 	const PAL_BADGE     ; $22
 	const PAL_CAVE      ; $23
 	const PAL_GAMEFREAK ; $24
-<<<<<<< HEAD
 	const PAL_25        ; $25
 	const PAL_26        ; $26
 	const PAL_27        ; $27
-=======
-NUM_SGB_PALS EQU const_value
->>>>>>> 95ec2cf0
+NUM_SGB_PALS EQU const_value