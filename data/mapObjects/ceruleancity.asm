<<<<<<< HEAD
CeruleanCityObject: ; 0x18786 (size=170)
	db $a ; border block
=======
CeruleanCityObject:
	db $f ; border block
>>>>>>> a51037ee

	db $a ; warps
	db $b, $1b, $0, TRASHED_HOUSE
	db $f, $d, $0, CERULEAN_HOUSE_1
	db $11, $13, $0, CERULEAN_POKECENTER
	db $13, $1e, $0, CERULEAN_GYM
	db $19, $d, $0, BIKE_SHOP
	db $19, $19, $0, CERULEAN_MART
	db $b, $4, $0, UNKNOWN_DUNGEON_1
	db $9, $1b, $2, TRASHED_HOUSE
	db $b, $9, $1, CERULEAN_HOUSE_2
	db $9, $9, $0, CERULEAN_HOUSE_2

	db $6 ; signs
	db $13, $17, $c ; CeruleanCityText12
	db $1d, $11, $d ; CeruleanCityText13
	db $19, $1a, $e ; MartSignText
	db $11, $14, $f ; PokeCenterSignText
	db $19, $b, $10 ; CeruleanCityText16
	db $15, $1b, $11 ; CeruleanCityText17

	db $b ; objects
	object SPRITE_BLUE, $14, $2, STAY, DOWN, $1 ; person
	object SPRITE_ROCKET, $1e, $8, STAY, NONE, $2, OPP_ROCKET, $5
	object SPRITE_BLACK_HAIR_BOY_1, $1f, $14, STAY, DOWN, $3 ; person
	object SPRITE_BLACK_HAIR_BOY_2, $f, $12, WALK, $1, $4 ; person
	object SPRITE_BLACK_HAIR_BOY_2, $9, $15, WALK, $2, $5 ; person
	object SPRITE_OFFICER_JENNY, $1c, $c, STAY, DOWN, $6 ; person
	object SPRITE_LASS, $1d, $1a, STAY, LEFT, $7 ; person
	object SPRITE_BALL, $1c, $1a, STAY, DOWN, $8 ; person
	object SPRITE_LASS, $9, $1b, WALK, $2, $9 ; person
	object SPRITE_BLACK_HAIR_BOY_2, $4, $c, STAY, DOWN, $a ; person
	object SPRITE_OFFICER_JENNY, $1b, $c, STAY, DOWN, $b ; person

	; warp-to
	EVENT_DISP CERULEAN_CITY_WIDTH, $b, $1b ; TRASHED_HOUSE
	EVENT_DISP CERULEAN_CITY_WIDTH, $f, $d ; CERULEAN_HOUSE_1
	EVENT_DISP CERULEAN_CITY_WIDTH, $11, $13 ; CERULEAN_POKECENTER
	EVENT_DISP CERULEAN_CITY_WIDTH, $13, $1e ; CERULEAN_GYM
	EVENT_DISP CERULEAN_CITY_WIDTH, $19, $d ; BIKE_SHOP
	EVENT_DISP CERULEAN_CITY_WIDTH, $19, $19 ; CERULEAN_MART
	EVENT_DISP CERULEAN_CITY_WIDTH, $b, $4 ; UNKNOWN_DUNGEON_1
	EVENT_DISP CERULEAN_CITY_WIDTH, $9, $1b ; TRASHED_HOUSE
	EVENT_DISP CERULEAN_CITY_WIDTH, $b, $9 ; CERULEAN_HOUSE_2
	EVENT_DISP CERULEAN_CITY_WIDTH, $9, $9 ; CERULEAN_HOUSE_2<|MERGE_RESOLUTION|>--- conflicted
+++ resolved
@@ -1,10 +1,5 @@
-<<<<<<< HEAD
-CeruleanCityObject: ; 0x18786 (size=170)
+CeruleanCityObject:
 	db $a ; border block
-=======
-CeruleanCityObject:
-	db $f ; border block
->>>>>>> a51037ee
 
 	db $a ; warps
 	db $b, $1b, $0, TRASHED_HOUSE
