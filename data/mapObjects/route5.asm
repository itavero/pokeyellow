--- conflicted
+++ resolved
@@ -1,8 +1,4 @@
-<<<<<<< HEAD
-Route5Object: ; 0x545ab (size=47)
-=======
 Route5Object:
->>>>>>> a51037ee
 	db $a ; border block
 
 	db $5 ; warps
