--- conflicted
+++ resolved
@@ -6,25 +6,10 @@
 
 	db $0 ; signs
 
-<<<<<<< HEAD
-	db 3 ; people
-	db SPRITE_JESSIE, 8 + 4, $a + 4, $ff, $d0, 1
-	db SPRITE_JAMES, 8 + 4, $b + 4, $ff, $d0, 2
-	db SPRITE_MR_FUJI, 3 + 4, $a + 4, $ff, $d0, 3
-=======
-IF DEF(_YELLOW)
 	db 3 ; objects
 	object SPRITE_JESSIE, $a 8, 8, STAY, DOWN, 1
 	object SPRITE_JAMES, $b, 8, STAY, DOWN, 2
 	object SPRITE_MR_FUJI, $a, 3, STAY, DOWN, 3
-ELSE
-	db $4 ; objects
-	object SPRITE_ROCKET, $9, $b, STAY, RIGHT, $1, OPP_ROCKET, $13
-	object SPRITE_ROCKET, $c, $9, STAY, LEFT, $2, OPP_ROCKET, $14
-	object SPRITE_ROCKET, $9, $7, STAY, RIGHT, $3, OPP_ROCKET, $15
-	object SPRITE_MR_FUJI, $a, $3, STAY, DOWN, $4 ; person
-ENDC
->>>>>>> 1a987d1e
 
 	; warp-to
 	EVENT_DISP POKEMONTOWER_7_WIDTH, $10, $9 ; POKEMONTOWER_6