--- conflicted
+++ resolved
@@ -248,10 +248,6 @@
 	dw SilphCo2F_h ; UNUSED_MAP_F4
 	dw LoreleisRoom_h
 	dw BrunosRoom_h
-<<<<<<< HEAD
-	dw AgathasRoom_h ;247
+	dw AgathasRoom_h
 	dw SummerBeachHouse_h
-=======
-	dw AgathasRoom_h
-	assert_table_length NUM_MAPS
->>>>>>> 95ec2cf0
+	assert_table_length NUM_MAPS