--- conflicted
+++ resolved
@@ -12,41 +12,22 @@
 	warp_event 15, 13, VERMILION_TRADE_HOUSE, 0
 	warp_event  7,  3, VERMILION_OLD_ROD_HOUSE, 0
 
-<<<<<<< HEAD
-	def_signs
-	sign 27,  3, 8 ; VermilionCityText7
-	sign 37, 13, 9 ; VermilionCityText8
-	sign 24, 13, 10 ; MartSignText
-	sign 12,  3, 11 ; PokeCenterSignText
-	sign  7, 13, 12 ; VermilionCityText11
-	sign  7, 19, 13 ; VermilionCityText12
-	sign 29, 15, 14 ; VermilionCityText13
-
-	def_objects
-	object SPRITE_COOLTRAINER_F, 19, 7, WALK, LEFT_RIGHT, 1 ; person
-	object SPRITE_GAMBLER, 14, 6, STAY, NONE, 2 ; person
-	object SPRITE_SAILOR, 19, 30, STAY, UP, 3 ; person
-	object SPRITE_GAMBLER, 30, 7, STAY, NONE, 4 ; person
-	object SPRITE_MONSTER, 29, 9, WALK, UP_DOWN, 5 ; person
-	object SPRITE_SAILOR, 25, 27, WALK, LEFT_RIGHT, 6 ; person
-	object SPRITE_OFFICER_JENNY, 19, 15, STAY, NONE, 7 ; person
-=======
 	def_bg_events
-	bg_event 27,  3,  7 ; VermilionCityText7
-	bg_event 37, 13,  8 ; VermilionCityText8
-	bg_event 24, 13,  9 ; MartSignText
-	bg_event 12,  3, 10 ; PokeCenterSignText
-	bg_event  7, 13, 11 ; VermilionCityText11
-	bg_event  7, 19, 12 ; VermilionCityText12
-	bg_event 29, 15, 13 ; VermilionCityText13
+	bg_event 27,  3, 8 ; VermilionCityText7
+	bg_event 37, 13, 9 ; VermilionCityText8
+	bg_event 24, 13, 10 ; MartSignText
+	bg_event 12,  3, 11 ; PokeCenterSignText
+	bg_event  7, 13, 12 ; VermilionCityText11
+	bg_event  7, 19, 13 ; VermilionCityText12
+	bg_event 29, 15, 14 ; VermilionCityText13
 
 	def_object_events
-	object_event 19, 7, SPRITE_BEAUTY, WALK, LEFT_RIGHT, 1 ; person
+	object_event 19, 7, SPRITE_COOLTRAINER_F, WALK, LEFT_RIGHT, 1 ; person
 	object_event 14, 6, SPRITE_GAMBLER, STAY, NONE, 2 ; person
 	object_event 19, 30, SPRITE_SAILOR, STAY, UP, 3 ; person
 	object_event 30, 7, SPRITE_GAMBLER, STAY, NONE, 4 ; person
 	object_event 29, 9, SPRITE_MONSTER, WALK, UP_DOWN, 5 ; person
 	object_event 25, 27, SPRITE_SAILOR, WALK, LEFT_RIGHT, 6 ; person
->>>>>>> 30acb46b
+	object_event 19, 15, SPRITE_OFFICER_JENNY, STAY, NONE, 7 ; person
 
 	def_warps_to VERMILION_CITY