--- conflicted
+++ resolved
@@ -3,6 +3,8 @@
 	const_export PEWTERPOKECENTER_GENTLEMAN
 	const_export PEWTERPOKECENTER_JIGGLYPUFF
 	const_export PEWTERPOKECENTER_LINK_RECEPTIONIST
+	const_export PEWTERPOKECENTER_COOLTRAINER_F
+	const_export PEWTERPOKECENTER_CHANSEY
 
 PewterPokecenter_Object:
 	db $0 ; border block
@@ -14,18 +16,11 @@
 	def_bg_events
 
 	def_object_events
-<<<<<<< HEAD
-	object_event  3,  1, SPRITE_NURSE, STAY, DOWN, 1 ; person
-	object_event 11,  7, SPRITE_GENTLEMAN, STAY, LEFT, 2 ; person
-	object_event  1,  3, SPRITE_JIGGLYPUFF, STAY, DOWN, 3 ; person
-	object_event 11,  2, SPRITE_LINK_RECEPTIONIST, STAY, DOWN, 4 ; person
-	object_event  4,  3, SPRITE_COOLTRAINER_F, STAY, UP, 5 ; person
-	object_event  4,  1, SPRITE_CHANSEY, STAY, DOWN, 6 ; person
-=======
 	object_event  3,  1, SPRITE_NURSE, STAY, DOWN, TEXT_PEWTERPOKECENTER_NURSE
 	object_event 11,  7, SPRITE_GENTLEMAN, STAY, LEFT, TEXT_PEWTERPOKECENTER_GENTLEMAN
-	object_event  1,  3, SPRITE_FAIRY, STAY, DOWN, TEXT_PEWTERPOKECENTER_JIGGLYPUFF
+	object_event  1,  3, SPRITE_JIGGLYPUFF, STAY, DOWN, TEXT_PEWTERPOKECENTER_JIGGLYPUFF
 	object_event 11,  2, SPRITE_LINK_RECEPTIONIST, STAY, DOWN, TEXT_PEWTERPOKECENTER_LINK_RECEPTIONIST
->>>>>>> 3bbd38aa
+	object_event  4,  3, SPRITE_COOLTRAINER_F, STAY, UP, TEXT_PEWTERPOKECENTER_COOLTRAINER_F
+	object_event  4,  1, SPRITE_CHANSEY, STAY, DOWN, TEXT_PEWTERPOKECENTER_CHANSEY
 
 	def_warps_to PEWTER_POKECENTER