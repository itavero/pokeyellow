Route8_Object:
	db $2c ; border block

<<<<<<< HEAD
	def_warps
	warp  1,  9, 0, ROUTE_8_GATE
	warp  1, 10, 0, ROUTE_8_GATE
	warp  8,  9, 2, ROUTE_8_GATE
	warp  8, 10, 2, ROUTE_8_GATE
	warp 13,  3, 0, UNDERGROUND_PATH_ROUTE_8
=======
	def_warp_events
	warp_event  1,  9, ROUTE_8_GATE, 0
	warp_event  1, 10, ROUTE_8_GATE, 1
	warp_event  8,  9, ROUTE_8_GATE, 2
	warp_event  8, 10, ROUTE_8_GATE, 3
	warp_event 13,  3, UNDERGROUND_PATH_ROUTE_8, 0
>>>>>>> 30acb46b

	def_bg_events
	bg_event 17,  3, 10 ; Route8Text10

	def_object_events
	object_event 8, 5, SPRITE_SUPER_NERD, STAY, RIGHT, 1, OPP_SUPER_NERD, 3
	object_event 13, 9, SPRITE_GAMBLER, STAY, UP, 2, OPP_GAMBLER, 5
	object_event 42, 6, SPRITE_SUPER_NERD, STAY, UP, 3, OPP_SUPER_NERD, 4
	object_event 26, 3, SPRITE_COOLTRAINER_F, STAY, LEFT, 4, OPP_LASS, 13
	object_event 26, 4, SPRITE_SUPER_NERD, STAY, RIGHT, 5, OPP_SUPER_NERD, 5
	object_event 26, 5, SPRITE_COOLTRAINER_F, STAY, LEFT, 6, OPP_LASS, 14
	object_event 26, 6, SPRITE_COOLTRAINER_F, STAY, RIGHT, 7, OPP_LASS, 15
	object_event 46, 13, SPRITE_GAMBLER, STAY, DOWN, 8, OPP_GAMBLER, 7
	object_event 51, 12, SPRITE_COOLTRAINER_F, STAY, LEFT, 9, OPP_LASS, 16

	def_warps_to ROUTE_8<|MERGE_RESOLUTION|>--- conflicted
+++ resolved
@@ -1,21 +1,12 @@
 Route8_Object:
 	db $2c ; border block
 
-<<<<<<< HEAD
-	def_warps
-	warp  1,  9, 0, ROUTE_8_GATE
-	warp  1, 10, 0, ROUTE_8_GATE
-	warp  8,  9, 2, ROUTE_8_GATE
-	warp  8, 10, 2, ROUTE_8_GATE
-	warp 13,  3, 0, UNDERGROUND_PATH_ROUTE_8
-=======
 	def_warp_events
 	warp_event  1,  9, ROUTE_8_GATE, 0
-	warp_event  1, 10, ROUTE_8_GATE, 1
+	warp_event  1, 10, ROUTE_8_GATE, 0
 	warp_event  8,  9, ROUTE_8_GATE, 2
-	warp_event  8, 10, ROUTE_8_GATE, 3
+	warp_event  8, 10, ROUTE_8_GATE, 2
 	warp_event 13,  3, UNDERGROUND_PATH_ROUTE_8, 0
->>>>>>> 30acb46b
 
 	def_bg_events
 	bg_event 17,  3, 10 ; Route8Text10
