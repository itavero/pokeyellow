--- conflicted
+++ resolved
@@ -9,20 +9,6 @@
 	def_bg_events
 	bg_event  9,  4, 12 ; CeladonGameCornerText12
 
-<<<<<<< HEAD
-	def_objects
-	object SPRITE_BEAUTY, 2, 6, STAY, DOWN, 1 ; person
-	object SPRITE_CLERK, 5, 6, STAY, DOWN, 2 ; person
-	object SPRITE_MIDDLE_AGED_MAN, 2, 10, STAY, LEFT, 3 ; person
-	object SPRITE_BEAUTY, 2, 13, STAY, LEFT, 4 ; person
-	object SPRITE_FISHING_GURU, 5, 11, STAY, RIGHT, 5 ; person
-	object SPRITE_MIDDLE_AGED_WOMAN, 8, 11, STAY, LEFT, 6 ; person
-	object SPRITE_GYM_GUIDE, 8, 14, STAY, LEFT, 7 ; person
-	object SPRITE_GAMBLER, 11, 15, STAY, RIGHT, 8 ; person
-	object SPRITE_MIDDLE_AGED_MAN, 14, 11, STAY, LEFT, 9 ; person
-	object SPRITE_FISHING_GURU, 17, 13, STAY, RIGHT, 10 ; person
-	object SPRITE_ROCKET, 9, 5, STAY, UP, 11, OPP_ROCKET, 7
-=======
 	def_object_events
 	object_event 2, 6, SPRITE_BEAUTY, STAY, DOWN, 1 ; person
 	object_event 5, 6, SPRITE_CLERK, STAY, DOWN, 2 ; person
@@ -32,9 +18,8 @@
 	object_event 8, 11, SPRITE_MIDDLE_AGED_WOMAN, STAY, LEFT, 6 ; person
 	object_event 8, 14, SPRITE_GYM_GUIDE, STAY, LEFT, 7 ; person
 	object_event 11, 15, SPRITE_GAMBLER, STAY, RIGHT, 8 ; person
-	object_event 14, 11, SPRITE_CLERK, STAY, LEFT, 9 ; person
-	object_event 17, 13, SPRITE_GENTLEMAN, STAY, RIGHT, 10 ; person
+	object_event 14, 11, SPRITE_MIDDLE_AGED_MAN, STAY, LEFT, 9 ; person
+	object_event 17, 13, SPRITE_FISHING_GURU, STAY, RIGHT, 10 ; person
 	object_event 9, 5, SPRITE_ROCKET, STAY, UP, 11, OPP_ROCKET, 7
->>>>>>> 30acb46b
 
 	def_warps_to GAME_CORNER