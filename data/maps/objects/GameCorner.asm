--- conflicted
+++ resolved
@@ -18,14 +18,8 @@
 	object_event  8, 11, SPRITE_MIDDLE_AGED_WOMAN, STAY, LEFT, 6 ; person
 	object_event  8, 14, SPRITE_GYM_GUIDE, STAY, LEFT, 7 ; person
 	object_event 11, 15, SPRITE_GAMBLER, STAY, RIGHT, 8 ; person
-<<<<<<< HEAD
 	object_event 14, 11, SPRITE_MIDDLE_AGED_MAN, STAY, LEFT, 9 ; person
 	object_event 17, 13, SPRITE_FISHING_GURU, STAY, RIGHT, 10 ; person
-	object_event 9, 5, SPRITE_ROCKET, STAY, UP, 11, OPP_ROCKET, 7
-=======
-	object_event 14, 11, SPRITE_CLERK, STAY, LEFT, 9 ; person
-	object_event 17, 13, SPRITE_GENTLEMAN, STAY, RIGHT, 10 ; person
 	object_event  9,  5, SPRITE_ROCKET, STAY, UP, 11, OPP_ROCKET, 7
->>>>>>> d48a318d
 
 	def_warps_to GAME_CORNER