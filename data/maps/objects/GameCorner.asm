	object_const_def
	const_export GAMECORNER_BEAUTY1
	const_export GAMECORNER_CLERK1
	const_export GAMECORNER_MIDDLE_AGED_MAN1
	const_export GAMECORNER_BEAUTY2
	const_export GAMECORNER_FISHING_GURU
	const_export GAMECORNER_MIDDLE_AGED_WOMAN
	const_export GAMECORNER_GYM_GUIDE
	const_export GAMECORNER_GAMBLER
	const_export GAMECORNER_CLERK2
	const_export GAMECORNER_GENTLEMAN
	const_export GAMECORNER_ROCKET

GameCorner_Object:
	db $f ; border block

	def_warp_events
	warp_event 15, 17, LAST_MAP, 8
	warp_event 16, 17, LAST_MAP, 8
	warp_event 17,  4, ROCKET_HIDEOUT_B1F, 2

	def_bg_events
	bg_event  9,  4, TEXT_GAMECORNER_POSTER

	def_object_events
<<<<<<< HEAD
	object_event  2,  6, SPRITE_BEAUTY, STAY, DOWN, 1 ; person
	object_event  5,  6, SPRITE_CLERK, STAY, DOWN, 2 ; person
	object_event  2, 10, SPRITE_MIDDLE_AGED_MAN, STAY, LEFT, 3 ; person
	object_event  2, 13, SPRITE_BEAUTY, STAY, LEFT, 4 ; person
	object_event  5, 11, SPRITE_FISHING_GURU, STAY, RIGHT, 5 ; person
	object_event  8, 11, SPRITE_MIDDLE_AGED_WOMAN, STAY, LEFT, 6 ; person
	object_event  8, 14, SPRITE_GYM_GUIDE, STAY, LEFT, 7 ; person
	object_event 11, 15, SPRITE_GAMBLER, STAY, RIGHT, 8 ; person
	object_event 14, 11, SPRITE_MIDDLE_AGED_MAN, STAY, LEFT, 9 ; person
	object_event 17, 13, SPRITE_FISHING_GURU, STAY, RIGHT, 10 ; person
	object_event  9,  5, SPRITE_ROCKET, STAY, UP, 11, OPP_ROCKET, 7
=======
	object_event  2,  6, SPRITE_BEAUTY, STAY, DOWN, TEXT_GAMECORNER_BEAUTY1
	object_event  5,  6, SPRITE_CLERK, STAY, DOWN, TEXT_GAMECORNER_CLERK1
	object_event  2, 10, SPRITE_MIDDLE_AGED_MAN, STAY, LEFT, TEXT_GAMECORNER_MIDDLE_AGED_MAN1
	object_event  2, 13, SPRITE_BEAUTY, STAY, LEFT, TEXT_GAMECORNER_BEAUTY2
	object_event  5, 11, SPRITE_FISHING_GURU, STAY, RIGHT, TEXT_GAMECORNER_FISHING_GURU
	object_event  8, 11, SPRITE_MIDDLE_AGED_WOMAN, STAY, LEFT, TEXT_GAMECORNER_MIDDLE_AGED_WOMAN
	object_event  8, 14, SPRITE_GYM_GUIDE, STAY, LEFT, TEXT_GAMECORNER_GYM_GUIDE
	object_event 11, 15, SPRITE_GAMBLER, STAY, RIGHT, TEXT_GAMECORNER_GAMBLER
	object_event 14, 11, SPRITE_CLERK, STAY, LEFT, TEXT_GAMECORNER_CLERK2
	object_event 17, 13, SPRITE_GENTLEMAN, STAY, RIGHT, TEXT_GAMECORNER_GENTLEMAN
	object_event  9,  5, SPRITE_ROCKET, STAY, UP, TEXT_GAMECORNER_ROCKET, OPP_ROCKET, 7
>>>>>>> 3bbd38aa

	def_warps_to GAME_CORNER<|MERGE_RESOLUTION|>--- conflicted
+++ resolved
@@ -1,14 +1,14 @@
 	object_const_def
 	const_export GAMECORNER_BEAUTY1
-	const_export GAMECORNER_CLERK1
+	const_export GAMECORNER_CLERK
 	const_export GAMECORNER_MIDDLE_AGED_MAN1
 	const_export GAMECORNER_BEAUTY2
-	const_export GAMECORNER_FISHING_GURU
+	const_export GAMECORNER_FISHING_GURU1
 	const_export GAMECORNER_MIDDLE_AGED_WOMAN
 	const_export GAMECORNER_GYM_GUIDE
 	const_export GAMECORNER_GAMBLER
-	const_export GAMECORNER_CLERK2
-	const_export GAMECORNER_GENTLEMAN
+	const_export GAMECORNER_MIDDLE_AGED_MAN2
+	const_export GAMECORNER_FISHING_GURU2
 	const_export GAMECORNER_ROCKET
 
 GameCorner_Object:
@@ -23,30 +23,16 @@
 	bg_event  9,  4, TEXT_GAMECORNER_POSTER
 
 	def_object_events
-<<<<<<< HEAD
-	object_event  2,  6, SPRITE_BEAUTY, STAY, DOWN, 1 ; person
-	object_event  5,  6, SPRITE_CLERK, STAY, DOWN, 2 ; person
-	object_event  2, 10, SPRITE_MIDDLE_AGED_MAN, STAY, LEFT, 3 ; person
-	object_event  2, 13, SPRITE_BEAUTY, STAY, LEFT, 4 ; person
-	object_event  5, 11, SPRITE_FISHING_GURU, STAY, RIGHT, 5 ; person
-	object_event  8, 11, SPRITE_MIDDLE_AGED_WOMAN, STAY, LEFT, 6 ; person
-	object_event  8, 14, SPRITE_GYM_GUIDE, STAY, LEFT, 7 ; person
-	object_event 11, 15, SPRITE_GAMBLER, STAY, RIGHT, 8 ; person
-	object_event 14, 11, SPRITE_MIDDLE_AGED_MAN, STAY, LEFT, 9 ; person
-	object_event 17, 13, SPRITE_FISHING_GURU, STAY, RIGHT, 10 ; person
-	object_event  9,  5, SPRITE_ROCKET, STAY, UP, 11, OPP_ROCKET, 7
-=======
 	object_event  2,  6, SPRITE_BEAUTY, STAY, DOWN, TEXT_GAMECORNER_BEAUTY1
-	object_event  5,  6, SPRITE_CLERK, STAY, DOWN, TEXT_GAMECORNER_CLERK1
+	object_event  5,  6, SPRITE_CLERK, STAY, DOWN, TEXT_GAMECORNER_CLERK
 	object_event  2, 10, SPRITE_MIDDLE_AGED_MAN, STAY, LEFT, TEXT_GAMECORNER_MIDDLE_AGED_MAN1
 	object_event  2, 13, SPRITE_BEAUTY, STAY, LEFT, TEXT_GAMECORNER_BEAUTY2
-	object_event  5, 11, SPRITE_FISHING_GURU, STAY, RIGHT, TEXT_GAMECORNER_FISHING_GURU
+	object_event  5, 11, SPRITE_FISHING_GURU, STAY, RIGHT, TEXT_GAMECORNER_FISHING_GURU1
 	object_event  8, 11, SPRITE_MIDDLE_AGED_WOMAN, STAY, LEFT, TEXT_GAMECORNER_MIDDLE_AGED_WOMAN
 	object_event  8, 14, SPRITE_GYM_GUIDE, STAY, LEFT, TEXT_GAMECORNER_GYM_GUIDE
 	object_event 11, 15, SPRITE_GAMBLER, STAY, RIGHT, TEXT_GAMECORNER_GAMBLER
-	object_event 14, 11, SPRITE_CLERK, STAY, LEFT, TEXT_GAMECORNER_CLERK2
-	object_event 17, 13, SPRITE_GENTLEMAN, STAY, RIGHT, TEXT_GAMECORNER_GENTLEMAN
+	object_event 14, 11, SPRITE_MIDDLE_AGED_MAN, STAY, LEFT, TEXT_GAMECORNER_MIDDLE_AGED_MAN2
+	object_event 17, 13, SPRITE_FISHING_GURU, STAY, RIGHT, TEXT_GAMECORNER_FISHING_GURU2
 	object_event  9,  5, SPRITE_ROCKET, STAY, UP, TEXT_GAMECORNER_ROCKET, OPP_ROCKET, 7
->>>>>>> 3bbd38aa
 
 	def_warps_to GAME_CORNER