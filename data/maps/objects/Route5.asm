--- conflicted
+++ resolved
@@ -1,21 +1,12 @@
 Route5_Object:
 	db $a ; border block
 
-<<<<<<< HEAD
-	def_warps
-	warp 10, 29, 2, ROUTE_5_GATE
-	warp  9, 29, 2, ROUTE_5_GATE
-	warp 10, 33, 0, ROUTE_5_GATE
-	warp 17, 27, 0, UNDERGROUND_PATH_ROUTE_5
-	warp 10, 21, 0, DAYCARE
-=======
 	def_warp_events
-	warp_event 10, 29, ROUTE_5_GATE, 3
+	warp_event 10, 29, ROUTE_5_GATE, 2
 	warp_event  9, 29, ROUTE_5_GATE, 2
 	warp_event 10, 33, ROUTE_5_GATE, 0
 	warp_event 17, 27, UNDERGROUND_PATH_ROUTE_5, 0
 	warp_event 10, 21, DAYCARE, 0
->>>>>>> 30acb46b
 
 	def_bg_events
 	bg_event 17, 29, 1 ; Route5Text1
