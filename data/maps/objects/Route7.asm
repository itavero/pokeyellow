Route7_Object:
	db $f ; border block

<<<<<<< HEAD
	def_warps
	warp 18,  9, 2, ROUTE_7_GATE
	warp 18, 10, 2, ROUTE_7_GATE
	warp 11,  9, 0, ROUTE_7_GATE
	warp 11, 10, 0, ROUTE_7_GATE
	warp  5, 13, 0, UNDERGROUND_PATH_ROUTE_7
=======
	def_warp_events
	warp_event 18,  9, ROUTE_7_GATE, 2
	warp_event 18, 10, ROUTE_7_GATE, 3
	warp_event 11,  9, ROUTE_7_GATE, 0
	warp_event 11, 10, ROUTE_7_GATE, 1
	warp_event  5, 13, UNDERGROUND_PATH_ROUTE_7, 0
>>>>>>> 30acb46b

	def_bg_events
	bg_event  3, 13, 1 ; Route7Text1

	def_object_events

	def_warps_to ROUTE_7<|MERGE_RESOLUTION|>--- conflicted
+++ resolved
@@ -1,21 +1,12 @@
 Route7_Object:
 	db $f ; border block
 
-<<<<<<< HEAD
-	def_warps
-	warp 18,  9, 2, ROUTE_7_GATE
-	warp 18, 10, 2, ROUTE_7_GATE
-	warp 11,  9, 0, ROUTE_7_GATE
-	warp 11, 10, 0, ROUTE_7_GATE
-	warp  5, 13, 0, UNDERGROUND_PATH_ROUTE_7
-=======
 	def_warp_events
 	warp_event 18,  9, ROUTE_7_GATE, 2
-	warp_event 18, 10, ROUTE_7_GATE, 3
+	warp_event 18, 10, ROUTE_7_GATE, 2
 	warp_event 11,  9, ROUTE_7_GATE, 0
-	warp_event 11, 10, ROUTE_7_GATE, 1
+	warp_event 11, 10, ROUTE_7_GATE, 0
 	warp_event  5, 13, UNDERGROUND_PATH_ROUTE_7, 0
->>>>>>> 30acb46b
 
 	def_bg_events
 	bg_event  3, 13, 1 ; Route7Text1
