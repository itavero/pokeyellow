--- conflicted
+++ resolved
@@ -8,32 +8,13 @@
 	warp_event 21,  9, VIRIDIAN_NICKNAME_HOUSE, 0
 	warp_event 32,  7, VIRIDIAN_GYM, 0
 
-<<<<<<< HEAD
-	def_signs
-	sign 17, 17, 9 ; ViridianCityText8
-	sign 19,  1, 10 ; ViridianCityText9
-	sign 21, 29, 11 ; ViridianCityText10
-	sign 30, 19, 12 ; MartSignText
-	sign 24, 25, 13 ; PokeCenterSignText
-	sign 27,  7, 14 ; ViridianCityText13
-
-	def_objects
-	object SPRITE_YOUNGSTER, 13, 20, WALK, ANY_DIR, 1 ; person
-	object SPRITE_GAMBLER, 30, 8, STAY, NONE, 2 ; person
-	object SPRITE_YOUNGSTER, 30, 25, WALK, ANY_DIR, 3 ; person
-	object SPRITE_GIRL, 17, 9, STAY, RIGHT, 4 ; person
-	object SPRITE_GAMBLER_ASLEEP, 18, 9, STAY, NONE, 5 ; person
-	object SPRITE_FISHER, 6, 23, STAY, DOWN, 6 ; person
-	object SPRITE_GAMBLER, 17, 5, WALK, LEFT_RIGHT, 7 ; person
-	object SPRITE_GAMBLER, 18, 9, STAY, NONE, 8
-=======
 	def_bg_events
-	bg_event 17, 17,  8 ; ViridianCityText8
-	bg_event 19,  1,  9 ; ViridianCityText9
-	bg_event 21, 29, 10 ; ViridianCityText10
-	bg_event 30, 19, 11 ; MartSignText
-	bg_event 24, 25, 12 ; PokeCenterSignText
-	bg_event 27,  7, 13 ; ViridianCityText13
+	bg_event 17, 17, 9 ; ViridianCityText8
+	bg_event 19,  1, 10 ; ViridianCityText9
+	bg_event 21, 29, 11 ; ViridianCityText10
+	bg_event 30, 19, 12 ; MartSignText
+	bg_event 24, 25, 13 ; PokeCenterSignText
+	bg_event 27,  7, 14 ; ViridianCityText13
 
 	def_object_events
 	object_event 13, 20, SPRITE_YOUNGSTER, WALK, ANY_DIR, 1 ; person
@@ -43,6 +24,6 @@
 	object_event 18, 9, SPRITE_GAMBLER_ASLEEP, STAY, NONE, 5 ; person
 	object_event 6, 23, SPRITE_FISHER, STAY, DOWN, 6 ; person
 	object_event 17, 5, SPRITE_GAMBLER, WALK, LEFT_RIGHT, 7 ; person
->>>>>>> 30acb46b
+	object_event 18, 9, SPRITE_GAMBLER, STAY, NONE, 8
 
 	def_warps_to VIRIDIAN_CITY