--- conflicted
+++ resolved
@@ -7,16 +7,9 @@
 
 	def_bg_events
 
-<<<<<<< HEAD
-	def_objects
-	object SPRITE_DAISY, 2, 3, STAY, RIGHT, 1, 0 ; Daisy, sitting by map
-	object SPRITE_DAISY, 6, 4, WALK, UP_DOWN, 2, 0 ; Daisy, walking around
-	object SPRITE_POKEDEX, 3, 3, STAY, NONE, 3, 0 ; map on table
-=======
 	def_object_events
-	object_event 2, 3, SPRITE_DAISY, STAY, RIGHT, 1 ; Daisy, sitting by map
+	object_event 2, 3, SPRITE_DAISY, STAY, RIGHT, 1, 0 ; Daisy, sitting by map
 	object_event 6, 4, SPRITE_DAISY, WALK, UP_DOWN, 2, 0 ; Daisy, walking around
 	object_event 3, 3, SPRITE_POKEDEX, STAY, NONE, 3, 0 ; map on table
->>>>>>> 30acb46b
 
 	def_warps_to BLUES_HOUSE