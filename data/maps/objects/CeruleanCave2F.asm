--- conflicted
+++ resolved
@@ -11,17 +11,10 @@
 
 	def_bg_events
 
-<<<<<<< HEAD
-	def_objects
-	object SPRITE_POKE_BALL, 0, 11, STAY, NONE, 1, RARE_CANDY
-	object SPRITE_POKE_BALL, 16, 7, STAY, NONE, 2, ULTRA_BALL
-	object SPRITE_POKE_BALL, 19, 11, STAY, NONE, 3, MAX_REVIVE
-	object SPRITE_POKE_BALL, 27, 9, STAY, NONE, 4, FULL_RESTORE
-=======
 	def_object_events
-	object_event 29, 9, SPRITE_POKE_BALL, STAY, NONE, 1, PP_UP
-	object_event 4, 15, SPRITE_POKE_BALL, STAY, NONE, 2, ULTRA_BALL
-	object_event 13, 6, SPRITE_POKE_BALL, STAY, NONE, 3, FULL_RESTORE
->>>>>>> 30acb46b
+	object_event 0, 11, SPRITE_POKE_BALL, STAY, NONE, 1, RARE_CANDY
+	object_event 16, 7, SPRITE_POKE_BALL, STAY, NONE, 2, ULTRA_BALL
+	object_event 19, 11, SPRITE_POKE_BALL, STAY, NONE, 3, MAX_REVIVE
+	object_event 27, 9, SPRITE_POKE_BALL, STAY, NONE, 4, FULL_RESTORE
 
 	def_warps_to CERULEAN_CAVE_2F