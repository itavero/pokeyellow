FuchsiaCity_Object:
	db $f ; border block

	def_warp_events
	warp_event  5, 13, FUCHSIA_MART, 0
	warp_event 11, 27, FUCHSIA_BILLS_GRANDPAS_HOUSE, 0
	warp_event 19, 27, FUCHSIA_POKECENTER, 0
	warp_event 27, 27, WARDENS_HOUSE, 0
	warp_event 18,  3, SAFARI_ZONE_GATE, 0
	warp_event  5, 27, FUCHSIA_GYM, 0
	warp_event 22, 13, FUCHSIA_MEETING_ROOM, 0
	warp_event 31, 27, FUCHSIA_GOOD_ROD_HOUSE, 1
	warp_event 31, 24, FUCHSIA_GOOD_ROD_HOUSE, 0

	def_bg_events
	bg_event 15, 23, 11 ; FuchsiaCityText11
	bg_event 25, 15, 12 ; FuchsiaCityText12
	bg_event 17,  5, 13 ; FuchsiaCityText13
	bg_event  6, 13, 14 ; MartSignText
	bg_event 20, 27, 15 ; PokeCenterSignText
	bg_event 27, 29, 16 ; FuchsiaCityText16
	bg_event 21, 15, 17 ; FuchsiaCityText17
	bg_event  5, 29, 18 ; FuchsiaCityText18
	bg_event 33,  7, 19 ; FuchsiaCityText19
	bg_event 27,  7, 20 ; FuchsiaCityText20
	bg_event 13,  7, 21 ; FuchsiaCityText21
	bg_event 31, 13, 22 ; FuchsiaCityText22
	bg_event 13, 15, 23 ; FuchsiaCityText23
	bg_event  7,  7, 24 ; FuchsiaCityText24

<<<<<<< HEAD
	def_objects
	object SPRITE_YOUNGSTER, 10, 12, WALK, LEFT_RIGHT, 1 ; person
	object SPRITE_GAMBLER, 28, 17, WALK, LEFT_RIGHT, 2 ; person
	object SPRITE_FISHER, 30, 14, STAY, DOWN, 3 ; person
	object SPRITE_YOUNGSTER, 24, 8, STAY, UP, 4 ; person
	object SPRITE_CHANSEY, 31, 5, STAY, DOWN, 5 ; person
	object SPRITE_POKE_BALL, 25, 6, STAY, NONE, 6 ; person
	object SPRITE_MONSTER, 12, 6, WALK, LEFT_RIGHT, 7 ; person
	object SPRITE_MONSTER, 30, 12, WALK, LEFT_RIGHT, 8 ; person
	object SPRITE_SEEL, 8, 17, WALK, ANY_DIR, 9 ; person
	object SPRITE_FOSSIL, 6, 5, STAY, NONE, 10 ; person
=======
	def_object_events
	object_event 10, 12, SPRITE_YOUNGSTER, WALK, LEFT_RIGHT, 1 ; person
	object_event 28, 17, SPRITE_GAMBLER, WALK, LEFT_RIGHT, 2 ; person
	object_event 30, 14, SPRITE_FISHER, STAY, DOWN, 3 ; person
	object_event 24, 8, SPRITE_YOUNGSTER, STAY, UP, 4 ; person
	object_event 31, 5, SPRITE_FAIRY, WALK, ANY_DIR, 5 ; person
	object_event 25, 6, SPRITE_POKE_BALL, STAY, NONE, 6 ; person
	object_event 12, 6, SPRITE_MONSTER, WALK, LEFT_RIGHT, 7 ; person
	object_event 30, 12, SPRITE_MONSTER, WALK, LEFT_RIGHT, 8 ; person
	object_event 8, 17, SPRITE_SEEL, WALK, ANY_DIR, 9 ; person
	object_event 6, 5, SPRITE_FOSSIL, STAY, NONE, 10 ; person
>>>>>>> 30acb46b

	def_warps_to FUCHSIA_CITY<|MERGE_RESOLUTION|>--- conflicted
+++ resolved
@@ -28,30 +28,16 @@
 	bg_event 13, 15, 23 ; FuchsiaCityText23
 	bg_event  7,  7, 24 ; FuchsiaCityText24
 
-<<<<<<< HEAD
-	def_objects
-	object SPRITE_YOUNGSTER, 10, 12, WALK, LEFT_RIGHT, 1 ; person
-	object SPRITE_GAMBLER, 28, 17, WALK, LEFT_RIGHT, 2 ; person
-	object SPRITE_FISHER, 30, 14, STAY, DOWN, 3 ; person
-	object SPRITE_YOUNGSTER, 24, 8, STAY, UP, 4 ; person
-	object SPRITE_CHANSEY, 31, 5, STAY, DOWN, 5 ; person
-	object SPRITE_POKE_BALL, 25, 6, STAY, NONE, 6 ; person
-	object SPRITE_MONSTER, 12, 6, WALK, LEFT_RIGHT, 7 ; person
-	object SPRITE_MONSTER, 30, 12, WALK, LEFT_RIGHT, 8 ; person
-	object SPRITE_SEEL, 8, 17, WALK, ANY_DIR, 9 ; person
-	object SPRITE_FOSSIL, 6, 5, STAY, NONE, 10 ; person
-=======
 	def_object_events
 	object_event 10, 12, SPRITE_YOUNGSTER, WALK, LEFT_RIGHT, 1 ; person
 	object_event 28, 17, SPRITE_GAMBLER, WALK, LEFT_RIGHT, 2 ; person
 	object_event 30, 14, SPRITE_FISHER, STAY, DOWN, 3 ; person
 	object_event 24, 8, SPRITE_YOUNGSTER, STAY, UP, 4 ; person
-	object_event 31, 5, SPRITE_FAIRY, WALK, ANY_DIR, 5 ; person
+	object_event 31, 5, SPRITE_CHANSEY, STAY, DOWN, 5 ; person
 	object_event 25, 6, SPRITE_POKE_BALL, STAY, NONE, 6 ; person
 	object_event 12, 6, SPRITE_MONSTER, WALK, LEFT_RIGHT, 7 ; person
 	object_event 30, 12, SPRITE_MONSTER, WALK, LEFT_RIGHT, 8 ; person
 	object_event 8, 17, SPRITE_SEEL, WALK, ANY_DIR, 9 ; person
 	object_event 6, 5, SPRITE_FOSSIL, STAY, NONE, 10 ; person
->>>>>>> 30acb46b
 
 	def_warps_to FUCHSIA_CITY