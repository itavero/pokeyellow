--- conflicted
+++ resolved
@@ -14,17 +14,10 @@
 
 	def_bg_events
 
-<<<<<<< HEAD
-	def_objects
-	object SPRITE_POKE_BALL, 29, 16, STAY, NONE, 1, RARE_CANDY
-	object SPRITE_POKE_BALL, 7, 11, STAY, NONE, 2, MAX_ELIXER
-	object SPRITE_POKE_BALL, 29, 9, STAY, NONE, 3, MAX_REVIVE
-	object SPRITE_POKE_BALL, 18, 3, STAY, NONE, 4, ULTRA_BALL
-=======
 	def_object_events
-	object_event 7, 13, SPRITE_POKE_BALL, STAY, NONE, 1, FULL_RESTORE
-	object_event 19, 3, SPRITE_POKE_BALL, STAY, NONE, 2, MAX_ELIXER
-	object_event 5, 0, SPRITE_POKE_BALL, STAY, NONE, 3, NUGGET
->>>>>>> 30acb46b
+	object_event 29, 16, SPRITE_POKE_BALL, STAY, NONE, 1, RARE_CANDY
+	object_event 7, 11, SPRITE_POKE_BALL, STAY, NONE, 2, MAX_ELIXER
+	object_event 29, 9, SPRITE_POKE_BALL, STAY, NONE, 3, MAX_REVIVE
+	object_event 18, 3, SPRITE_POKE_BALL, STAY, NONE, 4, ULTRA_BALL
 
 	def_warps_to CERULEAN_CAVE_1F