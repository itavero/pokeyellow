--- conflicted
+++ resolved
@@ -1,7 +1,8 @@
 	object_const_def
-	const_export CERULEANCAVE1F_FULL_RESTORE
+	const_export CERULEANCAVE1F_RARE_CANDY
 	const_export CERULEANCAVE1F_MAX_ELIXER
-	const_export CERULEANCAVE1F_NUGGET
+	const_export CERULEANCAVE1F_MAX_REVIVE
+	const_export CERULEANCAVE1F_ULTRA_BALL
 
 CeruleanCave1F_Object:
 	db $7d ; border block
@@ -20,15 +21,9 @@
 	def_bg_events
 
 	def_object_events
-<<<<<<< HEAD
-	object_event 29, 16, SPRITE_POKE_BALL, STAY, NONE, 1, RARE_CANDY
-	object_event  7, 11, SPRITE_POKE_BALL, STAY, NONE, 2, MAX_ELIXER
-	object_event 29,  9, SPRITE_POKE_BALL, STAY, NONE, 3, MAX_REVIVE
-	object_event 18,  3, SPRITE_POKE_BALL, STAY, NONE, 4, ULTRA_BALL
-=======
-	object_event  7, 13, SPRITE_POKE_BALL, STAY, NONE, TEXT_CERULEANCAVE1F_FULL_RESTORE, FULL_RESTORE
-	object_event 19,  3, SPRITE_POKE_BALL, STAY, NONE, TEXT_CERULEANCAVE1F_MAX_ELIXER, MAX_ELIXER
-	object_event  5,  0, SPRITE_POKE_BALL, STAY, NONE, TEXT_CERULEANCAVE1F_NUGGET, NUGGET
->>>>>>> 3bbd38aa
+	object_event 29, 16, SPRITE_POKE_BALL, STAY, NONE, TEXT_CERULEANCAVE1F_RARE_CANDY, RARE_CANDY
+	object_event  7, 11, SPRITE_POKE_BALL, STAY, NONE, TEXT_CERULEANCAVE1F_MAX_ELIXER, MAX_ELIXER
+	object_event 29,  9, SPRITE_POKE_BALL, STAY, NONE, TEXT_CERULEANCAVE1F_MAX_REVIVE, MAX_REVIVE
+	object_event 18,  3, SPRITE_POKE_BALL, STAY, NONE, TEXT_CERULEANCAVE1F_ULTRA_BALL, ULTRA_BALL
 
 	def_warps_to CERULEAN_CAVE_1F