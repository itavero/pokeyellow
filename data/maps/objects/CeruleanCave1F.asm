CeruleanCave1F_Object:
	db $7d ; border block

	def_warp_events
	warp_event 24, 17, LAST_MAP, 6
	warp_event 25, 17, LAST_MAP, 6
	warp_event 27,  1, CERULEAN_CAVE_2F, 0
	warp_event 23,  7, CERULEAN_CAVE_2F, 1
	warp_event 18,  9, CERULEAN_CAVE_2F, 2
	warp_event  7,  1, CERULEAN_CAVE_2F, 3
	warp_event  1,  3, CERULEAN_CAVE_2F, 4
	warp_event  3, 11, CERULEAN_CAVE_2F, 5
	warp_event  0,  6, CERULEAN_CAVE_B1F, 0

	def_bg_events

	def_object_events
<<<<<<< HEAD
	object_event 29, 16, SPRITE_POKE_BALL, STAY, NONE, 1, RARE_CANDY
	object_event 7, 11, SPRITE_POKE_BALL, STAY, NONE, 2, MAX_ELIXER
	object_event 29, 9, SPRITE_POKE_BALL, STAY, NONE, 3, MAX_REVIVE
	object_event 18, 3, SPRITE_POKE_BALL, STAY, NONE, 4, ULTRA_BALL
=======
	object_event  7, 13, SPRITE_POKE_BALL, STAY, NONE, 1, FULL_RESTORE
	object_event 19,  3, SPRITE_POKE_BALL, STAY, NONE, 2, MAX_ELIXER
	object_event  5,  0, SPRITE_POKE_BALL, STAY, NONE, 3, NUGGET
>>>>>>> d48a318d

	def_warps_to CERULEAN_CAVE_1F<|MERGE_RESOLUTION|>--- conflicted
+++ resolved
@@ -15,15 +15,9 @@
 	def_bg_events
 
 	def_object_events
-<<<<<<< HEAD
 	object_event 29, 16, SPRITE_POKE_BALL, STAY, NONE, 1, RARE_CANDY
-	object_event 7, 11, SPRITE_POKE_BALL, STAY, NONE, 2, MAX_ELIXER
-	object_event 29, 9, SPRITE_POKE_BALL, STAY, NONE, 3, MAX_REVIVE
-	object_event 18, 3, SPRITE_POKE_BALL, STAY, NONE, 4, ULTRA_BALL
-=======
-	object_event  7, 13, SPRITE_POKE_BALL, STAY, NONE, 1, FULL_RESTORE
-	object_event 19,  3, SPRITE_POKE_BALL, STAY, NONE, 2, MAX_ELIXER
-	object_event  5,  0, SPRITE_POKE_BALL, STAY, NONE, 3, NUGGET
->>>>>>> d48a318d
+	object_event  7, 11, SPRITE_POKE_BALL, STAY, NONE, 2, MAX_ELIXER
+	object_event 29,  9, SPRITE_POKE_BALL, STAY, NONE, 3, MAX_REVIVE
+	object_event 18,  3, SPRITE_POKE_BALL, STAY, NONE, 4, ULTRA_BALL
 
 	def_warps_to CERULEAN_CAVE_1F