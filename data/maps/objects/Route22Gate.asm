Route22Gate_Object:
	db $a ; border block

<<<<<<< HEAD
	def_warps
	warp  4,  7, 0, LAST_MAP
	warp  5,  7, 0, LAST_MAP
	warp  4,  0, 0, LAST_MAP
	warp  5,  0, 0, LAST_MAP
=======
	def_warp_events
	warp_event  4,  7, LAST_MAP, 0
	warp_event  5,  7, LAST_MAP, 0
	warp_event  4,  0, LAST_MAP, 0
	warp_event  5,  0, LAST_MAP, 1
>>>>>>> 30acb46b

	def_bg_events

	def_object_events
	object_event 6, 2, SPRITE_GUARD, STAY, LEFT, 1 ; person

	def_warps_to ROUTE_22_GATE<|MERGE_RESOLUTION|>--- conflicted
+++ resolved
@@ -1,19 +1,11 @@
 Route22Gate_Object:
 	db $a ; border block
 
-<<<<<<< HEAD
-	def_warps
-	warp  4,  7, 0, LAST_MAP
-	warp  5,  7, 0, LAST_MAP
-	warp  4,  0, 0, LAST_MAP
-	warp  5,  0, 0, LAST_MAP
-=======
 	def_warp_events
 	warp_event  4,  7, LAST_MAP, 0
 	warp_event  5,  7, LAST_MAP, 0
 	warp_event  4,  0, LAST_MAP, 0
-	warp_event  5,  0, LAST_MAP, 1
->>>>>>> 30acb46b
+	warp_event  5,  0, LAST_MAP, 0
 
 	def_bg_events
 
