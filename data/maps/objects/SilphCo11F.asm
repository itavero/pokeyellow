SilphCo11F_Object:
	db $d ; border block

	def_warp_events
	warp_event  9,  0, SILPH_CO_10F, 1
	warp_event 13,  0, SILPH_CO_ELEVATOR, 0
	warp_event  5,  5, LAST_MAP, 9
	warp_event  3,  2, SILPH_CO_7F, 3

	def_bg_events

<<<<<<< HEAD
	def_objects
	object SPRITE_SILPH_PRESIDENT, 7, 5, STAY, DOWN, 1 ; person
	object SPRITE_BEAUTY, 10, 5, STAY, DOWN, 2 ; person
	object SPRITE_GIOVANNI, 6, 9, STAY, DOWN, 3, OPP_GIOVANNI, 2
	object SPRITE_JAMES, 2, 8, STAY, UP, 4
	object SPRITE_ROCKET, 15, 9, STAY, UP, 5, OPP_ROCKET, 40
	object SPRITE_JESSIE, 3, 8, STAY, UP, 6
=======
	def_object_events
	object_event 7, 5, SPRITE_SILPH_PRESIDENT, STAY, DOWN, 1 ; person
	object_event 10, 5, SPRITE_BEAUTY, STAY, DOWN, 2 ; person
	object_event 6, 9, SPRITE_GIOVANNI, STAY, DOWN, 3, OPP_GIOVANNI, 2
	object_event 3, 16, SPRITE_ROCKET, STAY, UP, 4, OPP_ROCKET, 41
	object_event 15, 9, SPRITE_ROCKET, STAY, UP, 5, OPP_ROCKET, 40
>>>>>>> 30acb46b

	def_warps_to SILPH_CO_11F<|MERGE_RESOLUTION|>--- conflicted
+++ resolved
@@ -9,21 +9,12 @@
 
 	def_bg_events
 
-<<<<<<< HEAD
-	def_objects
-	object SPRITE_SILPH_PRESIDENT, 7, 5, STAY, DOWN, 1 ; person
-	object SPRITE_BEAUTY, 10, 5, STAY, DOWN, 2 ; person
-	object SPRITE_GIOVANNI, 6, 9, STAY, DOWN, 3, OPP_GIOVANNI, 2
-	object SPRITE_JAMES, 2, 8, STAY, UP, 4
-	object SPRITE_ROCKET, 15, 9, STAY, UP, 5, OPP_ROCKET, 40
-	object SPRITE_JESSIE, 3, 8, STAY, UP, 6
-=======
 	def_object_events
 	object_event 7, 5, SPRITE_SILPH_PRESIDENT, STAY, DOWN, 1 ; person
 	object_event 10, 5, SPRITE_BEAUTY, STAY, DOWN, 2 ; person
 	object_event 6, 9, SPRITE_GIOVANNI, STAY, DOWN, 3, OPP_GIOVANNI, 2
-	object_event 3, 16, SPRITE_ROCKET, STAY, UP, 4, OPP_ROCKET, 41
+	object_event 2, 8, SPRITE_JAMES, STAY, UP, 4
 	object_event 15, 9, SPRITE_ROCKET, STAY, UP, 5, OPP_ROCKET, 40
->>>>>>> 30acb46b
+	object_event 3, 8, SPRITE_JESSIE, STAY, UP, 6
 
 	def_warps_to SILPH_CO_11F