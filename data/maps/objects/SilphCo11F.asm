--- conflicted
+++ resolved
@@ -2,8 +2,9 @@
 	const_export SILPHCO11F_SILPH_PRESIDENT
 	const_export SILPHCO11F_BEAUTY
 	const_export SILPHCO11F_GIOVANNI
-	const_export SILPHCO11F_ROCKET1
-	const_export SILPHCO11F_ROCKET2
+	const_export SILPHCO11F_JAMES
+	const_export SILPHCO11F_ROCKET
+	const_export SILPHCO11F_JESSIE
 
 SilphCo11F_Object:
 	db $d ; border block
@@ -17,19 +18,11 @@
 	def_bg_events
 
 	def_object_events
-<<<<<<< HEAD
-	object_event  7,  5, SPRITE_SILPH_PRESIDENT, STAY, DOWN, 1 ; person
-	object_event 10,  5, SPRITE_BEAUTY, STAY, DOWN, 2 ; person
-	object_event  6,  9, SPRITE_GIOVANNI, STAY, DOWN, 3, OPP_GIOVANNI, 2
-	object_event  2,  8, SPRITE_JAMES, STAY, UP, 4
-	object_event 15,  9, SPRITE_ROCKET, STAY, UP, 5, OPP_ROCKET, 40
-	object_event  3,  8, SPRITE_JESSIE, STAY, UP, 6
-=======
 	object_event  7,  5, SPRITE_SILPH_PRESIDENT, STAY, DOWN, TEXT_SILPHCO11F_SILPH_PRESIDENT
 	object_event 10,  5, SPRITE_BEAUTY, STAY, DOWN, TEXT_SILPHCO11F_BEAUTY
 	object_event  6,  9, SPRITE_GIOVANNI, STAY, DOWN, TEXT_SILPHCO11F_GIOVANNI, OPP_GIOVANNI, 2
-	object_event  3, 16, SPRITE_ROCKET, STAY, UP, TEXT_SILPHCO11F_ROCKET1, OPP_ROCKET, 41
-	object_event 15,  9, SPRITE_ROCKET, STAY, UP, TEXT_SILPHCO11F_ROCKET2, OPP_ROCKET, 40
->>>>>>> 3bbd38aa
+	object_event  2,  8, SPRITE_JAMES, STAY, UP, TEXT_SILPHCO11F_JAMES
+	object_event 15,  9, SPRITE_ROCKET, STAY, UP, TEXT_SILPHCO11F_ROCKET, OPP_ROCKET, 40
+	object_event  3,  8, SPRITE_JESSIE, STAY, UP, TEXT_SILPHCO11F_JESSIE
 
 	def_warps_to SILPH_CO_11F