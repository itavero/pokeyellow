--- conflicted
+++ resolved
@@ -38,21 +38,12 @@
 	def_bg_events
 
 	def_object_events
-<<<<<<< HEAD
-	object_event 9, 8, SPRITE_COOLTRAINER_F, STAY, DOWN, 1, OPP_SABRINA, 1
-	object_event 10, 1, SPRITE_CHANNELER, STAY, DOWN, 2, OPP_CHANNELER, 22
-	object_event 17, 1, SPRITE_YOUNGSTER, STAY, DOWN, 3, OPP_PSYCHIC_TR, 1
-	object_event 3, 7, SPRITE_CHANNELER, STAY, DOWN, 4, OPP_CHANNELER, 23
-	object_event 17, 7, SPRITE_YOUNGSTER, STAY, DOWN, 5, OPP_PSYCHIC_TR, 2
-	object_event 3, 13, SPRITE_CHANNELER, STAY, DOWN, 6, OPP_CHANNELER, 24
-=======
-	object_event  9,  8, SPRITE_GIRL, STAY, DOWN, 1, OPP_SABRINA, 1
+	object_event  9,  8, SPRITE_COOLTRAINER_F, STAY, DOWN, 1, OPP_SABRINA, 1
 	object_event 10,  1, SPRITE_CHANNELER, STAY, DOWN, 2, OPP_CHANNELER, 22
 	object_event 17,  1, SPRITE_YOUNGSTER, STAY, DOWN, 3, OPP_PSYCHIC_TR, 1
 	object_event  3,  7, SPRITE_CHANNELER, STAY, DOWN, 4, OPP_CHANNELER, 23
 	object_event 17,  7, SPRITE_YOUNGSTER, STAY, DOWN, 5, OPP_PSYCHIC_TR, 2
 	object_event  3, 13, SPRITE_CHANNELER, STAY, DOWN, 6, OPP_CHANNELER, 24
->>>>>>> d48a318d
 	object_event 17, 13, SPRITE_YOUNGSTER, STAY, DOWN, 7, OPP_PSYCHIC_TR, 3
 	object_event  3,  1, SPRITE_YOUNGSTER, STAY, DOWN, 8, OPP_PSYCHIC_TR, 4
 	object_event 10, 15, SPRITE_GYM_GUIDE, STAY, DOWN, 9 ; person
