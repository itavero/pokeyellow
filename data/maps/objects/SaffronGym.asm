SaffronGym_Object:
	db $2e ; border block

	def_warp_events
	warp_event  8, 17, LAST_MAP, 2
	warp_event  9, 17, LAST_MAP, 2
	warp_event  1,  3, SAFFRON_GYM, 22
	warp_event  5,  3, SAFFRON_GYM, 15
	warp_event  1,  5, SAFFRON_GYM, 18
	warp_event  5,  5, SAFFRON_GYM, 8
	warp_event  1,  9, SAFFRON_GYM, 27
	warp_event  5,  9, SAFFRON_GYM, 16
	warp_event  1, 11, SAFFRON_GYM, 5
	warp_event  5, 11, SAFFRON_GYM, 13
	warp_event  1, 15, SAFFRON_GYM, 23
	warp_event  5, 15, SAFFRON_GYM, 30
	warp_event  1, 17, SAFFRON_GYM, 17
	warp_event  5, 17, SAFFRON_GYM, 9
	warp_event  9,  3, SAFFRON_GYM, 26
	warp_event 11,  3, SAFFRON_GYM, 3
	warp_event  9,  5, SAFFRON_GYM, 7
	warp_event 11,  5, SAFFRON_GYM, 12
	warp_event 11, 11, SAFFRON_GYM, 4
	warp_event 11, 15, SAFFRON_GYM, 31
	warp_event 15,  3, SAFFRON_GYM, 24
	warp_event 19,  3, SAFFRON_GYM, 28
	warp_event 15,  5, SAFFRON_GYM, 2
	warp_event 19,  5, SAFFRON_GYM, 10
	warp_event 15,  9, SAFFRON_GYM, 20
	warp_event 19,  9, SAFFRON_GYM, 29
	warp_event 15, 11, SAFFRON_GYM, 14
	warp_event 19, 11, SAFFRON_GYM, 6
	warp_event 15, 15, SAFFRON_GYM, 21
	warp_event 19, 15, SAFFRON_GYM, 25
	warp_event 15, 17, SAFFRON_GYM, 11
	warp_event 19, 17, SAFFRON_GYM, 19

	def_bg_events

<<<<<<< HEAD
	def_objects
	object SPRITE_COOLTRAINER_F, 9, 8, STAY, DOWN, 1, OPP_SABRINA, 1
	object SPRITE_CHANNELER, 10, 1, STAY, DOWN, 2, OPP_CHANNELER, 22
	object SPRITE_YOUNGSTER, 17, 1, STAY, DOWN, 3, OPP_PSYCHIC_TR, 1
	object SPRITE_CHANNELER, 3, 7, STAY, DOWN, 4, OPP_CHANNELER, 23
	object SPRITE_YOUNGSTER, 17, 7, STAY, DOWN, 5, OPP_PSYCHIC_TR, 2
	object SPRITE_CHANNELER, 3, 13, STAY, DOWN, 6, OPP_CHANNELER, 24
	object SPRITE_YOUNGSTER, 17, 13, STAY, DOWN, 7, OPP_PSYCHIC_TR, 3
	object SPRITE_YOUNGSTER, 3, 1, STAY, DOWN, 8, OPP_PSYCHIC_TR, 4
	object SPRITE_GYM_GUIDE, 10, 15, STAY, DOWN, 9 ; person
=======
	def_object_events
	object_event 9, 8, SPRITE_GIRL, STAY, DOWN, 1, OPP_SABRINA, 1
	object_event 10, 1, SPRITE_CHANNELER, STAY, DOWN, 2, OPP_CHANNELER, 22
	object_event 17, 1, SPRITE_YOUNGSTER, STAY, DOWN, 3, OPP_PSYCHIC_TR, 1
	object_event 3, 7, SPRITE_CHANNELER, STAY, DOWN, 4, OPP_CHANNELER, 23
	object_event 17, 7, SPRITE_YOUNGSTER, STAY, DOWN, 5, OPP_PSYCHIC_TR, 2
	object_event 3, 13, SPRITE_CHANNELER, STAY, DOWN, 6, OPP_CHANNELER, 24
	object_event 17, 13, SPRITE_YOUNGSTER, STAY, DOWN, 7, OPP_PSYCHIC_TR, 3
	object_event 3, 1, SPRITE_YOUNGSTER, STAY, DOWN, 8, OPP_PSYCHIC_TR, 4
	object_event 10, 15, SPRITE_GYM_GUIDE, STAY, DOWN, 9 ; person
>>>>>>> 30acb46b

	def_warps_to SAFFRON_GYM<|MERGE_RESOLUTION|>--- conflicted
+++ resolved
@@ -37,20 +37,8 @@
 
 	def_bg_events
 
-<<<<<<< HEAD
-	def_objects
-	object SPRITE_COOLTRAINER_F, 9, 8, STAY, DOWN, 1, OPP_SABRINA, 1
-	object SPRITE_CHANNELER, 10, 1, STAY, DOWN, 2, OPP_CHANNELER, 22
-	object SPRITE_YOUNGSTER, 17, 1, STAY, DOWN, 3, OPP_PSYCHIC_TR, 1
-	object SPRITE_CHANNELER, 3, 7, STAY, DOWN, 4, OPP_CHANNELER, 23
-	object SPRITE_YOUNGSTER, 17, 7, STAY, DOWN, 5, OPP_PSYCHIC_TR, 2
-	object SPRITE_CHANNELER, 3, 13, STAY, DOWN, 6, OPP_CHANNELER, 24
-	object SPRITE_YOUNGSTER, 17, 13, STAY, DOWN, 7, OPP_PSYCHIC_TR, 3
-	object SPRITE_YOUNGSTER, 3, 1, STAY, DOWN, 8, OPP_PSYCHIC_TR, 4
-	object SPRITE_GYM_GUIDE, 10, 15, STAY, DOWN, 9 ; person
-=======
 	def_object_events
-	object_event 9, 8, SPRITE_GIRL, STAY, DOWN, 1, OPP_SABRINA, 1
+	object_event 9, 8, SPRITE_COOLTRAINER_F, STAY, DOWN, 1, OPP_SABRINA, 1
 	object_event 10, 1, SPRITE_CHANNELER, STAY, DOWN, 2, OPP_CHANNELER, 22
 	object_event 17, 1, SPRITE_YOUNGSTER, STAY, DOWN, 3, OPP_PSYCHIC_TR, 1
 	object_event 3, 7, SPRITE_CHANNELER, STAY, DOWN, 4, OPP_CHANNELER, 23
@@ -59,6 +47,5 @@
 	object_event 17, 13, SPRITE_YOUNGSTER, STAY, DOWN, 7, OPP_PSYCHIC_TR, 3
 	object_event 3, 1, SPRITE_YOUNGSTER, STAY, DOWN, 8, OPP_PSYCHIC_TR, 4
 	object_event 10, 15, SPRITE_GYM_GUIDE, STAY, DOWN, 9 ; person
->>>>>>> 30acb46b
 
 	def_warps_to SAFFRON_GYM