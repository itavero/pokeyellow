Route11_Object:
	db $f ; border block

<<<<<<< HEAD
	def_warps
	warp 49,  8, 0, ROUTE_11_GATE_1F
	warp 49,  9, 0, ROUTE_11_GATE_1F
	warp 58,  8, 2, ROUTE_11_GATE_1F
	warp 58,  9, 2, ROUTE_11_GATE_1F
	warp  4,  5, 0, DIGLETTS_CAVE_ROUTE_11
=======
	def_warp_events
	warp_event 49,  8, ROUTE_11_GATE_1F, 0
	warp_event 49,  9, ROUTE_11_GATE_1F, 1
	warp_event 58,  8, ROUTE_11_GATE_1F, 2
	warp_event 58,  9, ROUTE_11_GATE_1F, 3
	warp_event  4,  5, DIGLETTS_CAVE_ROUTE_11, 0
>>>>>>> 30acb46b

	def_bg_events
	bg_event  1,  5, 11 ; Route11Text11

	def_object_events
	object_event 10, 14, SPRITE_GAMBLER, STAY, DOWN, 1, OPP_GAMBLER, 1
	object_event 26, 9, SPRITE_GAMBLER, STAY, DOWN, 2, OPP_GAMBLER, 2
	object_event 13, 5, SPRITE_YOUNGSTER, STAY, LEFT, 3, OPP_YOUNGSTER, 9
	object_event 36, 11, SPRITE_SUPER_NERD, STAY, DOWN, 4, OPP_ENGINEER, 2
	object_event 22, 4, SPRITE_YOUNGSTER, STAY, UP, 5, OPP_YOUNGSTER, 10
	object_event 45, 7, SPRITE_GAMBLER, STAY, DOWN, 6, OPP_GAMBLER, 3
	object_event 33, 3, SPRITE_GAMBLER, STAY, UP, 7, OPP_GAMBLER, 4
	object_event 43, 5, SPRITE_YOUNGSTER, STAY, RIGHT, 8, OPP_YOUNGSTER, 11
	object_event 45, 16, SPRITE_SUPER_NERD, STAY, LEFT, 9, OPP_ENGINEER, 3
	object_event 22, 12, SPRITE_YOUNGSTER, STAY, UP, 10, OPP_YOUNGSTER, 12

	def_warps_to ROUTE_11<|MERGE_RESOLUTION|>--- conflicted
+++ resolved
@@ -1,21 +1,12 @@
 Route11_Object:
 	db $f ; border block
 
-<<<<<<< HEAD
-	def_warps
-	warp 49,  8, 0, ROUTE_11_GATE_1F
-	warp 49,  9, 0, ROUTE_11_GATE_1F
-	warp 58,  8, 2, ROUTE_11_GATE_1F
-	warp 58,  9, 2, ROUTE_11_GATE_1F
-	warp  4,  5, 0, DIGLETTS_CAVE_ROUTE_11
-=======
 	def_warp_events
 	warp_event 49,  8, ROUTE_11_GATE_1F, 0
-	warp_event 49,  9, ROUTE_11_GATE_1F, 1
+	warp_event 49,  9, ROUTE_11_GATE_1F, 0
 	warp_event 58,  8, ROUTE_11_GATE_1F, 2
-	warp_event 58,  9, ROUTE_11_GATE_1F, 3
+	warp_event 58,  9, ROUTE_11_GATE_1F, 2
 	warp_event  4,  5, DIGLETTS_CAVE_ROUTE_11, 0
->>>>>>> 30acb46b
 
 	def_bg_events
 	bg_event  1,  5, 11 ; Route11Text11
