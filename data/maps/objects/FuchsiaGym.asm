--- conflicted
+++ resolved
@@ -8,17 +8,7 @@
 	def_bg_events
 
 	def_object_events
-<<<<<<< HEAD
-	object_event 4, 10, SPRITE_SILPH_WORKER, STAY, DOWN, 1, OPP_KOGA, 1
-	object_event 8, 13, SPRITE_ROCKER, STAY, DOWN, 2, OPP_JUGGLER, 7
-	object_event 7, 8, SPRITE_ROCKER, STAY, RIGHT, 3, OPP_JUGGLER, 3
-	object_event 1, 12, SPRITE_ROCKER, STAY, DOWN, 4, OPP_JUGGLER, 8
-	object_event 3, 5, SPRITE_ROCKER, STAY, UP, 5, OPP_TAMER, 1
-	object_event 8, 2, SPRITE_ROCKER, STAY, DOWN, 6, OPP_TAMER, 2
-	object_event 2, 7, SPRITE_ROCKER, STAY, LEFT, 7, OPP_JUGGLER, 4
-	object_event 7, 15, SPRITE_GYM_GUIDE, STAY, DOWN, 8 ; person
-=======
-	object_event  4, 10, SPRITE_KOGA, STAY, DOWN, 1, OPP_KOGA, 1
+	object_event  4, 10, SPRITE_SILPH_WORKER, STAY, DOWN, 1, OPP_KOGA, 1
 	object_event  8, 13, SPRITE_ROCKER, STAY, DOWN, 2, OPP_JUGGLER, 7
 	object_event  7,  8, SPRITE_ROCKER, STAY, RIGHT, 3, OPP_JUGGLER, 3
 	object_event  1, 12, SPRITE_ROCKER, STAY, DOWN, 4, OPP_JUGGLER, 8
@@ -26,6 +16,5 @@
 	object_event  8,  2, SPRITE_ROCKER, STAY, DOWN, 6, OPP_TAMER, 2
 	object_event  2,  7, SPRITE_ROCKER, STAY, LEFT, 7, OPP_JUGGLER, 4
 	object_event  7, 15, SPRITE_GYM_GUIDE, STAY, DOWN, 8 ; person
->>>>>>> d48a318d
 
 	def_warps_to FUCHSIA_GYM