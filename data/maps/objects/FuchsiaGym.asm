--- conflicted
+++ resolved
@@ -7,19 +7,8 @@
 
 	def_bg_events
 
-<<<<<<< HEAD
-	def_objects
-	object SPRITE_SILPH_WORKER, 4, 10, STAY, DOWN, 1, OPP_KOGA, 1
-	object SPRITE_ROCKER, 8, 13, STAY, DOWN, 2, OPP_JUGGLER, 7
-	object SPRITE_ROCKER, 7, 8, STAY, RIGHT, 3, OPP_JUGGLER, 3
-	object SPRITE_ROCKER, 1, 12, STAY, DOWN, 4, OPP_JUGGLER, 8
-	object SPRITE_ROCKER, 3, 5, STAY, UP, 5, OPP_TAMER, 1
-	object SPRITE_ROCKER, 8, 2, STAY, DOWN, 6, OPP_TAMER, 2
-	object SPRITE_ROCKER, 2, 7, STAY, LEFT, 7, OPP_JUGGLER, 4
-	object SPRITE_GYM_GUIDE, 7, 15, STAY, DOWN, 8 ; person
-=======
 	def_object_events
-	object_event 4, 10, SPRITE_KOGA, STAY, DOWN, 1, OPP_KOGA, 1
+	object_event 4, 10, SPRITE_SILPH_WORKER, STAY, DOWN, 1, OPP_KOGA, 1
 	object_event 8, 13, SPRITE_ROCKER, STAY, DOWN, 2, OPP_JUGGLER, 7
 	object_event 7, 8, SPRITE_ROCKER, STAY, RIGHT, 3, OPP_JUGGLER, 3
 	object_event 1, 12, SPRITE_ROCKER, STAY, DOWN, 4, OPP_JUGGLER, 8
@@ -27,6 +16,5 @@
 	object_event 8, 2, SPRITE_ROCKER, STAY, DOWN, 6, OPP_TAMER, 2
 	object_event 2, 7, SPRITE_ROCKER, STAY, LEFT, 7, OPP_JUGGLER, 4
 	object_event 7, 15, SPRITE_GYM_GUIDE, STAY, DOWN, 8 ; person
->>>>>>> 30acb46b
 
 	def_warps_to FUCHSIA_GYM