Route18_Object:
	db $43 ; border block

<<<<<<< HEAD
	def_warps
	warp 33,  8, 0, ROUTE_18_GATE_1F
	warp 33,  9, 0, ROUTE_18_GATE_1F
	warp 40,  8, 2, ROUTE_18_GATE_1F
	warp 40,  9, 2, ROUTE_18_GATE_1F
=======
	def_warp_events
	warp_event 33,  8, ROUTE_18_GATE_1F, 0
	warp_event 33,  9, ROUTE_18_GATE_1F, 1
	warp_event 40,  8, ROUTE_18_GATE_1F, 2
	warp_event 40,  9, ROUTE_18_GATE_1F, 3
>>>>>>> 30acb46b

	def_bg_events
	bg_event 43,  7, 4 ; Route18Text4
	bg_event 33,  5, 5 ; Route18Text5

	def_object_events
	object_event 36, 11, SPRITE_COOLTRAINER_M, STAY, RIGHT, 1, OPP_BIRD_KEEPER, 8
	object_event 40, 15, SPRITE_COOLTRAINER_M, STAY, LEFT, 2, OPP_BIRD_KEEPER, 9
	object_event 42, 13, SPRITE_COOLTRAINER_M, STAY, LEFT, 3, OPP_BIRD_KEEPER, 10

	def_warps_to ROUTE_18<|MERGE_RESOLUTION|>--- conflicted
+++ resolved
@@ -1,19 +1,11 @@
 Route18_Object:
 	db $43 ; border block
 
-<<<<<<< HEAD
-	def_warps
-	warp 33,  8, 0, ROUTE_18_GATE_1F
-	warp 33,  9, 0, ROUTE_18_GATE_1F
-	warp 40,  8, 2, ROUTE_18_GATE_1F
-	warp 40,  9, 2, ROUTE_18_GATE_1F
-=======
 	def_warp_events
 	warp_event 33,  8, ROUTE_18_GATE_1F, 0
-	warp_event 33,  9, ROUTE_18_GATE_1F, 1
+	warp_event 33,  9, ROUTE_18_GATE_1F, 0
 	warp_event 40,  8, ROUTE_18_GATE_1F, 2
-	warp_event 40,  9, ROUTE_18_GATE_1F, 3
->>>>>>> 30acb46b
+	warp_event 40,  9, ROUTE_18_GATE_1F, 2
 
 	def_bg_events
 	bg_event 43,  7, 4 ; Route18Text4
