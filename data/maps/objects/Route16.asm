Route16_Object:
	db $f ; border block

<<<<<<< HEAD
	def_warps
	warp 17, 10, 0, ROUTE_16_GATE_1F
	warp 17, 11, 0, ROUTE_16_GATE_1F
	warp 24, 10, 2, ROUTE_16_GATE_1F
	warp 24, 11, 2, ROUTE_16_GATE_1F
	warp 17,  4, 4, ROUTE_16_GATE_1F
	warp 17,  5, 4, ROUTE_16_GATE_1F
	warp 24,  4, 6, ROUTE_16_GATE_1F
	warp 24,  5, 6, ROUTE_16_GATE_1F
	warp  7,  5, 0, ROUTE_16_FLY_HOUSE
=======
	def_warp_events
	warp_event 17, 10, ROUTE_16_GATE_1F, 0
	warp_event 17, 11, ROUTE_16_GATE_1F, 1
	warp_event 24, 10, ROUTE_16_GATE_1F, 2
	warp_event 24, 11, ROUTE_16_GATE_1F, 3
	warp_event 17,  4, ROUTE_16_GATE_1F, 4
	warp_event 17,  5, ROUTE_16_GATE_1F, 5
	warp_event 24,  4, ROUTE_16_GATE_1F, 6
	warp_event 24,  5, ROUTE_16_GATE_1F, 7
	warp_event  7,  5, ROUTE_16_FLY_HOUSE, 0
>>>>>>> 30acb46b

	def_bg_events
	bg_event 27, 11, 8 ; Route16Text8
	bg_event  5, 17, 9 ; Route16Text9

	def_object_events
	object_event 17, 12, SPRITE_BIKER, STAY, LEFT, 1, OPP_BIKER, 5
	object_event 14, 13, SPRITE_BIKER, STAY, RIGHT, 2, OPP_CUE_BALL, 1
	object_event 11, 12, SPRITE_BIKER, STAY, UP, 3, OPP_CUE_BALL, 2
	object_event 9, 11, SPRITE_BIKER, STAY, LEFT, 4, OPP_BIKER, 6
	object_event 6, 10, SPRITE_BIKER, STAY, RIGHT, 5, OPP_CUE_BALL, 3
	object_event 3, 12, SPRITE_BIKER, STAY, RIGHT, 6, OPP_BIKER, 7
	object_event 26, 10, SPRITE_SNORLAX, STAY, DOWN, 7 ; person

	def_warps_to ROUTE_16<|MERGE_RESOLUTION|>--- conflicted
+++ resolved
@@ -1,29 +1,16 @@
 Route16_Object:
 	db $f ; border block
 
-<<<<<<< HEAD
-	def_warps
-	warp 17, 10, 0, ROUTE_16_GATE_1F
-	warp 17, 11, 0, ROUTE_16_GATE_1F
-	warp 24, 10, 2, ROUTE_16_GATE_1F
-	warp 24, 11, 2, ROUTE_16_GATE_1F
-	warp 17,  4, 4, ROUTE_16_GATE_1F
-	warp 17,  5, 4, ROUTE_16_GATE_1F
-	warp 24,  4, 6, ROUTE_16_GATE_1F
-	warp 24,  5, 6, ROUTE_16_GATE_1F
-	warp  7,  5, 0, ROUTE_16_FLY_HOUSE
-=======
 	def_warp_events
 	warp_event 17, 10, ROUTE_16_GATE_1F, 0
-	warp_event 17, 11, ROUTE_16_GATE_1F, 1
+	warp_event 17, 11, ROUTE_16_GATE_1F, 0
 	warp_event 24, 10, ROUTE_16_GATE_1F, 2
-	warp_event 24, 11, ROUTE_16_GATE_1F, 3
+	warp_event 24, 11, ROUTE_16_GATE_1F, 2
 	warp_event 17,  4, ROUTE_16_GATE_1F, 4
-	warp_event 17,  5, ROUTE_16_GATE_1F, 5
+	warp_event 17,  5, ROUTE_16_GATE_1F, 4
 	warp_event 24,  4, ROUTE_16_GATE_1F, 6
-	warp_event 24,  5, ROUTE_16_GATE_1F, 7
+	warp_event 24,  5, ROUTE_16_GATE_1F, 6
 	warp_event  7,  5, ROUTE_16_FLY_HOUSE, 0
->>>>>>> 30acb46b
 
 	def_bg_events
 	bg_event 27, 11, 8 ; Route16Text8
