Route9_Object:
	db $2c ; border block

	def_warp_events

	def_bg_events
	bg_event 25,  7, 11 ; Route9Text11

	def_object_events
	object_event 13, 10, SPRITE_COOLTRAINER_F, STAY, LEFT, 1, OPP_JR_TRAINER_F, 5
<<<<<<< HEAD
	object_event 24, 7, SPRITE_COOLTRAINER_M, STAY, LEFT, 2, OPP_YOUNGSTER, 14
	object_event 31, 7, SPRITE_COOLTRAINER_M, STAY, RIGHT, 3, OPP_JR_TRAINER_M, 8
	object_event 48, 8, SPRITE_COOLTRAINER_F, STAY, RIGHT, 4, OPP_JR_TRAINER_F, 6
=======
	object_event 24,  7, SPRITE_COOLTRAINER_M, STAY, LEFT, 2, OPP_JR_TRAINER_M, 7
	object_event 31,  7, SPRITE_COOLTRAINER_M, STAY, RIGHT, 3, OPP_JR_TRAINER_M, 8
	object_event 48,  8, SPRITE_COOLTRAINER_F, STAY, RIGHT, 4, OPP_JR_TRAINER_F, 6
>>>>>>> d48a318d
	object_event 16, 15, SPRITE_HIKER, STAY, LEFT, 5, OPP_HIKER, 11
	object_event 43,  3, SPRITE_HIKER, STAY, LEFT, 6, OPP_HIKER, 6
	object_event 22,  2, SPRITE_YOUNGSTER, STAY, DOWN, 7, OPP_BUG_CATCHER, 13
	object_event 45, 15, SPRITE_HIKER, STAY, RIGHT, 8, OPP_HIKER, 5
	object_event 40,  8, SPRITE_YOUNGSTER, STAY, RIGHT, 9, OPP_BUG_CATCHER, 14
	object_event 10, 15, SPRITE_POKE_BALL, STAY, NONE, 10, TM_TELEPORT

	def_warps_to ROUTE_9<|MERGE_RESOLUTION|>--- conflicted
+++ resolved
@@ -8,15 +8,9 @@
 
 	def_object_events
 	object_event 13, 10, SPRITE_COOLTRAINER_F, STAY, LEFT, 1, OPP_JR_TRAINER_F, 5
-<<<<<<< HEAD
-	object_event 24, 7, SPRITE_COOLTRAINER_M, STAY, LEFT, 2, OPP_YOUNGSTER, 14
-	object_event 31, 7, SPRITE_COOLTRAINER_M, STAY, RIGHT, 3, OPP_JR_TRAINER_M, 8
-	object_event 48, 8, SPRITE_COOLTRAINER_F, STAY, RIGHT, 4, OPP_JR_TRAINER_F, 6
-=======
-	object_event 24,  7, SPRITE_COOLTRAINER_M, STAY, LEFT, 2, OPP_JR_TRAINER_M, 7
+	object_event 24,  7, SPRITE_COOLTRAINER_M, STAY, LEFT, 2, OPP_YOUNGSTER, 14
 	object_event 31,  7, SPRITE_COOLTRAINER_M, STAY, RIGHT, 3, OPP_JR_TRAINER_M, 8
 	object_event 48,  8, SPRITE_COOLTRAINER_F, STAY, RIGHT, 4, OPP_JR_TRAINER_F, 6
->>>>>>> d48a318d
 	object_event 16, 15, SPRITE_HIKER, STAY, LEFT, 5, OPP_HIKER, 11
 	object_event 43,  3, SPRITE_HIKER, STAY, LEFT, 6, OPP_HIKER, 6
 	object_event 22,  2, SPRITE_YOUNGSTER, STAY, DOWN, 7, OPP_BUG_CATCHER, 13
