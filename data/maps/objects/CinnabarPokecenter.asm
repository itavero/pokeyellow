CinnabarPokecenter_Object:
	db $0 ; border block

	def_warp_events
	warp_event  3,  7, LAST_MAP, 3
	warp_event  4,  7, LAST_MAP, 3

	def_bg_events

<<<<<<< HEAD
	def_objects
	object SPRITE_NURSE, 3, 1, STAY, DOWN, 1 ; person
	object SPRITE_COOLTRAINER_F, 9, 4, WALK, ANY_DIR, 2 ; person
	object SPRITE_GENTLEMAN, 2, 6, STAY, NONE, 3 ; person
	object SPRITE_LINK_RECEPTIONIST, 11, 2, STAY, DOWN, 4 ; person
	object SPRITE_CHANSEY, 4, 1, STAY, DOWN, 5 ; person
=======
	def_object_events
	object_event 3, 1, SPRITE_NURSE, STAY, DOWN, 1 ; person
	object_event 9, 4, SPRITE_COOLTRAINER_F, WALK, ANY_DIR, 2 ; person
	object_event 2, 6, SPRITE_GENTLEMAN, STAY, NONE, 3 ; person
	object_event 11, 2, SPRITE_LINK_RECEPTIONIST, STAY, DOWN, 4 ; person
>>>>>>> 30acb46b

	def_warps_to CINNABAR_POKECENTER<|MERGE_RESOLUTION|>--- conflicted
+++ resolved
@@ -7,19 +7,11 @@
 
 	def_bg_events
 
-<<<<<<< HEAD
-	def_objects
-	object SPRITE_NURSE, 3, 1, STAY, DOWN, 1 ; person
-	object SPRITE_COOLTRAINER_F, 9, 4, WALK, ANY_DIR, 2 ; person
-	object SPRITE_GENTLEMAN, 2, 6, STAY, NONE, 3 ; person
-	object SPRITE_LINK_RECEPTIONIST, 11, 2, STAY, DOWN, 4 ; person
-	object SPRITE_CHANSEY, 4, 1, STAY, DOWN, 5 ; person
-=======
 	def_object_events
 	object_event 3, 1, SPRITE_NURSE, STAY, DOWN, 1 ; person
 	object_event 9, 4, SPRITE_COOLTRAINER_F, WALK, ANY_DIR, 2 ; person
 	object_event 2, 6, SPRITE_GENTLEMAN, STAY, NONE, 3 ; person
 	object_event 11, 2, SPRITE_LINK_RECEPTIONIST, STAY, DOWN, 4 ; person
->>>>>>> 30acb46b
+	object_event 4, 1, SPRITE_CHANSEY, STAY, DOWN, 5 ; person
 
 	def_warps_to CINNABAR_POKECENTER