CinnabarPokecenter_Object:
	db $0 ; border block

	def_warp_events
	warp_event  3,  7, LAST_MAP, 3
	warp_event  4,  7, LAST_MAP, 3

	def_bg_events

	def_object_events
<<<<<<< HEAD
	object_event 3, 1, SPRITE_NURSE, STAY, DOWN, 1 ; person
	object_event 9, 4, SPRITE_COOLTRAINER_F, WALK, ANY_DIR, 2 ; person
	object_event 2, 6, SPRITE_GENTLEMAN, STAY, NONE, 3 ; person
	object_event 11, 2, SPRITE_LINK_RECEPTIONIST, STAY, DOWN, 4 ; person
	object_event 4, 1, SPRITE_CHANSEY, STAY, DOWN, 5 ; person
=======
	object_event  3,  1, SPRITE_NURSE, STAY, DOWN, 1 ; person
	object_event  9,  4, SPRITE_COOLTRAINER_F, WALK, ANY_DIR, 2 ; person
	object_event  2,  6, SPRITE_GENTLEMAN, STAY, NONE, 3 ; person
	object_event 11,  2, SPRITE_LINK_RECEPTIONIST, STAY, DOWN, 4 ; person
>>>>>>> d48a318d

	def_warps_to CINNABAR_POKECENTER<|MERGE_RESOLUTION|>--- conflicted
+++ resolved
@@ -8,17 +8,10 @@
 	def_bg_events
 
 	def_object_events
-<<<<<<< HEAD
-	object_event 3, 1, SPRITE_NURSE, STAY, DOWN, 1 ; person
-	object_event 9, 4, SPRITE_COOLTRAINER_F, WALK, ANY_DIR, 2 ; person
-	object_event 2, 6, SPRITE_GENTLEMAN, STAY, NONE, 3 ; person
-	object_event 11, 2, SPRITE_LINK_RECEPTIONIST, STAY, DOWN, 4 ; person
-	object_event 4, 1, SPRITE_CHANSEY, STAY, DOWN, 5 ; person
-=======
 	object_event  3,  1, SPRITE_NURSE, STAY, DOWN, 1 ; person
 	object_event  9,  4, SPRITE_COOLTRAINER_F, WALK, ANY_DIR, 2 ; person
 	object_event  2,  6, SPRITE_GENTLEMAN, STAY, NONE, 3 ; person
 	object_event 11,  2, SPRITE_LINK_RECEPTIONIST, STAY, DOWN, 4 ; person
->>>>>>> d48a318d
+	object_event  4,  1, SPRITE_CHANSEY, STAY, DOWN, 5 ; person
 
 	def_warps_to CINNABAR_POKECENTER