MtMoonPokecenter_Object:
	db $0 ; border block

	def_warp_events
	warp_event  3,  7, LAST_MAP, 0
	warp_event  4,  7, LAST_MAP, 0

	def_bg_events

<<<<<<< HEAD
	def_objects
	object SPRITE_NURSE, 3, 1, STAY, DOWN, 1 ; person
	object SPRITE_YOUNGSTER, 4, 3, STAY, UP, 2 ; person
	object SPRITE_GENTLEMAN, 7, 3, STAY, UP, 3 ; person
	object SPRITE_MIDDLE_AGED_MAN, 10, 6, WALK, LEFT_RIGHT, 4 ; person
	object SPRITE_CLIPBOARD, 7, 2, STAY, NONE, 5 ; person
	object SPRITE_LINK_RECEPTIONIST, 11, 2, STAY, DOWN, 6 ; person
	object SPRITE_CHANSEY, 4, 1, STAY, DOWN, 7 ; person
=======
	def_object_events
	object_event 3, 1, SPRITE_NURSE, STAY, DOWN, 1 ; person
	object_event 4, 3, SPRITE_YOUNGSTER, STAY, UP, 2 ; person
	object_event 7, 3, SPRITE_GENTLEMAN, STAY, UP, 3 ; person
	object_event 10, 6, SPRITE_MIDDLE_AGED_MAN, WALK, LEFT_RIGHT, 4 ; person
	object_event 7, 2, SPRITE_CLIPBOARD, STAY, NONE, 5 ; person
	object_event 11, 2, SPRITE_LINK_RECEPTIONIST, STAY, DOWN, 6 ; person
>>>>>>> 30acb46b

	def_warps_to MT_MOON_POKECENTER<|MERGE_RESOLUTION|>--- conflicted
+++ resolved
@@ -7,16 +7,6 @@
 
 	def_bg_events
 
-<<<<<<< HEAD
-	def_objects
-	object SPRITE_NURSE, 3, 1, STAY, DOWN, 1 ; person
-	object SPRITE_YOUNGSTER, 4, 3, STAY, UP, 2 ; person
-	object SPRITE_GENTLEMAN, 7, 3, STAY, UP, 3 ; person
-	object SPRITE_MIDDLE_AGED_MAN, 10, 6, WALK, LEFT_RIGHT, 4 ; person
-	object SPRITE_CLIPBOARD, 7, 2, STAY, NONE, 5 ; person
-	object SPRITE_LINK_RECEPTIONIST, 11, 2, STAY, DOWN, 6 ; person
-	object SPRITE_CHANSEY, 4, 1, STAY, DOWN, 7 ; person
-=======
 	def_object_events
 	object_event 3, 1, SPRITE_NURSE, STAY, DOWN, 1 ; person
 	object_event 4, 3, SPRITE_YOUNGSTER, STAY, UP, 2 ; person
@@ -24,6 +14,6 @@
 	object_event 10, 6, SPRITE_MIDDLE_AGED_MAN, WALK, LEFT_RIGHT, 4 ; person
 	object_event 7, 2, SPRITE_CLIPBOARD, STAY, NONE, 5 ; person
 	object_event 11, 2, SPRITE_LINK_RECEPTIONIST, STAY, DOWN, 6 ; person
->>>>>>> 30acb46b
+	object_event 4, 1, SPRITE_CHANSEY, STAY, DOWN, 7 ; person
 
 	def_warps_to MT_MOON_POKECENTER