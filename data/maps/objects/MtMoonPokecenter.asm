MtMoonPokecenter_Object:
	db $0 ; border block

	def_warp_events
	warp_event  3,  7, LAST_MAP, 0
	warp_event  4,  7, LAST_MAP, 0

	def_bg_events

	def_object_events
<<<<<<< HEAD
	object_event 3, 1, SPRITE_NURSE, STAY, DOWN, 1 ; person
	object_event 4, 3, SPRITE_YOUNGSTER, STAY, UP, 2 ; person
	object_event 7, 3, SPRITE_GENTLEMAN, STAY, UP, 3 ; person
	object_event 10, 6, SPRITE_MIDDLE_AGED_MAN, WALK, LEFT_RIGHT, 4 ; person
	object_event 7, 2, SPRITE_CLIPBOARD, STAY, NONE, 5 ; person
	object_event 11, 2, SPRITE_LINK_RECEPTIONIST, STAY, DOWN, 6 ; person
	object_event 4, 1, SPRITE_CHANSEY, STAY, DOWN, 7 ; person
=======
	object_event  3,  1, SPRITE_NURSE, STAY, DOWN, 1 ; person
	object_event  4,  3, SPRITE_YOUNGSTER, STAY, UP, 2 ; person
	object_event  7,  3, SPRITE_GENTLEMAN, STAY, UP, 3 ; person
	object_event 10,  6, SPRITE_MIDDLE_AGED_MAN, WALK, LEFT_RIGHT, 4 ; person
	object_event  7,  2, SPRITE_CLIPBOARD, STAY, NONE, 5 ; person
	object_event 11,  2, SPRITE_LINK_RECEPTIONIST, STAY, DOWN, 6 ; person
>>>>>>> d48a318d

	def_warps_to MT_MOON_POKECENTER<|MERGE_RESOLUTION|>--- conflicted
+++ resolved
@@ -8,21 +8,12 @@
 	def_bg_events
 
 	def_object_events
-<<<<<<< HEAD
-	object_event 3, 1, SPRITE_NURSE, STAY, DOWN, 1 ; person
-	object_event 4, 3, SPRITE_YOUNGSTER, STAY, UP, 2 ; person
-	object_event 7, 3, SPRITE_GENTLEMAN, STAY, UP, 3 ; person
-	object_event 10, 6, SPRITE_MIDDLE_AGED_MAN, WALK, LEFT_RIGHT, 4 ; person
-	object_event 7, 2, SPRITE_CLIPBOARD, STAY, NONE, 5 ; person
-	object_event 11, 2, SPRITE_LINK_RECEPTIONIST, STAY, DOWN, 6 ; person
-	object_event 4, 1, SPRITE_CHANSEY, STAY, DOWN, 7 ; person
-=======
 	object_event  3,  1, SPRITE_NURSE, STAY, DOWN, 1 ; person
 	object_event  4,  3, SPRITE_YOUNGSTER, STAY, UP, 2 ; person
 	object_event  7,  3, SPRITE_GENTLEMAN, STAY, UP, 3 ; person
 	object_event 10,  6, SPRITE_MIDDLE_AGED_MAN, WALK, LEFT_RIGHT, 4 ; person
 	object_event  7,  2, SPRITE_CLIPBOARD, STAY, NONE, 5 ; person
 	object_event 11,  2, SPRITE_LINK_RECEPTIONIST, STAY, DOWN, 6 ; person
->>>>>>> d48a318d
+	object_event  4,  1, SPRITE_CHANSEY, STAY, DOWN, 7 ; person
 
 	def_warps_to MT_MOON_POKECENTER