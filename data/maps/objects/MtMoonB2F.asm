--- conflicted
+++ resolved
@@ -9,29 +9,16 @@
 
 	def_bg_events
 
-<<<<<<< HEAD
-	def_objects
-	object SPRITE_SUPER_NERD, 12, 8, STAY, RIGHT, 1, OPP_SUPER_NERD, 2
-	object SPRITE_JESSIE, 9, 3, STAY, LEFT, 2
-	object SPRITE_ROCKET, 15, 22, STAY, DOWN, 3, OPP_ROCKET, 2
-	object SPRITE_ROCKET, 29, 11, STAY, UP, 4, OPP_ROCKET, 3
-	object SPRITE_ROCKET, 29, 17, STAY, LEFT, 5, OPP_ROCKET, 1
-	object SPRITE_JAMES, 9, 4, STAY, LEFT, 6
-	object SPRITE_FOSSIL, 12, 6, STAY, NONE, 7 ; person
-	object SPRITE_FOSSIL, 13, 6, STAY, NONE, 8 ; person
-	object SPRITE_POKE_BALL, 25, 21, STAY, NONE, 9, HP_UP
-	object SPRITE_POKE_BALL, 29, 5, STAY, NONE, 10, TM_MEGA_PUNCH
-=======
 	def_object_events
 	object_event 12, 8, SPRITE_SUPER_NERD, STAY, RIGHT, 1, OPP_SUPER_NERD, 2
-	object_event 11, 16, SPRITE_ROCKET, STAY, DOWN, 2, OPP_ROCKET, 1
+	object_event 9, 3, SPRITE_JESSIE, STAY, LEFT, 2
 	object_event 15, 22, SPRITE_ROCKET, STAY, DOWN, 3, OPP_ROCKET, 2
 	object_event 29, 11, SPRITE_ROCKET, STAY, UP, 4, OPP_ROCKET, 3
-	object_event 29, 17, SPRITE_ROCKET, STAY, LEFT, 5, OPP_ROCKET, 4
-	object_event 12, 6, SPRITE_FOSSIL, STAY, NONE, 6 ; person
-	object_event 13, 6, SPRITE_FOSSIL, STAY, NONE, 7 ; person
-	object_event 25, 21, SPRITE_POKE_BALL, STAY, NONE, 8, HP_UP
-	object_event 29, 5, SPRITE_POKE_BALL, STAY, NONE, 9, TM_MEGA_PUNCH
->>>>>>> 30acb46b
+	object_event 29, 17, SPRITE_ROCKET, STAY, LEFT, 5, OPP_ROCKET, 1
+	object_event 9, 4, SPRITE_JAMES, STAY, LEFT, 6
+	object_event 12, 6, SPRITE_FOSSIL, STAY, NONE, 7 ; person
+	object_event 13, 6, SPRITE_FOSSIL, STAY, NONE, 8 ; person
+	object_event 25, 21, SPRITE_POKE_BALL, STAY, NONE, 9, HP_UP
+	object_event 29, 5, SPRITE_POKE_BALL, STAY, NONE, 10, TM_MEGA_PUNCH
 
 	def_warps_to MT_MOON_B2F