SaffronPokecenter_Object:
	db $0 ; border block

	def_warp_events
	warp_event  3,  7, LAST_MAP, 6
	warp_event  4,  7, LAST_MAP, 6

	def_bg_events

	def_object_events
<<<<<<< HEAD
	object_event 3, 1, SPRITE_NURSE, STAY, DOWN, 1 ; person
	object_event 5, 5, SPRITE_BEAUTY, STAY, NONE, 2 ; person
	object_event 8, 3, SPRITE_GENTLEMAN, STAY, DOWN, 3 ; person
	object_event 11, 2, SPRITE_LINK_RECEPTIONIST, STAY, DOWN, 4 ; person
	object_event 4, 1, SPRITE_CHANSEY, STAY, DOWN, 5 ; person
=======
	object_event  3,  1, SPRITE_NURSE, STAY, DOWN, 1 ; person
	object_event  5,  5, SPRITE_BEAUTY, STAY, NONE, 2 ; person
	object_event  8,  3, SPRITE_GENTLEMAN, STAY, DOWN, 3 ; person
	object_event 11,  2, SPRITE_LINK_RECEPTIONIST, STAY, DOWN, 4 ; person
>>>>>>> d48a318d

	def_warps_to SAFFRON_POKECENTER<|MERGE_RESOLUTION|>--- conflicted
+++ resolved
@@ -8,17 +8,10 @@
 	def_bg_events
 
 	def_object_events
-<<<<<<< HEAD
-	object_event 3, 1, SPRITE_NURSE, STAY, DOWN, 1 ; person
-	object_event 5, 5, SPRITE_BEAUTY, STAY, NONE, 2 ; person
-	object_event 8, 3, SPRITE_GENTLEMAN, STAY, DOWN, 3 ; person
-	object_event 11, 2, SPRITE_LINK_RECEPTIONIST, STAY, DOWN, 4 ; person
-	object_event 4, 1, SPRITE_CHANSEY, STAY, DOWN, 5 ; person
-=======
 	object_event  3,  1, SPRITE_NURSE, STAY, DOWN, 1 ; person
 	object_event  5,  5, SPRITE_BEAUTY, STAY, NONE, 2 ; person
 	object_event  8,  3, SPRITE_GENTLEMAN, STAY, DOWN, 3 ; person
 	object_event 11,  2, SPRITE_LINK_RECEPTIONIST, STAY, DOWN, 4 ; person
->>>>>>> d48a318d
+	object_event  4,  1, SPRITE_CHANSEY, STAY, DOWN, 5 ; person
 
 	def_warps_to SAFFRON_POKECENTER