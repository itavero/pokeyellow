--- conflicted
+++ resolved
@@ -1,5 +1,5 @@
 	object_const_def
-	const_export VERMILIONTRADEHOUSE_LITTLE_GIRL
+	const_export VERMILIONTRADEHOUSE_GENTLEMAN
 
 VermilionTradeHouse_Object:
 	db $a ; border block
@@ -11,10 +11,6 @@
 	def_bg_events
 
 	def_object_events
-<<<<<<< HEAD
-	object_event  3,  5, SPRITE_GENTLEMAN, STAY, UP, 1 ; person
-=======
-	object_event  3,  5, SPRITE_LITTLE_GIRL, STAY, UP, TEXT_VERMILIONTRADEHOUSE_LITTLE_GIRL
->>>>>>> 3bbd38aa
+	object_event  3,  5, SPRITE_GENTLEMAN, STAY, UP, TEXT_VERMILIONTRADEHOUSE_GENTLEMAN
 
 	def_warps_to VERMILION_TRADE_HOUSE