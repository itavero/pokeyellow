SSAnne1FRooms_Object:
	db $c ; border block

	def_warp_events
	warp_event  0,  0, SS_ANNE_1F, 2
	warp_event 10,  0, SS_ANNE_1F, 3
	warp_event 20,  0, SS_ANNE_1F, 4
	warp_event  0, 10, SS_ANNE_1F, 5
	warp_event 10, 10, SS_ANNE_1F, 6
	warp_event 20, 10, SS_ANNE_1F, 7

	def_bg_events

	def_object_events
	object_event  2,  3, SPRITE_GENTLEMAN, STAY, LEFT, 1, OPP_GENTLEMAN, 1
	object_event 11,  4, SPRITE_GENTLEMAN, STAY, UP, 2, OPP_GENTLEMAN, 2
	object_event 11, 14, SPRITE_YOUNGSTER, STAY, UP, 3, OPP_YOUNGSTER, 8
	object_event 13, 11, SPRITE_COOLTRAINER_F, STAY, LEFT, 4, OPP_LASS, 11
<<<<<<< HEAD
	object_event 22, 3, SPRITE_GIRL, WALK, UP_DOWN, 5 ; person
	object_event 0, 14, SPRITE_MIDDLE_AGED_MAN, STAY, NONE, 6 ; person
	object_event 2, 11, SPRITE_LITTLE_GIRL, STAY, DOWN, 7 ; person
	object_event 3, 11, SPRITE_JIGGLYPUFF, STAY, DOWN, 8 ; person
=======
	object_event 22,  3, SPRITE_GIRL, WALK, UP_DOWN, 5 ; person
	object_event  0, 14, SPRITE_MIDDLE_AGED_MAN, STAY, NONE, 6 ; person
	object_event  2, 11, SPRITE_LITTLE_GIRL, STAY, DOWN, 7 ; person
	object_event  3, 11, SPRITE_FAIRY, STAY, DOWN, 8 ; person
>>>>>>> d48a318d
	object_event 10, 13, SPRITE_GIRL, STAY, RIGHT, 9 ; person
	object_event 12, 15, SPRITE_POKE_BALL, STAY, NONE, 10, TM_BODY_SLAM
	object_event 21, 13, SPRITE_GENTLEMAN, WALK, LEFT_RIGHT, 11 ; person

	def_warps_to SS_ANNE_1F_ROOMS<|MERGE_RESOLUTION|>--- conflicted
+++ resolved
@@ -16,17 +16,10 @@
 	object_event 11,  4, SPRITE_GENTLEMAN, STAY, UP, 2, OPP_GENTLEMAN, 2
 	object_event 11, 14, SPRITE_YOUNGSTER, STAY, UP, 3, OPP_YOUNGSTER, 8
 	object_event 13, 11, SPRITE_COOLTRAINER_F, STAY, LEFT, 4, OPP_LASS, 11
-<<<<<<< HEAD
-	object_event 22, 3, SPRITE_GIRL, WALK, UP_DOWN, 5 ; person
-	object_event 0, 14, SPRITE_MIDDLE_AGED_MAN, STAY, NONE, 6 ; person
-	object_event 2, 11, SPRITE_LITTLE_GIRL, STAY, DOWN, 7 ; person
-	object_event 3, 11, SPRITE_JIGGLYPUFF, STAY, DOWN, 8 ; person
-=======
 	object_event 22,  3, SPRITE_GIRL, WALK, UP_DOWN, 5 ; person
 	object_event  0, 14, SPRITE_MIDDLE_AGED_MAN, STAY, NONE, 6 ; person
 	object_event  2, 11, SPRITE_LITTLE_GIRL, STAY, DOWN, 7 ; person
-	object_event  3, 11, SPRITE_FAIRY, STAY, DOWN, 8 ; person
->>>>>>> d48a318d
+	object_event  3, 11, SPRITE_JIGGLYPUFF, STAY, DOWN, 8 ; person
 	object_event 10, 13, SPRITE_GIRL, STAY, RIGHT, 9 ; person
 	object_event 12, 15, SPRITE_POKE_BALL, STAY, NONE, 10, TM_BODY_SLAM
 	object_event 21, 13, SPRITE_GENTLEMAN, WALK, LEFT_RIGHT, 11 ; person
