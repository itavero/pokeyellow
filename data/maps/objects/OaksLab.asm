--- conflicted
+++ resolved
@@ -7,30 +7,15 @@
 
 	def_bg_events
 
-<<<<<<< HEAD
-	def_objects
-	object SPRITE_BLUE, 4, 3, STAY, NONE, 1, OPP_RIVAL1, 1
-	object SPRITE_POKE_BALL, 7, 3, STAY, NONE, 2 ; person
-	object SPRITE_OAK, 5, 2, STAY, DOWN, 3 ; person
-	object SPRITE_POKEDEX, 2, 1, STAY, NONE, 4 ; person
-	object SPRITE_POKEDEX, 3, 1, STAY, NONE, 5 ; person
-	object SPRITE_OAK, 5, 10, STAY, UP, 6 ; person
-	object SPRITE_GIRL, 1, 9, WALK, UP_DOWN, 7 ; person
-	object SPRITE_SCIENTIST, 2, 10, STAY, NONE, 8 ; person
-	object SPRITE_SCIENTIST, 8, 10, STAY, NONE, 9 ; person
-=======
 	def_object_events
 	object_event 4, 3, SPRITE_BLUE, STAY, NONE, 1, OPP_RIVAL1, 1
-	object_event 6, 3, SPRITE_POKE_BALL, STAY, NONE, 2 ; person
-	object_event 7, 3, SPRITE_POKE_BALL, STAY, NONE, 3 ; person
-	object_event 8, 3, SPRITE_POKE_BALL, STAY, NONE, 4 ; person
-	object_event 5, 2, SPRITE_OAK, STAY, DOWN, 5 ; person
-	object_event 2, 1, SPRITE_POKEDEX, STAY, NONE, 6 ; person
-	object_event 3, 1, SPRITE_POKEDEX, STAY, NONE, 7 ; person
-	object_event 5, 10, SPRITE_OAK, STAY, UP, 8 ; person
-	object_event 1, 9, SPRITE_GIRL, WALK, UP_DOWN, 9 ; person
-	object_event 2, 10, SPRITE_SCIENTIST, STAY, NONE, 10 ; person
-	object_event 8, 10, SPRITE_SCIENTIST, STAY, NONE, 11 ; person
->>>>>>> 30acb46b
+	object_event 7, 3, SPRITE_POKE_BALL, STAY, NONE, 2 ; person
+	object_event 5, 2, SPRITE_OAK, STAY, DOWN, 3 ; person
+	object_event 2, 1, SPRITE_POKEDEX, STAY, NONE, 4 ; person
+	object_event 3, 1, SPRITE_POKEDEX, STAY, NONE, 5 ; person
+	object_event 5, 10, SPRITE_OAK, STAY, UP, 6 ; person
+	object_event 1, 9, SPRITE_GIRL, WALK, UP_DOWN, 7 ; person
+	object_event 2, 10, SPRITE_SCIENTIST, STAY, NONE, 8 ; person
+	object_event 8, 10, SPRITE_SCIENTIST, STAY, NONE, 9 ; person
 
 	def_warps_to OAKS_LAB