--- conflicted
+++ resolved
@@ -8,28 +8,14 @@
 	def_bg_events
 
 	def_object_events
-<<<<<<< HEAD
-	object_event 4, 3, SPRITE_BLUE, STAY, NONE, 1, OPP_RIVAL1, 1
-	object_event 7, 3, SPRITE_POKE_BALL, STAY, NONE, 2 ; person
-	object_event 5, 2, SPRITE_OAK, STAY, DOWN, 3 ; person
-	object_event 2, 1, SPRITE_POKEDEX, STAY, NONE, 4 ; person
-	object_event 3, 1, SPRITE_POKEDEX, STAY, NONE, 5 ; person
-	object_event 5, 10, SPRITE_OAK, STAY, UP, 6 ; person
-	object_event 1, 9, SPRITE_GIRL, WALK, UP_DOWN, 7 ; person
-	object_event 2, 10, SPRITE_SCIENTIST, STAY, NONE, 8 ; person
-	object_event 8, 10, SPRITE_SCIENTIST, STAY, NONE, 9 ; person
-=======
 	object_event  4,  3, SPRITE_BLUE, STAY, NONE, 1, OPP_RIVAL1, 1
-	object_event  6,  3, SPRITE_POKE_BALL, STAY, NONE, 2 ; person
-	object_event  7,  3, SPRITE_POKE_BALL, STAY, NONE, 3 ; person
-	object_event  8,  3, SPRITE_POKE_BALL, STAY, NONE, 4 ; person
-	object_event  5,  2, SPRITE_OAK, STAY, DOWN, 5 ; person
-	object_event  2,  1, SPRITE_POKEDEX, STAY, NONE, 6 ; person
-	object_event  3,  1, SPRITE_POKEDEX, STAY, NONE, 7 ; person
-	object_event  5, 10, SPRITE_OAK, STAY, UP, 8 ; person
-	object_event  1,  9, SPRITE_GIRL, WALK, UP_DOWN, 9 ; person
-	object_event  2, 10, SPRITE_SCIENTIST, STAY, NONE, 10 ; person
-	object_event  8, 10, SPRITE_SCIENTIST, STAY, NONE, 11 ; person
->>>>>>> d48a318d
+	object_event  7,  3, SPRITE_POKE_BALL, STAY, NONE, 2 ; person
+	object_event  5,  2, SPRITE_OAK, STAY, DOWN, 3 ; person
+	object_event  2,  1, SPRITE_POKEDEX, STAY, NONE, 4 ; person
+	object_event  3,  1, SPRITE_POKEDEX, STAY, NONE, 5 ; person
+	object_event  5, 10, SPRITE_OAK, STAY, UP, 6 ; person
+	object_event  1,  9, SPRITE_GIRL, WALK, UP_DOWN, 7 ; person
+	object_event  2, 10, SPRITE_SCIENTIST, STAY, NONE, 8 ; person
+	object_event  8, 10, SPRITE_SCIENTIST, STAY, NONE, 9 ; person
 
 	def_warps_to OAKS_LAB