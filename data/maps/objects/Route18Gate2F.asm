	object_const_def
	const_export ROUTE18GATE2F_YOUNGSTER

Route18Gate2F_Object:
	db $a ; border block

	def_warp_events
	warp_event  7,  7, ROUTE_18_GATE_1F, 5

	def_bg_events
	bg_event  1,  2, TEXT_ROUTE18GATE2F_LEFT_BINOCULARS
	bg_event  6,  2, TEXT_ROUTE18GATE2F_RIGHT_BINOCULARS

	def_object_events
<<<<<<< HEAD
	object_event  4,  2, SPRITE_COOK, WALK, LEFT_RIGHT, 1 ; person
=======
	object_event  4,  2, SPRITE_YOUNGSTER, WALK, LEFT_RIGHT, TEXT_ROUTE18GATE2F_YOUNGSTER
>>>>>>> 3bbd38aa

	def_warps_to ROUTE_18_GATE_2F<|MERGE_RESOLUTION|>--- conflicted
+++ resolved
@@ -1,5 +1,5 @@
 	object_const_def
-	const_export ROUTE18GATE2F_YOUNGSTER
+	const_export ROUTE18GATE2F_COOK
 
 Route18Gate2F_Object:
 	db $a ; border block
@@ -12,10 +12,6 @@
 	bg_event  6,  2, TEXT_ROUTE18GATE2F_RIGHT_BINOCULARS
 
 	def_object_events
-<<<<<<< HEAD
-	object_event  4,  2, SPRITE_COOK, WALK, LEFT_RIGHT, 1 ; person
-=======
-	object_event  4,  2, SPRITE_YOUNGSTER, WALK, LEFT_RIGHT, TEXT_ROUTE18GATE2F_YOUNGSTER
->>>>>>> 3bbd38aa
+	object_event  4,  2, SPRITE_COOK, WALK, LEFT_RIGHT, TEXT_ROUTE18GATE2F_COOK
 
 	def_warps_to ROUTE_18_GATE_2F