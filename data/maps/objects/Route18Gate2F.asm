--- conflicted
+++ resolved
@@ -9,10 +9,6 @@
 	bg_event  6,  2, 3 ; Route18GateUpstairsText3
 
 	def_object_events
-<<<<<<< HEAD
-	object_event 4, 2, SPRITE_COOK, WALK, LEFT_RIGHT, 1 ; person
-=======
-	object_event  4,  2, SPRITE_YOUNGSTER, WALK, LEFT_RIGHT, 1 ; person
->>>>>>> d48a318d
+	object_event  4,  2, SPRITE_COOK, WALK, LEFT_RIGHT, 1 ; person
 
 	def_warps_to ROUTE_18_GATE_2F