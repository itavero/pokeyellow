--- conflicted
+++ resolved
@@ -1,22 +1,9 @@
 CeruleanCity_Object:
 	db $a ; border block
 
-<<<<<<< HEAD
-	def_warps
-	warp 27, 11, 0, CERULEAN_TRASHED_HOUSE
-	warp 13, 15, 0, CERULEAN_MELANIES_HOUSE
-	warp 19, 17, 0, CERULEAN_POKECENTER
-	warp 30, 19, 0, CERULEAN_GYM
-	warp 13, 25, 0, BIKE_SHOP
-	warp 25, 25, 0, CERULEAN_MART
-	warp  4, 11, 0, CERULEAN_CAVE_1F
-	warp 27,  9, 2, CERULEAN_TRASHED_HOUSE
-	warp  9, 11, 1, CERULEAN_BADGE_HOUSE
-	warp  9,  9, 0, CERULEAN_BADGE_HOUSE
-=======
 	def_warp_events
 	warp_event 27, 11, CERULEAN_TRASHED_HOUSE, 0
-	warp_event 13, 15, CERULEAN_TRADE_HOUSE, 0
+	warp_event 13, 15, CERULEAN_MELANIES_HOUSE, 0
 	warp_event 19, 17, CERULEAN_POKECENTER, 0
 	warp_event 30, 19, CERULEAN_GYM, 0
 	warp_event 13, 25, BIKE_SHOP, 0
@@ -25,7 +12,6 @@
 	warp_event 27,  9, CERULEAN_TRASHED_HOUSE, 2
 	warp_event  9, 11, CERULEAN_BADGE_HOUSE, 1
 	warp_event  9,  9, CERULEAN_BADGE_HOUSE, 0
->>>>>>> 30acb46b
 
 	def_bg_events
 	bg_event 23, 19, 12 ; CeruleanCityText12
@@ -35,32 +21,17 @@
 	bg_event 11, 25, 16 ; CeruleanCityText16
 	bg_event 27, 21, 17 ; CeruleanCityText17
 
-<<<<<<< HEAD
-	def_objects
-	object SPRITE_BLUE, 20, 2, STAY, DOWN, 1 ; person
-	object SPRITE_ROCKET, 30, 8, STAY, NONE, 2, OPP_ROCKET, 5
-	object SPRITE_COOLTRAINER_M, 31, 20, STAY, DOWN, 3 ; person
-	object SPRITE_SUPER_NERD, 15, 18, WALK, UP_DOWN, 4 ; person
-	object SPRITE_SUPER_NERD, 9, 21, WALK, LEFT_RIGHT, 5 ; person
-	object SPRITE_OFFICER_JENNY, 28, 12, STAY, DOWN, 6 ; person
-	object SPRITE_COOLTRAINER_F, 29, 26, STAY, LEFT, 7 ; person
-	object SPRITE_POKE_BALL, 28, 26, STAY, DOWN, 8 ; person
-	object SPRITE_COOLTRAINER_F, 9, 27, WALK, LEFT_RIGHT, 9 ; person
-	object SPRITE_SUPER_NERD, 4, 12, STAY, DOWN, 10 ; person
-	object SPRITE_OFFICER_JENNY, 27, 12, STAY, DOWN, 11 ; person
-=======
 	def_object_events
 	object_event 20, 2, SPRITE_BLUE, STAY, DOWN, 1 ; person
 	object_event 30, 8, SPRITE_ROCKET, STAY, NONE, 2, OPP_ROCKET, 5
 	object_event 31, 20, SPRITE_COOLTRAINER_M, STAY, DOWN, 3 ; person
 	object_event 15, 18, SPRITE_SUPER_NERD, WALK, UP_DOWN, 4 ; person
 	object_event 9, 21, SPRITE_SUPER_NERD, WALK, LEFT_RIGHT, 5 ; person
-	object_event 28, 12, SPRITE_GUARD, STAY, DOWN, 6 ; person
+	object_event 28, 12, SPRITE_OFFICER_JENNY, STAY, DOWN, 6 ; person
 	object_event 29, 26, SPRITE_COOLTRAINER_F, STAY, LEFT, 7 ; person
-	object_event 28, 26, SPRITE_MONSTER, STAY, DOWN, 8 ; person
+	object_event 28, 26, SPRITE_POKE_BALL, STAY, DOWN, 8 ; person
 	object_event 9, 27, SPRITE_COOLTRAINER_F, WALK, LEFT_RIGHT, 9 ; person
 	object_event 4, 12, SPRITE_SUPER_NERD, STAY, DOWN, 10 ; person
-	object_event 27, 12, SPRITE_GUARD, STAY, DOWN, 11 ; person
->>>>>>> 30acb46b
+	object_event 27, 12, SPRITE_OFFICER_JENNY, STAY, DOWN, 11 ; person
 
 	def_warps_to CERULEAN_CITY