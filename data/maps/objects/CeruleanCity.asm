--- conflicted
+++ resolved
@@ -26,22 +26,12 @@
 	object_event 30,  8, SPRITE_ROCKET, STAY, NONE, 2, OPP_ROCKET, 5
 	object_event 31, 20, SPRITE_COOLTRAINER_M, STAY, DOWN, 3 ; person
 	object_event 15, 18, SPRITE_SUPER_NERD, WALK, UP_DOWN, 4 ; person
-<<<<<<< HEAD
-	object_event 9, 21, SPRITE_SUPER_NERD, WALK, LEFT_RIGHT, 5 ; person
+	object_event  9, 21, SPRITE_SUPER_NERD, WALK, LEFT_RIGHT, 5 ; person
 	object_event 28, 12, SPRITE_OFFICER_JENNY, STAY, DOWN, 6 ; person
 	object_event 29, 26, SPRITE_COOLTRAINER_F, STAY, LEFT, 7 ; person
 	object_event 28, 26, SPRITE_POKE_BALL, STAY, DOWN, 8 ; person
-	object_event 9, 27, SPRITE_COOLTRAINER_F, WALK, LEFT_RIGHT, 9 ; person
-	object_event 4, 12, SPRITE_SUPER_NERD, STAY, DOWN, 10 ; person
-	object_event 27, 12, SPRITE_OFFICER_JENNY, STAY, DOWN, 11 ; person
-=======
-	object_event  9, 21, SPRITE_SUPER_NERD, WALK, LEFT_RIGHT, 5 ; person
-	object_event 28, 12, SPRITE_GUARD, STAY, DOWN, 6 ; person
-	object_event 29, 26, SPRITE_COOLTRAINER_F, STAY, LEFT, 7 ; person
-	object_event 28, 26, SPRITE_MONSTER, STAY, DOWN, 8 ; person
 	object_event  9, 27, SPRITE_COOLTRAINER_F, WALK, LEFT_RIGHT, 9 ; person
 	object_event  4, 12, SPRITE_SUPER_NERD, STAY, DOWN, 10 ; person
-	object_event 27, 12, SPRITE_GUARD, STAY, DOWN, 11 ; person
->>>>>>> d48a318d
+	object_event 27, 12, SPRITE_OFFICER_JENNY, STAY, DOWN, 11 ; person
 
 	def_warps_to CERULEAN_CITY