Route24_Object:
	db $2c ; border block

	def_warp_events

	def_bg_events

	def_object_events
	object_event 11, 15, SPRITE_COOLTRAINER_M, STAY, LEFT, 1, OPP_ROCKET, 6
	object_event  5, 20, SPRITE_COOLTRAINER_M, STAY, UP, 2, OPP_JR_TRAINER_M, 2
	object_event 11, 19, SPRITE_COOLTRAINER_M, STAY, LEFT, 3, OPP_JR_TRAINER_M, 3
	object_event 10, 22, SPRITE_COOLTRAINER_F, STAY, RIGHT, 4, OPP_LASS, 7
	object_event 11, 25, SPRITE_YOUNGSTER, STAY, LEFT, 5, OPP_YOUNGSTER, 4
	object_event 10, 28, SPRITE_COOLTRAINER_F, STAY, RIGHT, 6, OPP_LASS, 8
	object_event 11, 31, SPRITE_YOUNGSTER, STAY, LEFT, 7, OPP_BUG_CATCHER, 9
<<<<<<< HEAD
	object_event 10, 5, SPRITE_POKE_BALL, STAY, NONE, 8, TM_THUNDER_WAVE
	object_event 6, 5, SPRITE_COOLTRAINER_M, STAY, DOWN, 9
=======
	object_event 10,  5, SPRITE_POKE_BALL, STAY, NONE, 8, TM_THUNDER_WAVE
>>>>>>> d48a318d

	def_warps_to ROUTE_24<|MERGE_RESOLUTION|>--- conflicted
+++ resolved
@@ -13,11 +13,7 @@
 	object_event 11, 25, SPRITE_YOUNGSTER, STAY, LEFT, 5, OPP_YOUNGSTER, 4
 	object_event 10, 28, SPRITE_COOLTRAINER_F, STAY, RIGHT, 6, OPP_LASS, 8
 	object_event 11, 31, SPRITE_YOUNGSTER, STAY, LEFT, 7, OPP_BUG_CATCHER, 9
-<<<<<<< HEAD
-	object_event 10, 5, SPRITE_POKE_BALL, STAY, NONE, 8, TM_THUNDER_WAVE
-	object_event 6, 5, SPRITE_COOLTRAINER_M, STAY, DOWN, 9
-=======
 	object_event 10,  5, SPRITE_POKE_BALL, STAY, NONE, 8, TM_THUNDER_WAVE
->>>>>>> d48a318d
+	object_event  6,  5, SPRITE_COOLTRAINER_M, STAY, DOWN, 9
 
 	def_warps_to ROUTE_24