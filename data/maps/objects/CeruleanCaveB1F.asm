CeruleanCaveB1F_Object:
	db $7d ; border block

	def_warp_events
	warp_event  3,  6, CERULEAN_CAVE_1F, 8

	def_bg_events

	def_object_events
	object_event 27, 13, SPRITE_MONSTER, STAY, DOWN, 1, MEWTWO, 70
<<<<<<< HEAD
	object_event 26, 1, SPRITE_POKE_BALL, STAY, NONE, 2, ULTRA_BALL
	object_event 2, 13, SPRITE_POKE_BALL, STAY, NONE, 3, ULTRA_BALL
	object_event 3, 13, SPRITE_POKE_BALL, STAY, NONE, 4, MAX_REVIVE
	object_event 15, 3, SPRITE_POKE_BALL, STAY, NONE, 5, MAX_ELIXER
=======
	object_event 16,  9, SPRITE_POKE_BALL, STAY, NONE, 2, ULTRA_BALL
	object_event 18,  1, SPRITE_POKE_BALL, STAY, NONE, 3, MAX_REVIVE
>>>>>>> d48a318d

	def_warps_to CERULEAN_CAVE_B1F<|MERGE_RESOLUTION|>--- conflicted
+++ resolved
@@ -8,14 +8,9 @@
 
 	def_object_events
 	object_event 27, 13, SPRITE_MONSTER, STAY, DOWN, 1, MEWTWO, 70
-<<<<<<< HEAD
-	object_event 26, 1, SPRITE_POKE_BALL, STAY, NONE, 2, ULTRA_BALL
-	object_event 2, 13, SPRITE_POKE_BALL, STAY, NONE, 3, ULTRA_BALL
-	object_event 3, 13, SPRITE_POKE_BALL, STAY, NONE, 4, MAX_REVIVE
-	object_event 15, 3, SPRITE_POKE_BALL, STAY, NONE, 5, MAX_ELIXER
-=======
-	object_event 16,  9, SPRITE_POKE_BALL, STAY, NONE, 2, ULTRA_BALL
-	object_event 18,  1, SPRITE_POKE_BALL, STAY, NONE, 3, MAX_REVIVE
->>>>>>> d48a318d
+	object_event 26,  1, SPRITE_POKE_BALL, STAY, NONE, 2, ULTRA_BALL
+	object_event  2, 13, SPRITE_POKE_BALL, STAY, NONE, 3, ULTRA_BALL
+	object_event  3, 13, SPRITE_POKE_BALL, STAY, NONE, 4, MAX_REVIVE
+	object_event 15,  3, SPRITE_POKE_BALL, STAY, NONE, 5, MAX_ELIXER
 
 	def_warps_to CERULEAN_CAVE_B1F