--- conflicted
+++ resolved
@@ -21,20 +21,12 @@
 	object_event 16, 43, SPRITE_YOUNGSTER, STAY, NONE, 1 ; person
 	object_event 30, 33, SPRITE_YOUNGSTER, STAY, LEFT, 2, OPP_BUG_CATCHER, 1
 	object_event 30, 19, SPRITE_YOUNGSTER, STAY, LEFT, 3, OPP_BUG_CATCHER, 2
-<<<<<<< HEAD
-	object_event 2, 18, SPRITE_YOUNGSTER, STAY, LEFT, 4, OPP_BUG_CATCHER, 3
-	object_event 2, 41, SPRITE_COOLTRAINER_F, STAY, NONE, 5, OPP_LASS, 19
+	object_event  2, 18, SPRITE_YOUNGSTER, STAY, LEFT, 4, OPP_BUG_CATCHER, 3
+	object_event  2, 41, SPRITE_COOLTRAINER_F, STAY, NONE, 5, OPP_LASS, 19
 	object_event 13, 17, SPRITE_YOUNGSTER, STAY, RIGHT, 6, OPP_BUG_CATCHER, 15
 	object_event 25, 11, SPRITE_POKE_BALL, STAY, NONE, 7, POTION
 	object_event 12, 29, SPRITE_POKE_BALL, STAY, NONE, 8, POTION
-	object_event 1, 31, SPRITE_POKE_BALL, STAY, NONE, 9, POKE_BALL
+	object_event  1, 31, SPRITE_POKE_BALL, STAY, NONE, 9, POKE_BALL
 	object_event 27, 40, SPRITE_YOUNGSTER, STAY, NONE, 10 ; person
-=======
-	object_event  2, 18, SPRITE_YOUNGSTER, STAY, LEFT, 4, OPP_BUG_CATCHER, 3
-	object_event 25, 11, SPRITE_POKE_BALL, STAY, NONE, 5, ANTIDOTE
-	object_event 12, 29, SPRITE_POKE_BALL, STAY, NONE, 6, POTION
-	object_event  1, 31, SPRITE_POKE_BALL, STAY, NONE, 7, POKE_BALL
-	object_event 27, 40, SPRITE_YOUNGSTER, STAY, NONE, 8 ; person
->>>>>>> d48a318d
 
 	def_warps_to VIRIDIAN_FOREST