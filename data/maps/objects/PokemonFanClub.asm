PokemonFanClub_Object:
	db $d ; border block

	def_warp_events
	warp_event  2,  7, LAST_MAP, 1
	warp_event  3,  7, LAST_MAP, 1

	def_bg_events

	def_object_events
<<<<<<< HEAD
	object_event 6, 3, SPRITE_FISHER, STAY, LEFT, 1 ; person
	object_event 1, 3, SPRITE_GIRL, STAY, RIGHT, 2 ; person
	object_event 6, 4, SPRITE_CLEFAIRY, STAY, LEFT, 3 ; person
	object_event 1, 4, SPRITE_SEEL, STAY, RIGHT, 4 ; person
	object_event 3, 1, SPRITE_GENTLEMAN, STAY, DOWN, 5 ; person
	object_event 5, 1, SPRITE_LINK_RECEPTIONIST, STAY, DOWN, 6 ; person
=======
	object_event  6,  3, SPRITE_FISHER, STAY, LEFT, 1 ; person
	object_event  1,  3, SPRITE_GIRL, STAY, RIGHT, 2 ; person
	object_event  6,  4, SPRITE_FAIRY, STAY, LEFT, 3 ; person
	object_event  1,  4, SPRITE_SEEL, STAY, RIGHT, 4 ; person
	object_event  3,  1, SPRITE_GENTLEMAN, STAY, DOWN, 5 ; person
	object_event  5,  1, SPRITE_LINK_RECEPTIONIST, STAY, DOWN, 6 ; person
>>>>>>> d48a318d

	def_warps_to POKEMON_FAN_CLUB<|MERGE_RESOLUTION|>--- conflicted
+++ resolved
@@ -8,20 +8,11 @@
 	def_bg_events
 
 	def_object_events
-<<<<<<< HEAD
-	object_event 6, 3, SPRITE_FISHER, STAY, LEFT, 1 ; person
-	object_event 1, 3, SPRITE_GIRL, STAY, RIGHT, 2 ; person
-	object_event 6, 4, SPRITE_CLEFAIRY, STAY, LEFT, 3 ; person
-	object_event 1, 4, SPRITE_SEEL, STAY, RIGHT, 4 ; person
-	object_event 3, 1, SPRITE_GENTLEMAN, STAY, DOWN, 5 ; person
-	object_event 5, 1, SPRITE_LINK_RECEPTIONIST, STAY, DOWN, 6 ; person
-=======
 	object_event  6,  3, SPRITE_FISHER, STAY, LEFT, 1 ; person
 	object_event  1,  3, SPRITE_GIRL, STAY, RIGHT, 2 ; person
-	object_event  6,  4, SPRITE_FAIRY, STAY, LEFT, 3 ; person
+	object_event  6,  4, SPRITE_CLEFAIRY, STAY, LEFT, 3 ; person
 	object_event  1,  4, SPRITE_SEEL, STAY, RIGHT, 4 ; person
 	object_event  3,  1, SPRITE_GENTLEMAN, STAY, DOWN, 5 ; person
 	object_event  5,  1, SPRITE_LINK_RECEPTIONIST, STAY, DOWN, 6 ; person
->>>>>>> d48a318d
 
 	def_warps_to POKEMON_FAN_CLUB