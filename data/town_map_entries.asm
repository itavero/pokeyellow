ExternalMapEntries: ; 7139c (1c:539c)
	EMAP $2,$B,PalletTownName
	EMAP $2,$8,ViridianCityName
	EMAP $2,$3,PewterCityName
	EMAP $A,$2,CeruleanCityName
	EMAP $E,$5,LavenderTownName
	EMAP $A,$9,VermilionCityName
	EMAP $7,$5,CeladonCityName
	EMAP $8,$D,FuchsiaCityName
	EMAP $2,$F,CinnabarIslandName
	EMAP $0,$2,IndigoPlateauName
	EMAP $A,$5,SaffronCityName
	EMAP $0,$0,PalletTownName ; unused
	EMAP $2,$A,Route1Name
	EMAP $2,$6,Route2Name
	EMAP $4,$3,Route3Name
	EMAP $8,$2,Route4Name
	EMAP $A,$3,Route5Name
	EMAP $A,$8,Route6Name
	EMAP $8,$5,Route7Name
	EMAP $D,$5,Route8Name
	EMAP $D,$2,Route9Name
	EMAP $E,$4,Route10Name
	EMAP $C,$9,Route11Name
	EMAP $E,$9,Route12Name
	EMAP $D,$B,Route13Name
	EMAP $B,$C,Route14Name
	EMAP $A,$D,Route15Name
	EMAP $5,$5,Route16Name
	EMAP $4,$8,Route17Name
	EMAP $6,$D,Route18Name
	EMAP $6,$F,Route19Name
	EMAP $4,$F,Route20Name
	EMAP $2,$D,Route21Name
	EMAP $0,$8,Route22Name
	EMAP $0,$6,Route23Name
	EMAP $A,$1,Route24Name
	EMAP $B,$0,Route25Name

<<<<<<< HEAD
InternalMapEntries: ; 7140b (1c:540b)
	IMAP $29,$2,$B,PalletTownName
	IMAP $2E,$2,$8,ViridianCityName
	IMAP $33,$2,$6,Route2Name
	IMAP $34,$2,$4,ViridianForestName
	IMAP $3B,$2,$3,PewterCityName
	IMAP $3E,$6,$2,MountMoonName
	IMAP $44,$A,$2,CeruleanCityName
	IMAP $45,$5,$2,Route4Name
	IMAP $46,$A,$2,CeruleanCityName
	IMAP $49,$A,$4,Route5Name
	IMAP $4C,$A,$6,Route6Name
	IMAP $4F,$9,$5,Route7Name
	IMAP $51,$B,$5,Route8Name
	IMAP $53,$E,$3,RockTunnelName
	IMAP $54,$F,$4,PowerPlantName
	IMAP $57,$D,$9,Route11Name
	IMAP $58,$E,$7,Route12Name
	IMAP $59,$C,$0,SeaCottageName
	IMAP $5F,$A,$9,VermilionCityName
	IMAP $69,$9,$A,SSAnneName
	IMAP $6D,$0,$4,VictoryRoadName
	IMAP $77,$0,$2,PokemonLeagueName
	IMAP $78,$A,$5,UndergroundPathName
	IMAP $79,$0,$2,PokemonLeagueName
	IMAP $7A,$A,$5,UndergroundPathName
	IMAP $8D,$7,$5,CeladonCityName
	IMAP $8E,$E,$5,LavenderTownName
	IMAP $95,$F,$5,PokemonTowerName
	IMAP $98,$E,$5,LavenderTownName
	IMAP $9C,$8,$D,FuchsiaCityName
	IMAP $9D,$8,$C,SafariZoneName
	IMAP $9F,$8,$D,FuchsiaCityName
	IMAP $A3,$5,$F,SeafoamIslandsName
	IMAP $A4,$A,$9,VermilionCityName
	IMAP $A5,$8,$D,FuchsiaCityName
	IMAP $A6,$2,$F,PokemonMansionName
	IMAP $AE,$2,$F,CinnabarIslandName
	IMAP $AF,$0,$2,IndigoPlateauName
	IMAP $B8,$A,$5,SaffronCityName
	IMAP $BA,$9,$D,Route15Name
	IMAP $BD,$4,$5,Route16Name
	IMAP $BE,$E,$A,Route12Name
	IMAP $C0,$7,$D,Route18Name
	IMAP $C1,$5,$F,SeafoamIslandsName
	IMAP $C2,$0,$7,Route22Name
	IMAP $C3,$0,$4,VictoryRoadName
	IMAP $C4,$E,$7,Route12Name
	IMAP $C5,$A,$9,VermilionCityName
	IMAP $C6,$3,$4,DiglettsCaveName
	IMAP $C7,$0,$4,VictoryRoadName
	IMAP $CF,$7,$5,RocketHQName
	IMAP $D6,$A,$5,SilphCoName
	IMAP $D9,$2,$F,PokemonMansionName
	IMAP $E2,$8,$C,SafariZoneName
	IMAP $E5,$9,$1,CeruleanCaveName
	IMAP $E6,$E,$5,LavenderTownName
	IMAP $E7,$A,$2,CeruleanCityName
	IMAP $E9,$E,$3,RockTunnelName
	IMAP $ED,$A,$5,SilphCoName
	IMAP $F8,$0,$2,PokemonLeagueName
=======
InternalMapEntries: ; 71382 (1c:5382)
	IMAP OAKS_LAB,                  $2,$B,PalletTownName
	IMAP VIRIDIAN_GYM,              $2,$8,ViridianCityName
	IMAP VIRIDIAN_FOREST_ENTRANCE,  $2,$6,Route2Name
	IMAP VIRIDIAN_FOREST,           $2,$4,ViridianForestName
	IMAP PEWTER_POKECENTER,         $2,$3,PewterCityName
	IMAP MT_MOON_3,                 $6,$2,MountMoonName
	IMAP CERULEAN_MART,             $A,$2,CeruleanCityName
	IMAP MT_MOON_POKECENTER,        $5,$2,Route4Name
	IMAP TRASHED_HOUSE_COPY,        $A,$2,CeruleanCityName
	IMAP DAYCAREM,                  $A,$4,Route5Name
	IMAP PATH_ENTRANCE_ROUTE_6_COPY,$A,$6,Route6Name
	IMAP PATH_ENTRANCE_ROUTE_7_COPY,$9,$5,Route7Name
	IMAP PATH_ENTRANCE_ROUTE_8,     $B,$5,Route8Name
	IMAP ROCK_TUNNEL_1,             $E,$3,RockTunnelName
	IMAP POWER_PLANT,               $F,$4,PowerPlantName
	IMAP ROUTE_11_GATE_2F,          $D,$9,Route11Name
	IMAP ROUTE_12_GATE_1F,          $E,$7,Route12Name
	IMAP BILLS_HOUSE,               $C,$0,SeaCottageName
	IMAP VERMILION_DOCK,            $A,$9,VermilionCityName
	IMAP SS_ANNE_10,                $9,$A,SSAnneName
	IMAP VICTORY_ROAD_1,            $0,$4,VictoryRoadName
	IMAP HALL_OF_FAME,              $0,$2,PokemonLeagueName
	IMAP UNDERGROUND_PATH_NS,       $A,$5,UndergroundPathName
	IMAP CHAMPIONS_ROOM,            $0,$2,PokemonLeagueName
	IMAP UNDERGROUND_PATH_WE,       $A,$5,UndergroundPathName
	IMAP CELADON_HOTEL,             $7,$5,CeladonCityName
	IMAP LAVENDER_POKECENTER,       $E,$5,LavenderTownName
	IMAP POKEMONTOWER_7,            $F,$5,PokemonTowerName
	IMAP LAVENDER_HOUSE_2,          $E,$5,LavenderTownName
	IMAP FUCHSIA_HOUSE_2,           $8,$D,FuchsiaCityName
	IMAP SAFARI_ZONE_ENTRANCE,      $8,$C,SafariZoneName
	IMAP FUCHSIA_MEETING_ROOM,      $8,$D,FuchsiaCityName
	IMAP SEAFOAM_ISLANDS_5,         $5,$F,SeafoamIslandsName
	IMAP VERMILION_HOUSE_2,         $A,$9,VermilionCityName
	IMAP FUCHSIA_HOUSE_3,           $8,$D,FuchsiaCityName
	IMAP MANSION_1,                 $2,$F,PokemonMansionName
	IMAP CINNABAR_MART_COPY,        $2,$F,CinnabarIslandName
	IMAP INDIGO_PLATEAU_LOBBY,      $0,$2,IndigoPlateauName
	IMAP SAFFRON_HOUSE_2,           $A,$5,SaffronCityName
	IMAP ROUTE_15_GATE_2F,          $9,$D,Route15Name
	IMAP ROUTE_16_HOUSE,            $4,$5,Route16Name
	IMAP ROUTE_12_HOUSE,            $E,$A,Route12Name
	IMAP ROUTE_18_GATE_2F,          $7,$D,Route18Name
	IMAP SEAFOAM_ISLANDS_1,         $5,$F,SeafoamIslandsName
	IMAP ROUTE_22_GATE,             $0,$7,Route22Name
	IMAP VICTORY_ROAD_2,            $0,$4,VictoryRoadName
	IMAP ROUTE_12_GATE_2F,          $E,$7,Route12Name
	IMAP VERMILION_HOUSE_3,         $A,$9,VermilionCityName
	IMAP DIGLETTS_CAVE,             $3,$4,DiglettsCaveName
	IMAP VICTORY_ROAD_3,            $0,$4,VictoryRoadName
	IMAP UNUSED_MAP_CE,             $7,$5,RocketHQName
	IMAP SILPH_CO_8F,               $A,$5,SilphCoName
	IMAP MANSION_4,                 $2,$F,PokemonMansionName
	IMAP SAFARI_ZONE_REST_HOUSE_4,  $8,$C,SafariZoneName
	IMAP UNKNOWN_DUNGEON_1,         $9,$1,CeruleanCaveName
	IMAP NAME_RATERS_HOUSE,         $E,$5,LavenderTownName
	IMAP CERULEAN_HOUSE_3,          $A,$2,CeruleanCityName
	IMAP ROCK_TUNNEL_2,             $E,$3,RockTunnelName
	IMAP SILPH_CO_ELEVATOR,         $A,$5,SilphCoName
	IMAP AGATHAS_ROOM,              $0,$2,PokemonLeagueName
>>>>>>> 1a987d1e
	db $FF<|MERGE_RESOLUTION|>--- conflicted
+++ resolved
@@ -37,70 +37,7 @@
 	EMAP $A,$1,Route24Name
 	EMAP $B,$0,Route25Name
 
-<<<<<<< HEAD
 InternalMapEntries: ; 7140b (1c:540b)
-	IMAP $29,$2,$B,PalletTownName
-	IMAP $2E,$2,$8,ViridianCityName
-	IMAP $33,$2,$6,Route2Name
-	IMAP $34,$2,$4,ViridianForestName
-	IMAP $3B,$2,$3,PewterCityName
-	IMAP $3E,$6,$2,MountMoonName
-	IMAP $44,$A,$2,CeruleanCityName
-	IMAP $45,$5,$2,Route4Name
-	IMAP $46,$A,$2,CeruleanCityName
-	IMAP $49,$A,$4,Route5Name
-	IMAP $4C,$A,$6,Route6Name
-	IMAP $4F,$9,$5,Route7Name
-	IMAP $51,$B,$5,Route8Name
-	IMAP $53,$E,$3,RockTunnelName
-	IMAP $54,$F,$4,PowerPlantName
-	IMAP $57,$D,$9,Route11Name
-	IMAP $58,$E,$7,Route12Name
-	IMAP $59,$C,$0,SeaCottageName
-	IMAP $5F,$A,$9,VermilionCityName
-	IMAP $69,$9,$A,SSAnneName
-	IMAP $6D,$0,$4,VictoryRoadName
-	IMAP $77,$0,$2,PokemonLeagueName
-	IMAP $78,$A,$5,UndergroundPathName
-	IMAP $79,$0,$2,PokemonLeagueName
-	IMAP $7A,$A,$5,UndergroundPathName
-	IMAP $8D,$7,$5,CeladonCityName
-	IMAP $8E,$E,$5,LavenderTownName
-	IMAP $95,$F,$5,PokemonTowerName
-	IMAP $98,$E,$5,LavenderTownName
-	IMAP $9C,$8,$D,FuchsiaCityName
-	IMAP $9D,$8,$C,SafariZoneName
-	IMAP $9F,$8,$D,FuchsiaCityName
-	IMAP $A3,$5,$F,SeafoamIslandsName
-	IMAP $A4,$A,$9,VermilionCityName
-	IMAP $A5,$8,$D,FuchsiaCityName
-	IMAP $A6,$2,$F,PokemonMansionName
-	IMAP $AE,$2,$F,CinnabarIslandName
-	IMAP $AF,$0,$2,IndigoPlateauName
-	IMAP $B8,$A,$5,SaffronCityName
-	IMAP $BA,$9,$D,Route15Name
-	IMAP $BD,$4,$5,Route16Name
-	IMAP $BE,$E,$A,Route12Name
-	IMAP $C0,$7,$D,Route18Name
-	IMAP $C1,$5,$F,SeafoamIslandsName
-	IMAP $C2,$0,$7,Route22Name
-	IMAP $C3,$0,$4,VictoryRoadName
-	IMAP $C4,$E,$7,Route12Name
-	IMAP $C5,$A,$9,VermilionCityName
-	IMAP $C6,$3,$4,DiglettsCaveName
-	IMAP $C7,$0,$4,VictoryRoadName
-	IMAP $CF,$7,$5,RocketHQName
-	IMAP $D6,$A,$5,SilphCoName
-	IMAP $D9,$2,$F,PokemonMansionName
-	IMAP $E2,$8,$C,SafariZoneName
-	IMAP $E5,$9,$1,CeruleanCaveName
-	IMAP $E6,$E,$5,LavenderTownName
-	IMAP $E7,$A,$2,CeruleanCityName
-	IMAP $E9,$E,$3,RockTunnelName
-	IMAP $ED,$A,$5,SilphCoName
-	IMAP $F8,$0,$2,PokemonLeagueName
-=======
-InternalMapEntries: ; 71382 (1c:5382)
 	IMAP OAKS_LAB,                  $2,$B,PalletTownName
 	IMAP VIRIDIAN_GYM,              $2,$8,ViridianCityName
 	IMAP VIRIDIAN_FOREST_ENTRANCE,  $2,$6,Route2Name
@@ -161,5 +98,4 @@
 	IMAP ROCK_TUNNEL_2,             $E,$3,RockTunnelName
 	IMAP SILPH_CO_ELEVATOR,         $A,$5,SilphCoName
 	IMAP AGATHAS_ROOM,              $0,$2,PokemonLeagueName
->>>>>>> 1a987d1e
 	db $FF