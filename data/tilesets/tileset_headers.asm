--- conflicted
+++ resolved
@@ -8,35 +8,6 @@
 
 Tilesets:
 	table_width 12, Tilesets
-<<<<<<< HEAD
-	; block, gfx, coll, 3 counter tiles, grass tile, animations
-	tileset Overworld_Block,   Overworld_GFX,   Overworld_Coll,   $FF,$FF,$FF, $52, TILEANIM_WATER_FLOWER
-	tileset RedsHouse1_Block,  RedsHouse1_GFX,  RedsHouse1_Coll,  $FF,$FF,$FF, $FF, TILEANIM_NONE
-	tileset Mart_Block,        Mart_GFX,        Mart_Coll,        $18,$19,$1E, $FF, TILEANIM_NONE
-	tileset Forest_Block,      Forest_GFX,      Forest_Coll,      $FF,$FF,$FF, $20, TILEANIM_WATER
-	tileset RedsHouse2_Block,  RedsHouse2_GFX,  RedsHouse2_Coll,  $FF,$FF,$FF, $FF, TILEANIM_NONE
-	tileset Dojo_Block,        Dojo_GFX,        Dojo_Coll,        $3A,$FF,$FF, $FF, TILEANIM_WATER_FLOWER
-	tileset Pokecenter_Block,  Pokecenter_GFX,  Pokecenter_Coll,  $18,$19,$1E, $FF, TILEANIM_NONE
-	tileset Gym_Block,         Gym_GFX,         Gym_Coll,         $3A,$FF,$FF, $FF, TILEANIM_WATER_FLOWER
-	tileset House_Block,       House_GFX,       House_Coll,       $FF,$FF,$FF, $FF, TILEANIM_NONE
-	tileset ForestGate_Block,  ForestGate_GFX,  ForestGate_Coll,  $17,$32,$FF, $FF, TILEANIM_NONE
-	tileset Museum_Block,      Museum_GFX,      Museum_Coll,      $17,$32,$FF, $FF, TILEANIM_NONE
-	tileset Underground_Block, Underground_GFX, Underground_Coll, $FF,$FF,$FF, $FF, TILEANIM_NONE
-	tileset Gate_Block,        Gate_GFX,        Gate_Coll,        $17,$32,$FF, $FF, TILEANIM_NONE
-	tileset Ship_Block,        Ship_GFX,        Ship_Coll,        $FF,$FF,$FF, $FF, TILEANIM_WATER
-	tileset ShipPort_Block,    ShipPort_GFX,    ShipPort_Coll,    $FF,$FF,$FF, $FF, TILEANIM_WATER
-	tileset Cemetery_Block,    Cemetery_GFX,    Cemetery_Coll,    $12,$FF,$FF, $FF, TILEANIM_NONE
-	tileset Interior_Block,    Interior_GFX,    Interior_Coll,    $FF,$FF,$FF, $FF, TILEANIM_NONE
-	tileset Cavern_Block,      Cavern_GFX,      Cavern_Coll,      $FF,$FF,$FF, $FF, TILEANIM_WATER
-	tileset Lobby_Block,       Lobby_GFX,       Lobby_Coll,       $15,$36,$FF, $FF, TILEANIM_NONE
-	tileset Mansion_Block,     Mansion_GFX,     Mansion_Coll,     $FF,$FF,$FF, $FF, TILEANIM_NONE
-	tileset Lab_Block,         Lab_GFX,         Lab_Coll,         $FF,$FF,$FF, $FF, TILEANIM_NONE
-	tileset Club_Block,        Club_GFX,        Club_Coll,        $07,$17,$FF, $FF, TILEANIM_NONE
-	tileset Facility_Block,    Facility_GFX,    Facility_Coll,    $12,$FF,$FF, $FF, TILEANIM_WATER
-	tileset Plateau_Block,     Plateau_GFX,     Plateau_Coll,     $FF,$FF,$FF, $45, TILEANIM_WATER
-	tileset BeachHouse_Block,  BeachHouse_GFX,  BeachHouse_Coll,  $FF,$FF,$FF, $FF, TILEANIM_NONE
-=======
-	; name, 3 counter tiles, grass tile, animations
 	tileset Overworld,    -1, -1, -1, $52, TILEANIM_WATER_FLOWER
 	tileset RedsHouse1,   -1, -1, -1,  -1, TILEANIM_NONE
 	tileset Mart,        $18,$19,$1E,  -1, TILEANIM_NONE
@@ -61,5 +32,5 @@
 	tileset Club,        $07,$17, -1,  -1, TILEANIM_NONE
 	tileset Facility,    $12, -1, -1,  -1, TILEANIM_WATER
 	tileset Plateau,      -1, -1, -1, $45, TILEANIM_WATER
->>>>>>> 7b2eb6b2
+	tileset BeachHouse,   -1, -1, -1,  -1, TILEANIM_NONE
 	assert_table_length NUM_TILESETS