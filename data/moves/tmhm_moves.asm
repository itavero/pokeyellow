; The add_hm and add_tm macros in constants/item_constants.asm simultaneously
; define constants for the item IDs and for the corresponding move values.

TechnicalMachines:
	table_width 1, TechnicalMachines

n = 1
REPT NUM_TMS
IF n < 10
MOVE_FOR_TM EQUS "TM0{d:n}_MOVE"
ELSE
MOVE_FOR_TM EQUS "TM{d:n}_MOVE"
ENDC
	db MOVE_FOR_TM
PURGE MOVE_FOR_TM
n = n + 1
ENDR
	assert_table_length NUM_TMS

n = 1
REPT NUM_HMS
IF n < 10
MOVE_FOR_HM EQUS "HM0{d:n}_MOVE"
ELSE
MOVE_FOR_HM EQUS "HM{d:n}_MOVE"
ENDC
	db MOVE_FOR_HM
PURGE MOVE_FOR_HM
n = n + 1
ENDR
<<<<<<< HEAD

	db -1 ; end
=======
	assert_table_length NUM_TM_HM
>>>>>>> 95ec2cf0
<|MERGE_RESOLUTION|>--- conflicted
+++ resolved
@@ -28,9 +28,6 @@
 PURGE MOVE_FOR_HM
 n = n + 1
 ENDR
-<<<<<<< HEAD
+	assert_table_length NUM_TM_HM
 
-	db -1 ; end
-=======
-	assert_table_length NUM_TM_HM
->>>>>>> 95ec2cf0
+	db -1 ; end