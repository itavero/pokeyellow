WildDataPointers:
	table_width 2, WildDataPointers
	dw NoMons      ; PALLET_TOWN
	dw NoMons      ; VIRIDIAN_CITY
	dw NoMons      ; PEWTER_CITY
	dw NoMons      ; CERULEAN_CITY
	dw NoMons      ; LAVENDER_TOWN
	dw NoMons      ; VERMILION_CITY
	dw NoMons      ; CELADON_CITY
	dw NoMons      ; FUCHSIA_CITY
	dw NoMons      ; CINNABAR_ISLAND
	dw NoMons      ; INDIGO_PLATEAU
	dw NoMons      ; SAFFRON_CITY
	dw NoMons      ; unused
	dw Route1Mons  ; ROUTE_1
	dw Route2Mons  ; ROUTE_2
	dw Route3Mons  ; ROUTE_3
	dw Route4Mons  ; ROUTE_4
	dw Route5Mons  ; ROUTE_5
	dw Route6Mons  ; ROUTE_6
	dw Route7Mons  ; ROUTE_7
	dw Route8Mons  ; ROUTE_8
	dw Route9Mons  ; ROUTE_9
	dw Route10Mons ; ROUTE_10
	dw Route11Mons ; ROUTE_11
	dw Route12Mons ; ROUTE_12
	dw Route13Mons ; ROUTE_13
	dw Route14Mons ; ROUTE_14
	dw Route15Mons ; ROUTE_15
	dw Route16Mons ; ROUTE_16
	dw Route17Mons ; ROUTE_17
	dw Route18Mons ; ROUTE_18
	dw Route19Mons ; ROUTE_19
	dw Route20Mons ; ROUTE_20
	dw Route21Mons ; ROUTE_21
	dw Route22Mons ; ROUTE_22
	dw Route23Mons ; ROUTE_23
	dw Route24Mons ; ROUTE_24
	dw Route25Mons ; ROUTE_25
	dw NoMons      ; REDS_HOUSE_1F
	dw NoMons
	dw NoMons
	dw NoMons
	dw NoMons
	dw NoMons
	dw NoMons
	dw NoMons
	dw NoMons
	dw NoMons
	dw NoMons
	dw NoMons
	dw NoMons
	dw NoMons
	dw ForestMons ; ViridianForest
	dw NoMons
	dw NoMons
	dw NoMons
	dw NoMons
	dw NoMons
	dw NoMons
	dw NoMons
	dw MoonMons1
	dw MoonMonsB1
	dw MoonMonsB2
	dw NoMons
	dw NoMons
	dw NoMons
	dw NoMons
	dw NoMons
	dw NoMons
	dw NoMons
	dw NoMons
	dw NoMons
	dw NoMons
	dw NoMons
	dw NoMons
	dw NoMons
	dw NoMons
	dw NoMons
	dw NoMons
	dw NoMons
	dw NoMons
	dw NoMons
	dw NoMons
	dw TunnelMonsB1
	dw PowerPlantMons
	dw NoMons
	dw NoMons
	dw NoMons
	dw NoMons
	dw NoMons
	dw NoMons
	dw NoMons
	dw NoMons
	dw NoMons
	dw NoMons
	dw NoMons
	dw NoMons
	dw NoMons
	dw NoMons
	dw NoMons
	dw NoMons
	dw NoMons
	dw NoMons
	dw NoMons
	dw NoMons
	dw NoMons
	dw NoMons
	dw NoMons
	dw NoMons
	dw PlateauMons1
	dw NoMons
	dw NoMons
	dw NoMons
	dw NoMons
	dw NoMons
	dw NoMons
	dw NoMons
	dw NoMons
	dw NoMons
	dw NoMons
	dw NoMons
	dw NoMons
	dw NoMons
	dw NoMons
	dw NoMons
	dw NoMons
	dw NoMons
	dw NoMons
	dw NoMons
	dw NoMons
	dw NoMons
	dw NoMons
	dw NoMons
	dw NoMons
	dw NoMons
	dw NoMons
	dw NoMons
	dw NoMons
	dw NoMons
	dw NoMons
	dw NoMons
	dw NoMons
	dw NoMons
	dw TowerMons1
	dw TowerMons2
	dw TowerMons3
	dw TowerMons4
	dw TowerMons5
	dw TowerMons6
	dw TowerMons7
	dw NoMons
	dw NoMons
	dw NoMons
	dw NoMons
	dw NoMons
	dw NoMons
	dw NoMons
	dw NoMons
	dw NoMons
	dw NoMons
	dw IslandMonsB1
	dw IslandMonsB2
	dw IslandMonsB3
	dw IslandMonsB4
	dw NoMons
	dw NoMons
	dw MansionMons1
	dw NoMons
	dw NoMons
	dw NoMons
	dw NoMons
	dw NoMons
	dw NoMons
	dw NoMons
	dw NoMons
	dw NoMons
	dw NoMons
	dw NoMons
	dw NoMons
	dw NoMons
	dw NoMons
	dw NoMons
	dw NoMons
	dw NoMons
	dw NoMons
	dw NoMons
	dw NoMons
	dw NoMons
	dw NoMons
	dw NoMons
	dw NoMons
	dw NoMons
	dw NoMons
	dw IslandMons1
	dw NoMons
	dw PlateauMons2
	dw NoMons
	dw NoMons
	dw CaveMons
	dw PlateauMons3
	dw NoMons
	dw NoMons
	dw NoMons
	dw NoMons
	dw NoMons
	dw NoMons
	dw NoMons
	dw NoMons
	dw NoMons
	dw NoMons
	dw NoMons
	dw NoMons
	dw NoMons
	dw NoMons
	dw NoMons
	dw MansionMons2
	dw MansionMons3
	dw MansionMonsB1
	dw ZoneMons1
	dw ZoneMons2
	dw ZoneMons3
	dw ZoneMonsCenter
	dw NoMons
	dw NoMons
	dw NoMons
	dw NoMons
	dw NoMons
	dw DungeonMons2
	dw DungeonMonsB1
	dw DungeonMons1
	dw NoMons
	dw NoMons
	dw NoMons
	dw TunnelMonsB2
	dw NoMons
	dw NoMons
	dw NoMons
	dw NoMons
	dw NoMons
	dw NoMons
	dw NoMons
	dw NoMons
	dw NoMons
	dw NoMons
	dw NoMons
	dw NoMons
	dw NoMons
	dw NoMons
	dw NoMons
<<<<<<< HEAD
	dw NoMons
=======
	assert_table_length NUM_MAPS
>>>>>>> 95ec2cf0
	dw -1 ; end

; wild pokemon data is divided into two parts.
; first part:  pokemon found in grass
; second part: pokemon found while surfing
; each part goes as follows:
    ; if first byte == 0, then
        ; no wild pokemon on this map
    ; if first byte != 0, then
        ; first byte is encounter rate
        ; followed by 20 bytes:
        ; level, species (ten times)

INCLUDE "data/wild/maps/nothing.asm"
INCLUDE "data/wild/maps/Route1.asm"
INCLUDE "data/wild/maps/Route2.asm"
INCLUDE "data/wild/maps/Route22.asm"
INCLUDE "data/wild/maps/ViridianForest.asm"
INCLUDE "data/wild/maps/Route3.asm"
INCLUDE "data/wild/maps/MtMoon1F.asm"
INCLUDE "data/wild/maps/MtMoonB1F.asm"
INCLUDE "data/wild/maps/MtMoonB2F.asm"
INCLUDE "data/wild/maps/Route4.asm"
INCLUDE "data/wild/maps/Route24.asm"
INCLUDE "data/wild/maps/Route25.asm"
INCLUDE "data/wild/maps/Route9.asm"
INCLUDE "data/wild/maps/Route5.asm"
INCLUDE "data/wild/maps/Route6.asm"
INCLUDE "data/wild/maps/Route11.asm"
INCLUDE "data/wild/maps/RockTunnel1F.asm"
INCLUDE "data/wild/maps/RockTunnelB1F.asm"
INCLUDE "data/wild/maps/Route10.asm"
INCLUDE "data/wild/maps/Route12.asm"
INCLUDE "data/wild/maps/Route8.asm"
INCLUDE "data/wild/maps/Route7.asm"
INCLUDE "data/wild/maps/PokemonTower1F.asm"
INCLUDE "data/wild/maps/PokemonTower2F.asm"
INCLUDE "data/wild/maps/PokemonTower3F.asm"
INCLUDE "data/wild/maps/PokemonTower4F.asm"
INCLUDE "data/wild/maps/PokemonTower5F.asm"
INCLUDE "data/wild/maps/PokemonTower6F.asm"
INCLUDE "data/wild/maps/PokemonTower7F.asm"
INCLUDE "data/wild/maps/Route13.asm"
INCLUDE "data/wild/maps/Route14.asm"
INCLUDE "data/wild/maps/Route15.asm"
INCLUDE "data/wild/maps/Route16.asm"
INCLUDE "data/wild/maps/Route17.asm"
INCLUDE "data/wild/maps/Route18.asm"
INCLUDE "data/wild/maps/SafariZoneCenter.asm"
INCLUDE "data/wild/maps/SafariZoneEast.asm"
INCLUDE "data/wild/maps/SafariZoneNorth.asm"
INCLUDE "data/wild/maps/SafariZoneWest.asm"
INCLUDE "data/wild/maps/Route19.asm"
INCLUDE "data/wild/maps/Route20.asm"
INCLUDE "data/wild/maps/SeafoamIslands1F.asm"
INCLUDE "data/wild/maps/SeafoamIslandsB1F.asm"
INCLUDE "data/wild/maps/SeafoamIslandsB2F.asm"
INCLUDE "data/wild/maps/SeafoamIslandsB3F.asm"
INCLUDE "data/wild/maps/SeafoamIslandsB4F.asm"
INCLUDE "data/wild/maps/PokemonMansion1F.asm"
INCLUDE "data/wild/maps/PokemonMansion2F.asm"
INCLUDE "data/wild/maps/PokemonMansion3F.asm"
INCLUDE "data/wild/maps/PokemonMansionB1F.asm"
INCLUDE "data/wild/maps/Route21.asm"
INCLUDE "data/wild/maps/CeruleanCave1F.asm"
INCLUDE "data/wild/maps/CeruleanCave2F.asm"
INCLUDE "data/wild/maps/CeruleanCaveB1F.asm"
INCLUDE "data/wild/maps/PowerPlant.asm"
INCLUDE "data/wild/maps/Route23.asm"
INCLUDE "data/wild/maps/VictoryRoad2F.asm"
INCLUDE "data/wild/maps/VictoryRoad3F.asm"
INCLUDE "data/wild/maps/VictoryRoad1F.asm"
INCLUDE "data/wild/maps/DiglettsCave.asm"<|MERGE_RESOLUTION|>--- conflicted
+++ resolved
@@ -248,11 +248,8 @@
 	dw NoMons
 	dw NoMons
 	dw NoMons
-<<<<<<< HEAD
-	dw NoMons
-=======
+	dw NoMons
 	assert_table_length NUM_MAPS
->>>>>>> 95ec2cf0
 	dw -1 ; end
 
 ; wild pokemon data is divided into two parts.
