--- conflicted
+++ resolved
@@ -1,31 +1,16 @@
 Route25Mons:
-<<<<<<< HEAD
-	db 15 ; grass encounter rate
-=======
 	def_grass_wildmons 15 ; encounter rate
-IF DEF(_RED)
-	db  8, WEEDLE
-	db  9, KAKUNA
-	db 13, PIDGEY
->>>>>>> 95ec2cf0
 	db 12, ODDISH
 	db 12, BELLSPROUT
 	db 13, PIDGEY
 	db 14, ODDISH
 	db 14, BELLSPROUT
-<<<<<<< HEAD
 	db 15, PIDGEY
 	db 13, VENONAT
 	db 16, VENONAT
 	db 17, PIDGEY
 	db 17, PIDGEOTTO
-=======
-	db 10, ABRA
-	db  7, KAKUNA
-	db  8, WEEDLE
-ENDC
 	end_grass_wildmons
->>>>>>> 95ec2cf0
 
 	def_water_wildmons 0 ; encounter rate
 	end_water_wildmons