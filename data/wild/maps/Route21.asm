Route21Mons:
<<<<<<< HEAD
	db 25 ; grass encounter rate
	db 15, PIDGEY
	db 13, RATTATA
	db 13, PIDGEY
	db 11, PIDGEY
	db 17, PIDGEY
	db 15, RATTATA
	db 15, RATICATE
	db 17, PIDGEOTTO
	db 19, PIDGEOTTO
	db 15, PIDGEOTTO
=======
	def_grass_wildmons 25 ; encounter rate
	db 21, RATTATA
	db 23, PIDGEY
	db 30, RATICATE
	db 23, RATTATA
	db 21, PIDGEY
	db 30, PIDGEOTTO
	db 32, PIDGEOTTO
	db 28, TANGELA
	db 30, TANGELA
	db 32, TANGELA
	end_grass_wildmons
>>>>>>> 95ec2cf0

	def_water_wildmons 5 ; encounter rate
	db  5, TENTACOOL
	db 10, TENTACOOL
	db 15, TENTACOOL
	db  5, TENTACOOL
	db 10, TENTACOOL
	db 15, TENTACOOL
	db 20, TENTACOOL
	db 30, TENTACOOL
	db 35, TENTACOOL
	db 40, TENTACOOL
	end_water_wildmons<|MERGE_RESOLUTION|>--- conflicted
+++ resolved
@@ -1,6 +1,5 @@
 Route21Mons:
-<<<<<<< HEAD
-	db 25 ; grass encounter rate
+	def_grass_wildmons 25 ; encounter rate
 	db 15, PIDGEY
 	db 13, RATTATA
 	db 13, PIDGEY
@@ -11,20 +10,7 @@
 	db 17, PIDGEOTTO
 	db 19, PIDGEOTTO
 	db 15, PIDGEOTTO
-=======
-	def_grass_wildmons 25 ; encounter rate
-	db 21, RATTATA
-	db 23, PIDGEY
-	db 30, RATICATE
-	db 23, RATTATA
-	db 21, PIDGEY
-	db 30, PIDGEOTTO
-	db 32, PIDGEOTTO
-	db 28, TANGELA
-	db 30, TANGELA
-	db 32, TANGELA
 	end_grass_wildmons
->>>>>>> 95ec2cf0
 
 	def_water_wildmons 5 ; encounter rate
 	db  5, TENTACOOL
