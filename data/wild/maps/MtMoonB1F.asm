--- conflicted
+++ resolved
@@ -6,16 +6,11 @@
 	db 10, GEODUDE
 	db 11, GEODUDE
 	db 11, ZUBAT
-<<<<<<< HEAD
 	db  9, PARAS
 	db 11, PARAS
 	db 10, CLEFAIRY
 	db 12, CLEFAIRY
-=======
-	db  9, CLEFAIRY
-	db  9, GEODUDE
 	end_grass_wildmons
->>>>>>> 95ec2cf0
 
 	def_water_wildmons 0 ; encounter rate
 	end_water_wildmons