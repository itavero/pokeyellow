Route24Mons:
<<<<<<< HEAD
	db 25 ; grass encounter rate
=======
	def_grass_wildmons 25 ; encounter rate
IF DEF(_RED)
	db  7, WEEDLE
	db  8, KAKUNA
	db 12, PIDGEY
>>>>>>> 95ec2cf0
	db 12, ODDISH
	db 12, BELLSPROUT
	db 13, PIDGEY
<<<<<<< HEAD
	db 14, ODDISH
	db 14, BELLSPROUT
	db 15, PIDGEY
	db 13, VENONAT
	db 16, VENONAT
	db 17, PIDGEY
	db 17, PIDGEOTTO
=======
	db  8, ABRA
	db 12, ABRA
	end_grass_wildmons
>>>>>>> 95ec2cf0

	def_water_wildmons 0 ; encounter rate
	end_water_wildmons<|MERGE_RESOLUTION|>--- conflicted
+++ resolved
@@ -1,17 +1,8 @@
 Route24Mons:
-<<<<<<< HEAD
-	db 25 ; grass encounter rate
-=======
 	def_grass_wildmons 25 ; encounter rate
-IF DEF(_RED)
-	db  7, WEEDLE
-	db  8, KAKUNA
-	db 12, PIDGEY
->>>>>>> 95ec2cf0
 	db 12, ODDISH
 	db 12, BELLSPROUT
 	db 13, PIDGEY
-<<<<<<< HEAD
 	db 14, ODDISH
 	db 14, BELLSPROUT
 	db 15, PIDGEY
@@ -19,11 +10,7 @@
 	db 16, VENONAT
 	db 17, PIDGEY
 	db 17, PIDGEOTTO
-=======
-	db  8, ABRA
-	db 12, ABRA
 	end_grass_wildmons
->>>>>>> 95ec2cf0
 
 	def_water_wildmons 0 ; encounter rate
 	end_water_wildmons