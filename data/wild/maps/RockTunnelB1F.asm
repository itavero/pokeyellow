TunnelMonsB2:
<<<<<<< HEAD
	db 15 ; grass encounter rate
	db 20, ZUBAT
	db 17, GEODUDE
	db 18, MACHOP
	db 21, ZUBAT
	db 22, ZUBAT
	db 21, GEODUDE
	db 20, MACHOP
	db 14, ONIX
	db 18, ONIX
	db 22, ONIX
=======
	def_grass_wildmons 15 ; encounter rate
	db 16, ZUBAT
	db 17, ZUBAT
	db 17, GEODUDE
	db 15, MACHOP
	db 16, GEODUDE
	db 18, ZUBAT
	db 17, MACHOP
	db 17, ONIX
	db 13, ONIX
	db 18, GEODUDE
	end_grass_wildmons
>>>>>>> 95ec2cf0

	def_water_wildmons 0 ; encounter rate
	end_water_wildmons<|MERGE_RESOLUTION|>--- conflicted
+++ resolved
@@ -1,6 +1,5 @@
 TunnelMonsB2:
-<<<<<<< HEAD
-	db 15 ; grass encounter rate
+	def_grass_wildmons 15 ; encounter rate
 	db 20, ZUBAT
 	db 17, GEODUDE
 	db 18, MACHOP
@@ -11,20 +10,7 @@
 	db 14, ONIX
 	db 18, ONIX
 	db 22, ONIX
-=======
-	def_grass_wildmons 15 ; encounter rate
-	db 16, ZUBAT
-	db 17, ZUBAT
-	db 17, GEODUDE
-	db 15, MACHOP
-	db 16, GEODUDE
-	db 18, ZUBAT
-	db 17, MACHOP
-	db 17, ONIX
-	db 13, ONIX
-	db 18, GEODUDE
 	end_grass_wildmons
->>>>>>> 95ec2cf0
 
 	def_water_wildmons 0 ; encounter rate
 	end_water_wildmons