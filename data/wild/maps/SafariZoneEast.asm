ZoneMons1:
<<<<<<< HEAD
	db 30 ; grass encounter rate
	db 21, NIDORAN_M
	db 29, NIDORAN_F
	db 22, EXEGGCUTE
	db 21, TAUROS
	db 32, NIDORINA
	db 19, CUBONE
	db 26, EXEGGCUTE
	db 24, MAROWAK
	db 21, CHANSEY
	db 15, SCYTHER
=======
	def_grass_wildmons 30 ; encounter rate
IF DEF(_RED)
	db 24, NIDORAN_M
	db 26, DODUO
	db 22, PARAS
	db 25, EXEGGCUTE
	db 33, NIDORINO
	db 23, EXEGGCUTE
	db 24, NIDORAN_F
	db 25, PARASECT
	db 25, KANGASKHAN
	db 28, SCYTHER
ENDC
IF DEF(_BLUE)
	db 24, NIDORAN_F
	db 26, DODUO
	db 22, PARAS
	db 25, EXEGGCUTE
	db 33, NIDORINA
	db 23, EXEGGCUTE
	db 24, NIDORAN_M
	db 25, PARASECT
	db 25, KANGASKHAN
	db 28, PINSIR
ENDC
	end_grass_wildmons
>>>>>>> 95ec2cf0

	def_water_wildmons 0 ; encounter rate
	end_water_wildmons<|MERGE_RESOLUTION|>--- conflicted
+++ resolved
@@ -1,6 +1,5 @@
 ZoneMons1:
-<<<<<<< HEAD
-	db 30 ; grass encounter rate
+	def_grass_wildmons 30 ; encounter rate
 	db 21, NIDORAN_M
 	db 29, NIDORAN_F
 	db 22, EXEGGCUTE
@@ -11,34 +10,7 @@
 	db 24, MAROWAK
 	db 21, CHANSEY
 	db 15, SCYTHER
-=======
-	def_grass_wildmons 30 ; encounter rate
-IF DEF(_RED)
-	db 24, NIDORAN_M
-	db 26, DODUO
-	db 22, PARAS
-	db 25, EXEGGCUTE
-	db 33, NIDORINO
-	db 23, EXEGGCUTE
-	db 24, NIDORAN_F
-	db 25, PARASECT
-	db 25, KANGASKHAN
-	db 28, SCYTHER
-ENDC
-IF DEF(_BLUE)
-	db 24, NIDORAN_F
-	db 26, DODUO
-	db 22, PARAS
-	db 25, EXEGGCUTE
-	db 33, NIDORINA
-	db 23, EXEGGCUTE
-	db 24, NIDORAN_M
-	db 25, PARASECT
-	db 25, KANGASKHAN
-	db 28, PINSIR
-ENDC
 	end_grass_wildmons
->>>>>>> 95ec2cf0
 
 	def_water_wildmons 0 ; encounter rate
 	end_water_wildmons