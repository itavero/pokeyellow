IslandMons1:
<<<<<<< HEAD
	db 15 ; grass encounter rate
	db 18, ZUBAT
	db 25, KRABBY
	db 27, KRABBY
	db 27, ZUBAT
	db 36, ZUBAT
	db 28, SLOWPOKE
	db 30, SLOWPOKE
	db  9, ZUBAT
	db 27, GOLBAT
	db 36, GOLBAT
=======
	def_grass_wildmons 15 ; encounter rate
	db 30, SEEL
IF DEF(_RED)
	db 30, SLOWPOKE
	db 30, SHELLDER
	db 30, HORSEA
	db 28, HORSEA
	db 21, ZUBAT
	db 29, GOLBAT
	db 28, PSYDUCK
	db 28, SHELLDER
	db 38, GOLDUCK
ENDC
IF DEF(_BLUE)
	db 30, PSYDUCK
	db 30, STARYU
	db 30, KRABBY
	db 28, KRABBY
	db 21, ZUBAT
	db 29, GOLBAT
	db 28, SLOWPOKE
	db 28, STARYU
	db 38, SLOWBRO
ENDC
	end_grass_wildmons
>>>>>>> 95ec2cf0

	def_water_wildmons 0 ; encounter rate
	end_water_wildmons<|MERGE_RESOLUTION|>--- conflicted
+++ resolved
@@ -1,6 +1,5 @@
 IslandMons1:
-<<<<<<< HEAD
-	db 15 ; grass encounter rate
+	def_grass_wildmons 15 ; encounter rate
 	db 18, ZUBAT
 	db 25, KRABBY
 	db 27, KRABBY
@@ -11,33 +10,7 @@
 	db  9, ZUBAT
 	db 27, GOLBAT
 	db 36, GOLBAT
-=======
-	def_grass_wildmons 15 ; encounter rate
-	db 30, SEEL
-IF DEF(_RED)
-	db 30, SLOWPOKE
-	db 30, SHELLDER
-	db 30, HORSEA
-	db 28, HORSEA
-	db 21, ZUBAT
-	db 29, GOLBAT
-	db 28, PSYDUCK
-	db 28, SHELLDER
-	db 38, GOLDUCK
-ENDC
-IF DEF(_BLUE)
-	db 30, PSYDUCK
-	db 30, STARYU
-	db 30, KRABBY
-	db 28, KRABBY
-	db 21, ZUBAT
-	db 29, GOLBAT
-	db 28, SLOWPOKE
-	db 28, STARYU
-	db 38, SLOWBRO
-ENDC
 	end_grass_wildmons
->>>>>>> 95ec2cf0
 
 	def_water_wildmons 0 ; encounter rate
 	end_water_wildmons