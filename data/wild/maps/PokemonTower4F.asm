--- conflicted
+++ resolved
@@ -10,13 +10,7 @@
 	db 25, GASTLY
 	db 20, HAUNTER
 	db 25, HAUNTER
-<<<<<<< HEAD
-=======
-	db 20, CUBONE
-	db 22, CUBONE
-	db 24, GASTLY
 	end_grass_wildmons
->>>>>>> 95ec2cf0
 
 	def_water_wildmons 0 ; encounter rate
 	end_water_wildmons