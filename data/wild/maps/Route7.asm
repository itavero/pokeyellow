Route7Mons:
<<<<<<< HEAD
	db 15 ; grass encounter rate
	db 20, PIDGEY
	db 22, PIDGEY
	db 20, RATTATA
	db 15, ABRA
	db 19, ABRA
	db 24, PIDGEOTTO
	db 26, ABRA
	db 19, JIGGLYPUFF
	db 24, JIGGLYPUFF
	db 24, JIGGLYPUFF
=======
	def_grass_wildmons 15 ; encounter rate
	db 19, PIDGEY
IF DEF(_RED)
	db 19, ODDISH
	db 17, MANKEY
	db 22, ODDISH
	db 22, PIDGEY
	db 18, MANKEY
	db 18, GROWLITHE
	db 20, GROWLITHE
	db 19, MANKEY
	db 20, MANKEY
ENDC
IF DEF(_BLUE)
	db 19, BELLSPROUT
	db 17, MEOWTH
	db 22, BELLSPROUT
	db 22, PIDGEY
	db 18, MEOWTH
	db 18, VULPIX
	db 20, VULPIX
	db 19, MEOWTH
	db 20, MEOWTH
ENDC
	end_grass_wildmons
>>>>>>> 95ec2cf0

	def_water_wildmons 0 ; encounter rate
	end_water_wildmons<|MERGE_RESOLUTION|>--- conflicted
+++ resolved
@@ -1,6 +1,5 @@
 Route7Mons:
-<<<<<<< HEAD
-	db 15 ; grass encounter rate
+	def_grass_wildmons 15 ; encounter rate
 	db 20, PIDGEY
 	db 22, PIDGEY
 	db 20, RATTATA
@@ -11,33 +10,7 @@
 	db 19, JIGGLYPUFF
 	db 24, JIGGLYPUFF
 	db 24, JIGGLYPUFF
-=======
-	def_grass_wildmons 15 ; encounter rate
-	db 19, PIDGEY
-IF DEF(_RED)
-	db 19, ODDISH
-	db 17, MANKEY
-	db 22, ODDISH
-	db 22, PIDGEY
-	db 18, MANKEY
-	db 18, GROWLITHE
-	db 20, GROWLITHE
-	db 19, MANKEY
-	db 20, MANKEY
-ENDC
-IF DEF(_BLUE)
-	db 19, BELLSPROUT
-	db 17, MEOWTH
-	db 22, BELLSPROUT
-	db 22, PIDGEY
-	db 18, MEOWTH
-	db 18, VULPIX
-	db 20, VULPIX
-	db 19, MEOWTH
-	db 20, MEOWTH
-ENDC
 	end_grass_wildmons
->>>>>>> 95ec2cf0
 
 	def_water_wildmons 0 ; encounter rate
 	end_water_wildmons