Route5Mons:
<<<<<<< HEAD
	db 15 ; grass encounter rate
=======
	def_grass_wildmons 15 ; encounter rate
IF DEF(_RED)
	db 13, ODDISH
	db 13, PIDGEY
>>>>>>> 95ec2cf0
	db 15, PIDGEY
	db 14, RATTATA
	db  7, ABRA
	db 16, PIDGEY
<<<<<<< HEAD
	db 16, RATTATA
	db 17, PIDGEY
	db 17, PIDGEOTTO
	db  3, JIGGLYPUFF
	db  5, JIGGLYPUFF
	db  7, JIGGLYPUFF
=======
	db 14, MANKEY
	db 16, MANKEY
ENDC
IF DEF(_BLUE)
	db 13, BELLSPROUT
	db 13, PIDGEY
	db 15, PIDGEY
	db 10, MEOWTH
	db 12, MEOWTH
	db 15, BELLSPROUT
	db 16, BELLSPROUT
	db 16, PIDGEY
	db 14, MEOWTH
	db 16, MEOWTH
ENDC
	end_grass_wildmons
>>>>>>> 95ec2cf0

	def_water_wildmons 0 ; encounter rate
	end_water_wildmons<|MERGE_RESOLUTION|>--- conflicted
+++ resolved
@@ -1,41 +1,16 @@
 Route5Mons:
-<<<<<<< HEAD
-	db 15 ; grass encounter rate
-=======
 	def_grass_wildmons 15 ; encounter rate
-IF DEF(_RED)
-	db 13, ODDISH
-	db 13, PIDGEY
->>>>>>> 95ec2cf0
 	db 15, PIDGEY
 	db 14, RATTATA
 	db  7, ABRA
 	db 16, PIDGEY
-<<<<<<< HEAD
 	db 16, RATTATA
 	db 17, PIDGEY
 	db 17, PIDGEOTTO
 	db  3, JIGGLYPUFF
 	db  5, JIGGLYPUFF
 	db  7, JIGGLYPUFF
-=======
-	db 14, MANKEY
-	db 16, MANKEY
-ENDC
-IF DEF(_BLUE)
-	db 13, BELLSPROUT
-	db 13, PIDGEY
-	db 15, PIDGEY
-	db 10, MEOWTH
-	db 12, MEOWTH
-	db 15, BELLSPROUT
-	db 16, BELLSPROUT
-	db 16, PIDGEY
-	db 14, MEOWTH
-	db 16, MEOWTH
-ENDC
 	end_grass_wildmons
->>>>>>> 95ec2cf0
 
 	def_water_wildmons 0 ; encounter rate
 	end_water_wildmons