ZoneMons2:
<<<<<<< HEAD
	db 30 ; grass encounter rate
	db 36, NIDORAN_M
	db 14, NIDORAN_F
	db 20, EXEGGCUTE
	db 25, RHYHORN
	db 23, NIDORINA
	db 28, KANGASKHAN
	db 16, CUBONE
	db 33, KANGASKHAN
	db 25, SCYTHER
	db 15, PINSIR
=======
	def_grass_wildmons 30 ; encounter rate
IF DEF(_RED)
	db 22, NIDORAN_M
	db 26, RHYHORN
	db 23, PARAS
	db 25, EXEGGCUTE
	db 30, NIDORINO
	db 27, EXEGGCUTE
	db 30, NIDORINA
ENDC
IF DEF(_BLUE)
	db 22, NIDORAN_F
	db 26, RHYHORN
	db 23, PARAS
	db 25, EXEGGCUTE
	db 30, NIDORINA
	db 27, EXEGGCUTE
	db 30, NIDORINO
ENDC
	db 32, VENOMOTH
	db 26, CHANSEY
	db 28, TAUROS
	end_grass_wildmons
>>>>>>> 95ec2cf0

	def_water_wildmons 0 ; encounter rate
	end_water_wildmons<|MERGE_RESOLUTION|>--- conflicted
+++ resolved
@@ -1,6 +1,5 @@
 ZoneMons2:
-<<<<<<< HEAD
-	db 30 ; grass encounter rate
+	def_grass_wildmons 30 ; encounter rate
 	db 36, NIDORAN_M
 	db 14, NIDORAN_F
 	db 20, EXEGGCUTE
@@ -11,31 +10,7 @@
 	db 33, KANGASKHAN
 	db 25, SCYTHER
 	db 15, PINSIR
-=======
-	def_grass_wildmons 30 ; encounter rate
-IF DEF(_RED)
-	db 22, NIDORAN_M
-	db 26, RHYHORN
-	db 23, PARAS
-	db 25, EXEGGCUTE
-	db 30, NIDORINO
-	db 27, EXEGGCUTE
-	db 30, NIDORINA
-ENDC
-IF DEF(_BLUE)
-	db 22, NIDORAN_F
-	db 26, RHYHORN
-	db 23, PARAS
-	db 25, EXEGGCUTE
-	db 30, NIDORINA
-	db 27, EXEGGCUTE
-	db 30, NIDORINO
-ENDC
-	db 32, VENOMOTH
-	db 26, CHANSEY
-	db 28, TAUROS
 	end_grass_wildmons
->>>>>>> 95ec2cf0
 
 	def_water_wildmons 0 ; encounter rate
 	end_water_wildmons