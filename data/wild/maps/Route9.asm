Route9Mons:
<<<<<<< HEAD
	db 15 ; grass encounter rate
	db 16, NIDORAN_M
	db 16, NIDORAN_F
	db 18, RATTATA
	db 18, NIDORAN_M
	db 18, NIDORAN_F
	db 17, SPEAROW
	db 18, NIDORINO
	db 18, NIDORINA
	db 20, RATICATE
	db 19, FEAROW
=======
	def_grass_wildmons 15 ; encounter rate
	db 16, RATTATA
	db 16, SPEAROW
	db 14, RATTATA
IF DEF(_RED)
	db 11, EKANS
	db 13, SPEAROW
	db 15, EKANS
	db 17, RATTATA
	db 17, SPEAROW
	db 13, EKANS
	db 17, EKANS
ENDC
IF DEF(_BLUE)
	db 11, SANDSHREW
	db 13, SPEAROW
	db 15, SANDSHREW
	db 17, RATTATA
	db 17, SPEAROW
	db 13, SANDSHREW
	db 17, SANDSHREW
ENDC
	end_grass_wildmons
>>>>>>> 95ec2cf0

	def_water_wildmons 0 ; encounter rate
	end_water_wildmons<|MERGE_RESOLUTION|>--- conflicted
+++ resolved
@@ -1,6 +1,5 @@
 Route9Mons:
-<<<<<<< HEAD
-	db 15 ; grass encounter rate
+	def_grass_wildmons 15 ; encounter rate
 	db 16, NIDORAN_M
 	db 16, NIDORAN_F
 	db 18, RATTATA
@@ -11,31 +10,7 @@
 	db 18, NIDORINA
 	db 20, RATICATE
 	db 19, FEAROW
-=======
-	def_grass_wildmons 15 ; encounter rate
-	db 16, RATTATA
-	db 16, SPEAROW
-	db 14, RATTATA
-IF DEF(_RED)
-	db 11, EKANS
-	db 13, SPEAROW
-	db 15, EKANS
-	db 17, RATTATA
-	db 17, SPEAROW
-	db 13, EKANS
-	db 17, EKANS
-ENDC
-IF DEF(_BLUE)
-	db 11, SANDSHREW
-	db 13, SPEAROW
-	db 15, SANDSHREW
-	db 17, RATTATA
-	db 17, SPEAROW
-	db 13, SANDSHREW
-	db 17, SANDSHREW
-ENDC
 	end_grass_wildmons
->>>>>>> 95ec2cf0
 
 	def_water_wildmons 0 ; encounter rate
 	end_water_wildmons