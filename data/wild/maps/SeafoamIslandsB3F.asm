--- conflicted
+++ resolved
@@ -1,38 +1,18 @@
 IslandMonsB3:
-<<<<<<< HEAD
-	db 10 ; grass encounter rate
+	def_grass_wildmons 10 ; encounter rate
 	db 27, GOLBAT
 	db 36, ZUBAT
-=======
-	def_grass_wildmons 10 ; encounter rate
-IF DEF(_RED)
-	db 31, SLOWPOKE
-	db 31, SEEL
-	db 33, SLOWPOKE
-	db 33, SEEL
-	db 29, HORSEA
-	db 31, SHELLDER
-	db 31, HORSEA
-	db 29, SHELLDER
-	db 39, SEADRA
-ENDC
-IF DEF(_BLUE)
-	db 31, PSYDUCK
-	db 31, SEEL
-	db 33, PSYDUCK
-	db 33, SEEL
->>>>>>> 95ec2cf0
 	db 29, KRABBY
 	db 27, ZUBAT
 	db 30, KINGLER
 	db 26, SEEL
 	db 31, KRABBY
-<<<<<<< HEAD
 	db 30, SEEL
 	db 28, DEWGONG
 	db 32, DEWGONG
+	end_grass_wildmons
 
-	db 5 ; water encounter rate
+	def_water_wildmons 5 ; encounter rate
 	db 25, TENTACOOL
 	db 30, TENTACOOL
 	db 20, TENTACOOL
@@ -43,13 +23,4 @@
 	db 30, STARYU
 	db 30, STARYU
 	db 30, STARYU
-=======
-	db 29, STARYU
-	db 39, KINGLER
-ENDC
-	db 37, DEWGONG
-	end_grass_wildmons
-
-	def_water_wildmons 0 ; encounter rate
-	end_water_wildmons
->>>>>>> 95ec2cf0
+	end_water_wildmons