<<<<<<< HEAD
ForestMons:
	def_grass_wildmons 25 ; encounter rate
=======
ViridianForestWildMons:
	def_grass_wildmons 8 ; encounter rate
IF DEF(_RED)
	db  4, WEEDLE
	db  5, KAKUNA
	db  3, WEEDLE
	db  5, WEEDLE
	db  4, KAKUNA
	db  6, KAKUNA
	db  4, METAPOD
>>>>>>> f3dbec09
	db  3, CATERPIE
	db  4, METAPOD
	db  4, CATERPIE
	db  5, CATERPIE
	db  4, PIDGEY
	db  6, PIDGEY
	db  6, CATERPIE
	db  6, METAPOD
	db  8, PIDGEY
	db  9, PIDGEOTTO
	end_grass_wildmons

	def_water_wildmons 0 ; encounter rate
	end_water_wildmons<|MERGE_RESOLUTION|>--- conflicted
+++ resolved
@@ -1,18 +1,5 @@
-<<<<<<< HEAD
-ForestMons:
+ViridianForestWildMons:
 	def_grass_wildmons 25 ; encounter rate
-=======
-ViridianForestWildMons:
-	def_grass_wildmons 8 ; encounter rate
-IF DEF(_RED)
-	db  4, WEEDLE
-	db  5, KAKUNA
-	db  3, WEEDLE
-	db  5, WEEDLE
-	db  4, KAKUNA
-	db  6, KAKUNA
-	db  4, METAPOD
->>>>>>> f3dbec09
 	db  3, CATERPIE
 	db  4, METAPOD
 	db  4, CATERPIE
