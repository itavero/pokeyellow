Route11Mons:
<<<<<<< HEAD
	db 15 ; grass encounter rate
	db 16, PIDGEY
	db 15, RATTATA
	db 18, PIDGEY
	db 15, DROWZEE
	db 17, RATTATA
	db 17, DROWZEE
	db 18, PIDGEOTTO
	db 20, PIDGEOTTO
	db 19, DROWZEE
	db 17, RATICATE
=======
	def_grass_wildmons 15 ; encounter rate
IF DEF(_RED)
	db 14, EKANS
	db 15, SPEAROW
	db 12, EKANS
	db  9, DROWZEE
	db 13, SPEAROW
	db 13, DROWZEE
	db 15, EKANS
ENDC
IF DEF(_BLUE)
	db 14, SANDSHREW
	db 15, SPEAROW
	db 12, SANDSHREW
	db  9, DROWZEE
	db 13, SPEAROW
	db 13, DROWZEE
	db 15, SANDSHREW
ENDC
	db 17, SPEAROW
	db 11, DROWZEE
	db 15, DROWZEE
	end_grass_wildmons
>>>>>>> 95ec2cf0

	def_water_wildmons 0 ; encounter rate
	end_water_wildmons<|MERGE_RESOLUTION|>--- conflicted
+++ resolved
@@ -1,6 +1,5 @@
 Route11Mons:
-<<<<<<< HEAD
-	db 15 ; grass encounter rate
+	def_grass_wildmons 15 ; encounter rate
 	db 16, PIDGEY
 	db 15, RATTATA
 	db 18, PIDGEY
@@ -11,31 +10,7 @@
 	db 20, PIDGEOTTO
 	db 19, DROWZEE
 	db 17, RATICATE
-=======
-	def_grass_wildmons 15 ; encounter rate
-IF DEF(_RED)
-	db 14, EKANS
-	db 15, SPEAROW
-	db 12, EKANS
-	db  9, DROWZEE
-	db 13, SPEAROW
-	db 13, DROWZEE
-	db 15, EKANS
-ENDC
-IF DEF(_BLUE)
-	db 14, SANDSHREW
-	db 15, SPEAROW
-	db 12, SANDSHREW
-	db  9, DROWZEE
-	db 13, SPEAROW
-	db 13, DROWZEE
-	db 15, SANDSHREW
-ENDC
-	db 17, SPEAROW
-	db 11, DROWZEE
-	db 15, DROWZEE
 	end_grass_wildmons
->>>>>>> 95ec2cf0
 
 	def_water_wildmons 0 ; encounter rate
 	end_water_wildmons