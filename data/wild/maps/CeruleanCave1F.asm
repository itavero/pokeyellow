DungeonMons1:
<<<<<<< HEAD
	db 10 ; grass encounter rate
	db 50, GOLBAT
	db 55, GOLBAT
	db 45, GRAVELER
	db 55, GLOOM
	db 55, WEEPINBELL
	db 52, SANDSLASH
	db 54, VENOMOTH
	db 54, PARASECT
	db 55, DITTO
	db 60, DITTO
=======
	def_grass_wildmons 10 ; encounter rate
	db 46, GOLBAT
	db 46, HYPNO
	db 46, MAGNETON
	db 49, DODRIO
	db 49, VENOMOTH
IF DEF(_RED)
	db 52, ARBOK
ENDC
IF DEF(_BLUE)
	db 52, SANDSLASH
ENDC
	db 49, KADABRA
	db 52, PARASECT
	db 53, RAICHU
	db 53, DITTO
	end_grass_wildmons
>>>>>>> 95ec2cf0

	def_water_wildmons 0 ; encounter rate
	end_water_wildmons<|MERGE_RESOLUTION|>--- conflicted
+++ resolved
@@ -1,6 +1,5 @@
 DungeonMons1:
-<<<<<<< HEAD
-	db 10 ; grass encounter rate
+	def_grass_wildmons 10 ; encounter rate
 	db 50, GOLBAT
 	db 55, GOLBAT
 	db 45, GRAVELER
@@ -11,25 +10,7 @@
 	db 54, PARASECT
 	db 55, DITTO
 	db 60, DITTO
-=======
-	def_grass_wildmons 10 ; encounter rate
-	db 46, GOLBAT
-	db 46, HYPNO
-	db 46, MAGNETON
-	db 49, DODRIO
-	db 49, VENOMOTH
-IF DEF(_RED)
-	db 52, ARBOK
-ENDC
-IF DEF(_BLUE)
-	db 52, SANDSLASH
-ENDC
-	db 49, KADABRA
-	db 52, PARASECT
-	db 53, RAICHU
-	db 53, DITTO
 	end_grass_wildmons
->>>>>>> 95ec2cf0
 
 	def_water_wildmons 0 ; encounter rate
 	end_water_wildmons