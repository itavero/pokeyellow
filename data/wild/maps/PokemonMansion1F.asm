MansionMons1:
<<<<<<< HEAD
	db 10 ; grass encounter rate
	db 34, RATTATA
	db 34, RATICATE
	db 23, GRIMER
	db 26, GROWLITHE
	db 37, RATTATA
	db 37, RATICATE
	db 30, GROWLITHE
	db 26, GRIMER
	db 34, GROWLITHE
	db 38, GROWLITHE
=======
	def_grass_wildmons 10 ; encounter rate
IF DEF(_RED)
	db 32, KOFFING
	db 30, KOFFING
	db 34, PONYTA
	db 30, PONYTA
	db 34, GROWLITHE
	db 32, PONYTA
	db 30, GRIMER
	db 28, PONYTA
	db 37, WEEZING
	db 39, MUK
ENDC
IF DEF(_BLUE)
	db 32, GRIMER
	db 30, GRIMER
	db 34, PONYTA
	db 30, PONYTA
	db 34, VULPIX
	db 32, PONYTA
	db 30, KOFFING
	db 28, PONYTA
	db 37, MUK
	db 39, WEEZING
ENDC
	end_grass_wildmons
>>>>>>> 95ec2cf0

	def_water_wildmons 0 ; encounter rate
	end_water_wildmons<|MERGE_RESOLUTION|>--- conflicted
+++ resolved
@@ -1,6 +1,5 @@
 MansionMons1:
-<<<<<<< HEAD
-	db 10 ; grass encounter rate
+	def_grass_wildmons 10 ; encounter rate
 	db 34, RATTATA
 	db 34, RATICATE
 	db 23, GRIMER
@@ -11,34 +10,7 @@
 	db 26, GRIMER
 	db 34, GROWLITHE
 	db 38, GROWLITHE
-=======
-	def_grass_wildmons 10 ; encounter rate
-IF DEF(_RED)
-	db 32, KOFFING
-	db 30, KOFFING
-	db 34, PONYTA
-	db 30, PONYTA
-	db 34, GROWLITHE
-	db 32, PONYTA
-	db 30, GRIMER
-	db 28, PONYTA
-	db 37, WEEZING
-	db 39, MUK
-ENDC
-IF DEF(_BLUE)
-	db 32, GRIMER
-	db 30, GRIMER
-	db 34, PONYTA
-	db 30, PONYTA
-	db 34, VULPIX
-	db 32, PONYTA
-	db 30, KOFFING
-	db 28, PONYTA
-	db 37, MUK
-	db 39, WEEZING
-ENDC
 	end_grass_wildmons
->>>>>>> 95ec2cf0
 
 	def_water_wildmons 0 ; encounter rate
 	end_water_wildmons