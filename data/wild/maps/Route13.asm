--- conflicted
+++ resolved
@@ -1,5 +1,4 @@
-<<<<<<< HEAD
-Route13Mons:
+Route13WildMons:
 	def_grass_wildmons 15 ; encounter rate
 	db 25, ODDISH
 	db 25, BELLSPROUT
@@ -11,34 +10,6 @@
 	db 29, WEEPINBELL
 	db 26, FARFETCHD
 	db 31, FARFETCHD
-=======
-Route13WildMons:
-	def_grass_wildmons 20 ; encounter rate
-IF DEF(_RED)
-	db 24, ODDISH
-	db 25, PIDGEY
-	db 27, PIDGEY
-	db 24, VENONAT
-	db 22, ODDISH
-	db 26, VENONAT
-	db 26, ODDISH
-	db 25, DITTO
-	db 28, GLOOM
-	db 30, GLOOM
-ENDC
-IF DEF(_BLUE)
-	db 24, BELLSPROUT
-	db 25, PIDGEY
-	db 27, PIDGEY
-	db 24, VENONAT
-	db 22, BELLSPROUT
-	db 26, VENONAT
-	db 26, BELLSPROUT
-	db 25, DITTO
-	db 28, WEEPINBELL
-	db 30, WEEPINBELL
-ENDC
->>>>>>> f3dbec09
 	end_grass_wildmons
 
 	def_water_wildmons 3 ; encounter rate
