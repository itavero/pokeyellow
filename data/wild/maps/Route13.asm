Route13Mons:
<<<<<<< HEAD
	db 15 ; grass encounter rate
	db 25, ODDISH
	db 25, BELLSPROUT
	db 28, PIDGEOTTO
	db 28, PIDGEY
	db 27, ODDISH
	db 27, BELLSPROUT
	db 29, GLOOM
	db 29, WEEPINBELL
	db 26, FARFETCHD
	db 31, FARFETCHD

	db 3 ; water encounter rate
	db 15, SLOWPOKE
	db 15, SLOWPOKE
	db 15, SLOWPOKE
	db 15, SLOWPOKE
	db 15, SLOWPOKE
	db 15, SLOWPOKE
	db 15, SLOWPOKE
	db 15, SLOWPOKE
	db 15, SLOWBRO
	db 20, SLOWBRO
=======
	def_grass_wildmons 20 ; encounter rate
IF DEF(_RED)
	db 24, ODDISH
	db 25, PIDGEY
	db 27, PIDGEY
	db 24, VENONAT
	db 22, ODDISH
	db 26, VENONAT
	db 26, ODDISH
	db 25, DITTO
	db 28, GLOOM
	db 30, GLOOM
ENDC
IF DEF(_BLUE)
	db 24, BELLSPROUT
	db 25, PIDGEY
	db 27, PIDGEY
	db 24, VENONAT
	db 22, BELLSPROUT
	db 26, VENONAT
	db 26, BELLSPROUT
	db 25, DITTO
	db 28, WEEPINBELL
	db 30, WEEPINBELL
ENDC
	end_grass_wildmons

	def_water_wildmons 0 ; encounter rate
	end_water_wildmons
>>>>>>> 95ec2cf0
<|MERGE_RESOLUTION|>--- conflicted
+++ resolved
@@ -1,6 +1,5 @@
 Route13Mons:
-<<<<<<< HEAD
-	db 15 ; grass encounter rate
+	def_grass_wildmons 15 ; encounter rate
 	db 25, ODDISH
 	db 25, BELLSPROUT
 	db 28, PIDGEOTTO
@@ -11,8 +10,9 @@
 	db 29, WEEPINBELL
 	db 26, FARFETCHD
 	db 31, FARFETCHD
+	end_grass_wildmons
 
-	db 3 ; water encounter rate
+	def_water_wildmons 3 ; encounter rate
 	db 15, SLOWPOKE
 	db 15, SLOWPOKE
 	db 15, SLOWPOKE
@@ -23,34 +23,4 @@
 	db 15, SLOWPOKE
 	db 15, SLOWBRO
 	db 20, SLOWBRO
-=======
-	def_grass_wildmons 20 ; encounter rate
-IF DEF(_RED)
-	db 24, ODDISH
-	db 25, PIDGEY
-	db 27, PIDGEY
-	db 24, VENONAT
-	db 22, ODDISH
-	db 26, VENONAT
-	db 26, ODDISH
-	db 25, DITTO
-	db 28, GLOOM
-	db 30, GLOOM
-ENDC
-IF DEF(_BLUE)
-	db 24, BELLSPROUT
-	db 25, PIDGEY
-	db 27, PIDGEY
-	db 24, VENONAT
-	db 22, BELLSPROUT
-	db 26, VENONAT
-	db 26, BELLSPROUT
-	db 25, DITTO
-	db 28, WEEPINBELL
-	db 30, WEEPINBELL
-ENDC
-	end_grass_wildmons
-
-	def_water_wildmons 0 ; encounter rate
-	end_water_wildmons
->>>>>>> 95ec2cf0
+	end_water_wildmons