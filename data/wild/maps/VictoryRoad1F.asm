--- conflicted
+++ resolved
@@ -1,10 +1,5 @@
 PlateauMons1:
-<<<<<<< HEAD
-	db 15 ; grass encounter rate
-=======
 	def_grass_wildmons 15 ; encounter rate
-	db 24, MACHOP
->>>>>>> 95ec2cf0
 	db 26, GEODUDE
 	db 31, GEODUDE
 	db 36, GEODUDE
@@ -14,14 +9,8 @@
 	db 43, ONIX
 	db 45, ONIX
 	db 41, GRAVELER
-<<<<<<< HEAD
 	db 47, GRAVELER
-=======
-	db 41, GOLBAT
-	db 42, MACHOKE
-	db 43, MAROWAK
 	end_grass_wildmons
->>>>>>> 95ec2cf0
 
 	def_water_wildmons 0 ; encounter rate
 	end_water_wildmons