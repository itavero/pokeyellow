--- conflicted
+++ resolved
@@ -1,6 +1,5 @@
 PlateauMons2:
-<<<<<<< HEAD
-	db 10 ; grass encounter rate
+	def_grass_wildmons 10 ; encounter rate
 	db 31, GEODUDE
 	db 36, GEODUDE
 	db 41, GEODUDE
@@ -11,20 +10,7 @@
 	db 47, ONIX
 	db 39, MACHOKE
 	db 42, MACHOKE
-=======
-	def_grass_wildmons 10 ; encounter rate
-	db 22, MACHOP
-	db 24, GEODUDE
-	db 26, ZUBAT
-	db 36, ONIX
-	db 39, ONIX
-	db 42, ONIX
-	db 41, MACHOKE
-	db 40, GOLBAT
-	db 40, MAROWAK
-	db 43, GRAVELER
 	end_grass_wildmons
->>>>>>> 95ec2cf0
 
 	def_water_wildmons 0 ; encounter rate
 	end_water_wildmons