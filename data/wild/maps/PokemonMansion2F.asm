MansionMons2:
<<<<<<< HEAD
	db 10 ; grass encounter rate
	db 37, RATTATA
	db 37, RATICATE
	db 26, GRIMER
	db 29, GRIMER
	db 40, RATTATA
	db 40, RATICATE
	db 32, GRIMER
	db 35, GRIMER
	db 35, MUK
	db 38, MUK
=======
	def_grass_wildmons 10 ; encounter rate
IF DEF(_RED)
	db 32, GROWLITHE
	db 34, KOFFING
	db 34, KOFFING
	db 30, PONYTA
	db 30, KOFFING
	db 32, PONYTA
	db 30, GRIMER
	db 28, PONYTA
	db 39, WEEZING
	db 37, MUK
ENDC
IF DEF(_BLUE)
	db 32, VULPIX
	db 34, GRIMER
	db 34, GRIMER
	db 30, PONYTA
	db 30, GRIMER
	db 32, PONYTA
	db 30, KOFFING
	db 28, PONYTA
	db 39, MUK
	db 37, WEEZING
ENDC
	end_grass_wildmons
>>>>>>> 95ec2cf0

	def_water_wildmons 0 ; encounter rate
	end_water_wildmons<|MERGE_RESOLUTION|>--- conflicted
+++ resolved
@@ -1,6 +1,5 @@
 MansionMons2:
-<<<<<<< HEAD
-	db 10 ; grass encounter rate
+	def_grass_wildmons 10 ; encounter rate
 	db 37, RATTATA
 	db 37, RATICATE
 	db 26, GRIMER
@@ -11,34 +10,7 @@
 	db 35, GRIMER
 	db 35, MUK
 	db 38, MUK
-=======
-	def_grass_wildmons 10 ; encounter rate
-IF DEF(_RED)
-	db 32, GROWLITHE
-	db 34, KOFFING
-	db 34, KOFFING
-	db 30, PONYTA
-	db 30, KOFFING
-	db 32, PONYTA
-	db 30, GRIMER
-	db 28, PONYTA
-	db 39, WEEZING
-	db 37, MUK
-ENDC
-IF DEF(_BLUE)
-	db 32, VULPIX
-	db 34, GRIMER
-	db 34, GRIMER
-	db 30, PONYTA
-	db 30, GRIMER
-	db 32, PONYTA
-	db 30, KOFFING
-	db 28, PONYTA
-	db 39, MUK
-	db 37, WEEZING
-ENDC
 	end_grass_wildmons
->>>>>>> 95ec2cf0
 
 	def_water_wildmons 0 ; encounter rate
 	end_water_wildmons