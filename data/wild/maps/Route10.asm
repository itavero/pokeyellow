Route10Mons:
<<<<<<< HEAD
	db 15 ; grass encounter rate
	db 16, MAGNEMITE
	db 18, RATTATA
	db 18, MAGNEMITE
	db 20, MAGNEMITE
	db 17, NIDORAN_M
	db 17, NIDORAN_F
	db 22, MAGNEMITE
	db 20, RATICATE
	db 16, MACHOP
	db 18, MACHOP
=======
	def_grass_wildmons 15 ; encounter rate
	db 16, VOLTORB
	db 16, SPEAROW
	db 14, VOLTORB
IF DEF(_RED)
	db 11, EKANS
	db 13, SPEAROW
	db 15, EKANS
	db 17, VOLTORB
	db 17, SPEAROW
	db 13, EKANS
	db 17, EKANS
ENDC
IF DEF(_BLUE)
	db 11, SANDSHREW
	db 13, SPEAROW
	db 15, SANDSHREW
	db 17, VOLTORB
	db 17, SPEAROW
	db 13, SANDSHREW
	db 17, SANDSHREW
ENDC
	end_grass_wildmons
>>>>>>> 95ec2cf0

	def_water_wildmons 0 ; encounter rate
	end_water_wildmons<|MERGE_RESOLUTION|>--- conflicted
+++ resolved
@@ -1,6 +1,5 @@
 Route10Mons:
-<<<<<<< HEAD
-	db 15 ; grass encounter rate
+	def_grass_wildmons 15 ; encounter rate
 	db 16, MAGNEMITE
 	db 18, RATTATA
 	db 18, MAGNEMITE
@@ -11,31 +10,7 @@
 	db 20, RATICATE
 	db 16, MACHOP
 	db 18, MACHOP
-=======
-	def_grass_wildmons 15 ; encounter rate
-	db 16, VOLTORB
-	db 16, SPEAROW
-	db 14, VOLTORB
-IF DEF(_RED)
-	db 11, EKANS
-	db 13, SPEAROW
-	db 15, EKANS
-	db 17, VOLTORB
-	db 17, SPEAROW
-	db 13, EKANS
-	db 17, EKANS
-ENDC
-IF DEF(_BLUE)
-	db 11, SANDSHREW
-	db 13, SPEAROW
-	db 15, SANDSHREW
-	db 17, VOLTORB
-	db 17, SPEAROW
-	db 13, SANDSHREW
-	db 17, SANDSHREW
-ENDC
 	end_grass_wildmons
->>>>>>> 95ec2cf0
 
 	def_water_wildmons 0 ; encounter rate
 	end_water_wildmons