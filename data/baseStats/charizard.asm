CharizardBaseStats: ; 3846a (e:446a)
db DEX_CHARIZARD ; pokedex id
db 78 ; base hp
db 84 ; base attack
db 78 ; base defense
db 100 ; base speed
db 85 ; base special
db FIRE ; species type 1
db FLYING ; species type 2
db 45 ; catch rate
db 209 ; base exp yield
INCBIN "pic/bmon/charizard.pic",0,1 ; 77, sprite dimensions
dw CharizardPicFront
dw CharizardPicBack
; attacks known at lvl 0
db SCRATCH
db GROWL
db EMBER
db LEER
db 3 ; growth rate
; learnset
<<<<<<< HEAD
db %10110101
db %01000011
db %01001111
db %11001110
db %11100011
db %00001000
db %00101110
=======
	tmlearn 1,3,5,6,8
	tmlearn 9,10,15
	tmlearn 17,18,19,20,23
	tmlearn 26,27,28,31,32
	tmlearn 33,34,38,39,40
	tmlearn 44
IF DEF(_YELLOW)
	tmlearn 50,51,52,54
ELSE
	tmlearn 50,51,54
ENDC
>>>>>>> 1a987d1e
db 0 ; padding<|MERGE_RESOLUTION|>--- conflicted
+++ resolved
@@ -19,25 +19,11 @@
 db LEER
 db 3 ; growth rate
 ; learnset
-<<<<<<< HEAD
-db %10110101
-db %01000011
-db %01001111
-db %11001110
-db %11100011
-db %00001000
-db %00101110
-=======
 	tmlearn 1,3,5,6,8
 	tmlearn 9,10,15
 	tmlearn 17,18,19,20,23
 	tmlearn 26,27,28,31,32
 	tmlearn 33,34,38,39,40
 	tmlearn 44
-IF DEF(_YELLOW)
 	tmlearn 50,51,52,54
-ELSE
-	tmlearn 50,51,54
-ENDC
->>>>>>> 1a987d1e
 db 0 ; padding