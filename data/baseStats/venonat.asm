VenonatBaseStats: ; 38902 (e:4902)
db DEX_VENONAT ; pokedex id
db 60 ; base hp
db 55 ; base attack
db 50 ; base defense
db 45 ; base speed
db 40 ; base special
db BUG ; species type 1
db POISON ; species type 2
db 190 ; catch rate
db 75 ; base exp yield
INCBIN "pic/bmon/venonat.pic",0,1 ; 55, sprite dimensions
dw VenonatPicFront
dw VenonatPicBack
; attacks known at lvl 0
db TACKLE
db DISABLE
db 0
db 0
db 0 ; growth rate
; learnset
<<<<<<< HEAD
db %00100000
db %00000011
db %00111000
db %11110000
db %01000011
db %00101000
db %00100010
=======
	tmlearn 6
	tmlearn 9,10
	tmlearn 20,21,22
IF DEF(_YELLOW)
	tmlearn 29,30,31,32
	tmlearn 33,34,39
	tmlearn 44,46
	tmlearn 50,55
ELSE
	tmlearn 29,31,32
	tmlearn 33,34
	tmlearn 44,46
	tmlearn 50
ENDC
>>>>>>> 1a987d1e
db 0 ; padding<|MERGE_RESOLUTION|>--- conflicted
+++ resolved
@@ -19,28 +19,11 @@
 db 0
 db 0 ; growth rate
 ; learnset
-<<<<<<< HEAD
-db %00100000
-db %00000011
-db %00111000
-db %11110000
-db %01000011
-db %00101000
-db %00100010
-=======
 	tmlearn 6
 	tmlearn 9,10
 	tmlearn 20,21,22
-IF DEF(_YELLOW)
 	tmlearn 29,30,31,32
 	tmlearn 33,34,39
 	tmlearn 44,46
 	tmlearn 50,55
-ELSE
-	tmlearn 29,31,32
-	tmlearn 33,34
-	tmlearn 44,46
-	tmlearn 50
-ENDC
->>>>>>> 1a987d1e
 db 0 ; padding