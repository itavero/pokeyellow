<<<<<<< HEAD
Route5_h: ; 0x54589 to 0x545ab (34 bytes) (id=16)
=======
Route5_h:
>>>>>>> a51037ee
	db OVERWORLD ; tileset
	db ROUTE_5_HEIGHT, ROUTE_5_WIDTH ; dimensions (y, x)
	dw Route5Blocks, Route5TextPointers, Route5Script ; blocks, texts, scripts
	db NORTH | SOUTH ; connections
	NORTH_MAP_CONNECTION ROUTE_5, CERULEAN_CITY, -3, 2, CeruleanCityBlocks
	SOUTH_MAP_CONNECTION ROUTE_5, SAFFRON_CITY, -3, 2, SaffronCityBlocks, 1
	dw Route5Object ; objects<|MERGE_RESOLUTION|>--- conflicted
+++ resolved
@@ -1,8 +1,4 @@
-<<<<<<< HEAD
-Route5_h: ; 0x54589 to 0x545ab (34 bytes) (id=16)
-=======
 Route5_h:
->>>>>>> a51037ee
 	db OVERWORLD ; tileset
 	db ROUTE_5_HEIGHT, ROUTE_5_WIDTH ; dimensions (y, x)
 	dw Route5Blocks, Route5TextPointers, Route5Script ; blocks, texts, scripts
