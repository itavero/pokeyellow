PrizeDifferentMenuPtrs:
	dw PrizeMenuMon1Entries, PrizeMenuMon1Cost
	dw PrizeMenuMon2Entries, PrizeMenuMon2Cost
	dw PrizeMenuTMsEntries,  PrizeMenuTMsCost

PrizeMenuMon1Entries:
	db ABRA
	db VULPIX
	db WIGGLYTUFF
	db "@"

PrizeMenuMon1Cost:
<<<<<<< HEAD
	coins 230
	coins 1000
	coins 2680
=======
IF DEF(_RED)
	bcd2 180
	bcd2 500
ENDC
IF DEF(_BLUE)
	bcd2 120
	bcd2 750
ENDC
	bcd2 1200
>>>>>>> ce62dca6
	db "@"

PrizeMenuMon2Entries:
	db SCYTHER
	db PINSIR
	db PORYGON
	db "@"

PrizeMenuMon2Cost:
<<<<<<< HEAD
	coins 6500
	coins 6500
	coins 9999
=======
IF DEF(_RED)
	bcd2 2800
	bcd2 5500
	bcd2 9999
ENDC
IF DEF(_BLUE)
	bcd2 2500
	bcd2 4600
	bcd2 6500
ENDC
>>>>>>> ce62dca6
	db "@"

PrizeMenuTMsEntries:
	db TM_DRAGON_RAGE
	db TM_HYPER_BEAM
	db TM_SUBSTITUTE
	db "@"

PrizeMenuTMsCost:
	bcd2 3300
	bcd2 5500
	bcd2 7700
	db "@"<|MERGE_RESOLUTION|>--- conflicted
+++ resolved
@@ -10,21 +10,9 @@
 	db "@"
 
 PrizeMenuMon1Cost:
-<<<<<<< HEAD
-	coins 230
-	coins 1000
-	coins 2680
-=======
-IF DEF(_RED)
-	bcd2 180
-	bcd2 500
-ENDC
-IF DEF(_BLUE)
-	bcd2 120
-	bcd2 750
-ENDC
-	bcd2 1200
->>>>>>> ce62dca6
+	bcd2 230
+	bcd2 1000
+	bcd2 2680
 	db "@"
 
 PrizeMenuMon2Entries:
@@ -34,22 +22,9 @@
 	db "@"
 
 PrizeMenuMon2Cost:
-<<<<<<< HEAD
-	coins 6500
-	coins 6500
-	coins 9999
-=======
-IF DEF(_RED)
-	bcd2 2800
-	bcd2 5500
+	bcd2 6500
+	bcd2 6500
 	bcd2 9999
-ENDC
-IF DEF(_BLUE)
-	bcd2 2500
-	bcd2 4600
-	bcd2 6500
-ENDC
->>>>>>> ce62dca6
 	db "@"
 
 PrizeMenuTMsEntries:
