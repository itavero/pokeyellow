PrintRedSNESText: ; 5dbae (17:5bae)
	call EnableAutoTextBoxDrawing
	tx_pre_jump RedBedroomSNESText

RedBedroomSNESText: ; 5db81 (17:5b81)
	TX_FAR _RedBedroomSNESText
	db "@"

OpenRedsPC: ; 5db86 (17:5b86)
	call EnableAutoTextBoxDrawing
	tx_pre_jump RedBedroomPCText

RedBedroomPCText: ; 5db8e (17:5b8e)
	db $fc ; FuncTX_ItemStoragePC

Route15GateLeftBinoculars: ; 5db8f (17:5b8f)
	ld a, [wPlayerFacingDirection]
	cp SPRITE_FACING_UP
	ret nz
	call EnableAutoTextBoxDrawing
	tx_pre Route15UpstairsBinocularsText
	ld a, ARTICUNO
	ld [wcf91], a
	call PlayCry
	call DisplayMonFrontSpriteInBox
	xor a
	ld [H_AUTOBGTRANSFERENABLED], a
	ret

Route15UpstairsBinocularsText: ; 5dba8 (17:5ba8)
	TX_FAR _Route15UpstairsBinocularsText
	db "@"

AerodactylFossil: ; 5dbad (17:5bad)
	ld a, FOSSIL_AERODACTYL
	ld [wcf91], a
	call DisplayMonFrontSpriteInBox
	call EnableAutoTextBoxDrawing
	tx_pre AerodactylFossilText
	ret

AerodactylFossilText: ; 5dbbe (17:5bbe)
	TX_FAR _AerodactylFossilText
	db "@"

KabutopsFossil: ; 5bdc3 (17:5bc3)
	ld a, FOSSIL_KABUTOPS
	ld [wcf91], a
	call DisplayMonFrontSpriteInBox
	call EnableAutoTextBoxDrawing
	tx_pre KabutopsFossilText
	ret

KabutopsFossilText: ; 5dbd4 (17:5bd4)
	TX_FAR _KabutopsFossilText
	db "@"

FanClubPicture1: ; 5dbad (17:5c12)
	ld a, RAPIDASH
	ld [wcf91], a
	call DisplayMonFrontSpriteInBox
	call EnableAutoTextBoxDrawing
	tx_pre FanClubPicture1Text
	ret

FanClubPicture1Text: ; 5dbbe (17:5bbe)
	TX_FAR _FanClubPicture1Text
	db "@"

FanClubPicture2: ; 5dbad (17:5c28)
	ld a, FEAROW
	ld [wcf91], a
	call DisplayMonFrontSpriteInBox
	call EnableAutoTextBoxDrawing
	tx_pre FanClubPicture2Text
	ret

FanClubPicture2Text: ; 5dc39 (17:5c39)
	TX_FAR _FanClubPicture2Text
	db "@"

DisplayMonFrontSpriteInBox: ; 5dbd9 (17:5bd9)
; Displays a pokemon's front sprite in a pop-up window.
; [wcf91] = pokemon interal id number
	ld a, 1
	ld [H_AUTOBGTRANSFERENABLED], a
	call Delay3
	xor a
	ld [hWY], a
	call SaveScreenTilesToBuffer1
	ld a, MON_SPRITE_POPUP
	ld [wTextBoxID], a
	call DisplayTextBoxID
	call UpdateSprites
	ld a, [wcf91]
	ld [wd0b5], a
	call GetMonHeader
	ld de, vChars1 + $310
	call LoadMonFrontSprite
	ld a, $80
	ld [hStartTileID], a
	coord hl, 10, 11
	predef AnimateSendingOutMon
	call WaitForTextScrollButtonPress
	call LoadScreenTilesFromBuffer1
	call Delay3
	ld a, $90
	ld [hWY], a
	ret

PrintBlackboardLinkCableText: ; 5dc1a (17:5c1a)
	call EnableAutoTextBoxDrawing
	ld a, $1
	ld [wDoNotWaitForButtonPressAfterDisplayingText], a
	ld a, [wHiddenObjectFunctionArgument]
	call PrintPredefTextID
	ret

LinkCableHelp: ; 5dc29 (17:5c29)
	TX_ASM
	call SaveScreenTilesToBuffer1
	ld hl, LinkCableHelpText1
	call PrintText
	xor a
	ld [wMenuItemOffset], a
	ld [wCurrentMenuItem], a
	ld [wLastMenuItem], a
	ld a, A_BUTTON | B_BUTTON
	ld [wMenuWatchedKeys], a
	ld a, $3
	ld [wMaxMenuItem], a
	ld a, $2
	ld [wTopMenuItemY], a
	ld a, $1
	ld [wTopMenuItemX], a
.linkHelpLoop
	ld hl, wd730
	set 6, [hl]
	coord hl, 0, 0
	lb bc, $8, $d
	call TextBoxBorder
	coord hl, 2, 2
	ld de, HowToLinkText
	call PlaceString
	ld hl, LinkCableHelpText2
	call PrintText
	call HandleMenuInput
	bit 1, a ; pressed b
	jr nz, .exit
	ld a, [wCurrentMenuItem]
	cp $3 ; pressed a on "STOP READING"
	jr z, .exit
	ld hl, wd730
	res 6, [hl]
	ld hl, LinkCableInfoTexts
	add a
	ld d, $0
	ld e, a
	add hl, de
	ld a, [hli]
	ld h, [hl]
	ld l, a
	call PrintText
	jp .linkHelpLoop
.exit
	ld hl, wd730
	res 6, [hl]
	call LoadScreenTilesFromBuffer1
	jp TextScriptEnd

LinkCableHelpText1: ; 5dc9e (17:5c9e)
	TX_FAR _LinkCableHelpText1
	db "@"

LinkCableHelpText2: ; 5dca3 (17:5ca3)
	TX_FAR _LinkCableHelpText2
	db "@"

HowToLinkText: ; 5dca8 (17:5ca8)
	db   "HOW TO LINK"
	next "COLOSSEUM"
	next "TRADE CENTER"
	next "STOP READING@"

LinkCableInfoTexts: ; 5dcd8 (17:5cd8)
	dw LinkCableInfoText1
	dw LinkCableInfoText2
	dw LinkCableInfoText3

LinkCableInfoText1: ; 5dcde (17:5cde)
	TX_FAR _LinkCableInfoText1
	db "@"

LinkCableInfoText2: ; 5dce3 (17:5ce3)
	TX_FAR _LinkCableInfoText2
	db "@"

LinkCableInfoText3: ; 5dce8 (17:5ce8)
	TX_FAR _LinkCableInfoText3
	db "@"

ViridianSchoolBlackboard: ; 5dced (17:5ced)
	TX_ASM
	call SaveScreenTilesToBuffer1
	ld hl, ViridianSchoolBlackboardText1
	call PrintText
	xor a
	ld [wMenuItemOffset], a
	ld [wCurrentMenuItem], a
	ld [wLastMenuItem], a
	ld a, D_LEFT | D_RIGHT | A_BUTTON | B_BUTTON
	ld [wMenuWatchedKeys], a
	ld a, $2
	ld [wMaxMenuItem], a
	ld a, $2
	ld [wTopMenuItemY], a
	ld a, $1
	ld [wTopMenuItemX], a
.blackboardLoop
	ld hl, wd730
	set 6, [hl]
	coord hl, 0, 0
	lb bc, 6, 10
	call TextBoxBorder
	coord hl, 1, 2
	ld de, StatusAilmentText1
	call PlaceString
	coord hl, 6, 2
	ld de, StatusAilmentText2
	call PlaceString
	ld hl, ViridianSchoolBlackboardText2
	call PrintText
	call HandleMenuInput ; pressing up and down is handled in here
	bit 1, a ; pressed b
	jr nz, .exitBlackboard
	bit 4, a ; pressed right
	jr z, .didNotPressRight
	; move cursor to right column
	ld a, $2
	ld [wMaxMenuItem], a
	ld a, $2
	ld [wTopMenuItemY], a
	ld a, $6
	ld [wTopMenuItemX], a
	ld a, $3 ; in the the right column, use an offset to prevent overlap
	ld [wMenuItemOffset], a
	jr .blackboardLoop
.didNotPressRight
	bit 5, a ; pressed left
	jr z, .didNotPressLeftOrRight
	; move cursor to left column
	ld a, $2
	ld [wMaxMenuItem], a
	ld a, $2
	ld [wTopMenuItemY], a
	ld a, $1
	ld [wTopMenuItemX], a
	xor a
	ld [wMenuItemOffset], a
	jr .blackboardLoop
.didNotPressLeftOrRight
	ld a, [wCurrentMenuItem]
	ld b, a
	ld a, [wAnimationID]
	add b
	cp $5 ; cursor is pointing to "QUIT"
	jr z, .exitBlackboard
	; we must have pressed a on a status condition
	; so print the text
	ld hl, wd730
	res 6, [hl]
	ld hl, ViridianBlackboardStatusPointers
	add a
	ld d, $0
	ld e, a
	add hl, de
	ld a, [hli]
	ld h, [hl]
	ld l, a
	call PrintText
	jp .blackboardLoop
.exitBlackboard
	ld hl, wd730
	res 6, [hl]
	call LoadScreenTilesFromBuffer1
	jp TextScriptEnd

ViridianSchoolBlackboardText1: ; 5dda2 (17:5da2)
	TX_FAR _ViridianSchoolBlackboardText1
	db "@"

ViridianSchoolBlackboardText2: ; 5dda7 (17:5da7)
	TX_FAR _ViridianSchoolBlackboardText2
	db "@"

StatusAilmentText1: ; 5ddac (17:5dac)
	db   " SLP"
	next " PSN"
	next " PAR@"

StatusAilmentText2: ; 5ddbb (17:5dbb)
	db   " BRN"
	next " FRZ"
	next " QUIT@@"

ViridianBlackboardStatusPointers: ; 5ddcc (17:5ddc)
	dw ViridianBlackboardSleepText
	dw ViridianBlackboardPoisonText
	dw ViridianBlackboardPrlzText
	dw ViridianBlackboardBurnText
	dw ViridianBlackboardFrozenText

ViridianBlackboardSleepText: ; 5ddd6 (17:5dd6)
	TX_FAR _ViridianBlackboardSleepText
	db "@"

ViridianBlackboardPoisonText: ; 5dddb (17:5ddb)
	TX_FAR _ViridianBlackboardPoisonText
	db "@"

ViridianBlackboardPrlzText: ; 5dde0 (17:5de0)
	TX_FAR _ViridianBlackboardPrlzText
	db "@"

ViridianBlackboardBurnText: ; 5dde5 (17:5de5)
	TX_FAR _ViridianBlackboardBurnText
	db "@"

ViridianBlackboardFrozenText: ; 5ddea (17:5dea)
	TX_FAR _ViridianBlackboardFrozenText
	db "@"

PrintTrashText: ; 5ddef (17:5def)
	call EnableAutoTextBoxDrawing
	tx_pre_jump VermilionGymTrashText

VermilionGymTrashText: ; 5ddf7 (17:5df7)
	TX_FAR _VermilionGymTrashText
	db "@"

GymTrashScript: ; 5ddfc (17:5dfc)
	call EnableAutoTextBoxDrawing
	ld a, [wHiddenObjectFunctionArgument]
	ld [wGymTrashCanIndex], a

; Don't do the trash can puzzle if it's already been done.
	CheckEvent EVENT_2ND_LOCK_OPENED
	jr z, .ok

	tx_pre_jump VermilionGymTrashText

.ok
	CheckEventReuseA EVENT_1ST_LOCK_OPENED
	jr nz, .trySecondLock

	ld a, [wFirstLockTrashCanIndex]
	ld b, a
	ld a, [wGymTrashCanIndex]
	cp b
	jr z, .openFirstLock

	tx_pre_id VermilionGymTrashText
	jr .done

.openFirstLock
; Next can is trying for the second switch.
	SetEvent EVENT_1ST_LOCK_OPENED
<<<<<<< HEAD
	callab Yellow_SampleSecondTrashCan
	tx_pre_id VermilionGymTrashSuccesText1
=======
	callab Func_f2d0c
	tx_pre_id VermilionGymTrashSuccessText1
>>>>>>> 401d6e7f
	jr .done

.trySecondLock
	ld a, [wGymTrashCanIndex]
	ld b, a
	ld a, [wSecondLockTrashCanIndex]
	cp b
	jr z, .openSecondLock
	ld a, [wSecondLockTrashCanIndex + 1]
	cp b
	jr z, .openSecondLock

; Reset the cans.
	ResetEvent EVENT_1ST_LOCK_OPENED
	call Random

	and $e
	ld [wFirstLockTrashCanIndex], a

	tx_pre_id VermilionGymTrashFailText
	jr .done

.openSecondLock
; Completed the trash can puzzle.
	SetEvent EVENT_2ND_LOCK_OPENED
	ld hl, wCurrentMapScriptFlags
	set 6, [hl]

	tx_pre_id VermilionGymTrashSuccessText3

.done
	jp PrintPredefTextID

GymTrashCans: ; 5de7d (17:5e7d)
; byte 0: mask for random number
; bytes 1-4: indices of the trash cans that can have the second lock
; Note that the mask is simply the number of valid trash can indices that
; follow. The remaining bytes are filled with -1 to pad the length of each entry
; to 5 bytes.
; This is functionally replaced with GymTrashCans3a but was never removed from source.

	db 2,  1,  3, -1, -1 ; 0
	db 3,  0,  2,  4, -1 ; 1
	db 2,  1,  5, -1, -1 ; 2
	db 3,  0,  4,  6, -1 ; 3
	db 4,  1,  3,  5,  7 ; 4
	db 3,  2,  4,  8, -1 ; 5
	db 3,  3,  7,  9, -1 ; 6
	db 4,  4,  6,  8, 10 ; 7
	db 3,  5,  7, 11, -1 ; 8
	db 3,  6, 10, 12, -1 ; 9
	db 4,  7,  9, 11, 13 ; 10
	db 3,  8, 10, 14, -1 ; 11
	db 2,  9, 13, -1, -1 ; 12
	db 3, 10, 12, 14, -1 ; 13
	db 2, 11, 13, -1, -1 ; 14
; 5dec8

VermilionGymTrashSuccessText1: ; 5dec8 (17:5ec8)
	TX_FAR _VermilionGymTrashSuccessText1
	TX_ASM
	call WaitForSoundToFinish
	ld a, SFX_SWITCH
	call PlaySound
	call WaitForSoundToFinish
	jp TextScriptEnd

; unused
VermilionGymTrashSuccessText2: ; 5dedb (17:5edb)
	TX_FAR _VermilionGymTrashSuccessText2
	db "@"

; unused
VermilionGymTrashSuccesPlaySfx: ; 5dee0 (17:5ee0)
	TX_ASM
	call WaitForSoundToFinish
	ld a, SFX_SWITCH
	call PlaySound
	call WaitForSoundToFinish
	jp TextScriptEnd

VermilionGymTrashSuccessText3: ; 5deef (17:5eef)
	TX_FAR _VermilionGymTrashSuccessText3
	TX_ASM
	call WaitForSoundToFinish
	ld a, SFX_GO_INSIDE
	call PlaySound
	call WaitForSoundToFinish
	jp TextScriptEnd

VermilionGymTrashFailText: ; 5df02 (17:5f02)
	TX_FAR _VermilionGymTrashFailText
	TX_ASM
	call WaitForSoundToFinish
	ld a, SFX_DENIED
	call PlaySound
	call WaitForSoundToFinish
	jp TextScriptEnd<|MERGE_RESOLUTION|>--- conflicted
+++ resolved
@@ -11,7 +11,7 @@
 	tx_pre_jump RedBedroomPCText
 
 RedBedroomPCText: ; 5db8e (17:5b8e)
-	db $fc ; FuncTX_ItemStoragePC
+	TX_PLAYERS_PC
 
 Route15GateLeftBinoculars: ; 5db8f (17:5b8f)
 	ld a, [wPlayerFacingDirection]
@@ -365,13 +365,8 @@
 .openFirstLock
 ; Next can is trying for the second switch.
 	SetEvent EVENT_1ST_LOCK_OPENED
-<<<<<<< HEAD
 	callab Yellow_SampleSecondTrashCan
-	tx_pre_id VermilionGymTrashSuccesText1
-=======
-	callab Func_f2d0c
 	tx_pre_id VermilionGymTrashSuccessText1
->>>>>>> 401d6e7f
 	jr .done
 
 .trySecondLock
