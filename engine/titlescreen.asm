--- conflicted
+++ resolved
@@ -55,16 +55,9 @@
 	ld bc, $100
 	ld a, BANK(PokemonLogoGraphics)
 	call FarCopyData2          ; second chunk
-<<<<<<< HEAD
 	ld hl, Version_GFX ; $402f
 	ld de,vChars2 + $600
-	ld bc,$50
-
-=======
-	ld hl, Version_GFX
-	ld de,vChars2 + $600 - (Version_GFXEnd - Version_GFX - $50)
 	ld bc, Version_GFXEnd - Version_GFX
->>>>>>> 1a987d1e
 	ld a, BANK(Version_GFX)
 	call FarCopyDataDouble
 	call ClearBothBGMaps
