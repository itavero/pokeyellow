<<<<<<< HEAD
_GivePokemon: ; f66fa (3d:66fa)
=======
_GivePokemon: ; 4fda5 (13:7da5)
; returns success in carry
; and whether the mon was added to the party in [wAddedToParty]
>>>>>>> 1a987d1e
	call EnableAutoTextBoxDrawing
	xor a
	ld [wAddedToParty], a
	ld a, [wPartyCount]
	cp PARTY_LENGTH
<<<<<<< HEAD
	jr c, .partyNotFull
	ld a, [W_NUMINBOX] ; wda80
	cp MONS_PER_BOX
	jr nc, .boxFull
=======
	jr c, .addToParty
	ld a, [W_NUMINBOX]
	cp MONS_PER_BOX
	jr nc, .boxFull
; add to box
>>>>>>> 1a987d1e
	xor a
	ld [W_ENEMYBATTSTATUS3], a
	ld a, [wcf91]
	ld [wEnemyMonSpecies2], a
	callab LoadEnemyMonData
	call SetPokedexOwnedFlag
	callab SendNewMonToBox
	ld hl, wcf4b
	ld a, [wCurrentBoxNum]
	and $7f
	cp 9
<<<<<<< HEAD
	jr c, .boxEightOrLesser ; do not adjust box number to a 2 digit number
=======
	jr c, .singleDigitBoxNum
>>>>>>> 1a987d1e
	sub 9
	ld [hl], "1"
	inc hl
	add "0"
<<<<<<< HEAD
	jr .continue
.boxEightOrLesser
	add "1"
.continue
=======
	jr .next
.singleDigitBoxNum
	add "1"
.next
>>>>>>> 1a987d1e
	ld [hli], a
	ld [hl], "@"
	ld hl, SetToBoxText
	call PrintText
	scf
	ret
.boxFull
	ld hl, BoxIsFullText
	call PrintText
	and a
	ret
<<<<<<< HEAD
.partyNotFull
=======
.addToParty
>>>>>>> 1a987d1e
	call SetPokedexOwnedFlag
	ld hl, UnknownTerminator_f6794
	call PrintText
	call AddPartyMon
	ld a, 1
	ld [wDoNotWaitForButtonPressAfterDisplayingText], a
	ld [wAddedToParty], a
	scf
	ret

SetPokedexOwnedFlag: ; f676c (3d:676c)
	ld a, [wcf91]
	push af
	ld [wd11e], a
	predef IndexToPokedex
	ld a, [wd11e]
	dec a
	ld c, a
	ld hl, wPokedexOwned
	ld b, FLAG_SET
	predef FlagActionPredef
	pop af
	ld [wd11e], a
	call GetMonName
	ld hl, GotMonText
	jp PrintText

UnknownTerminator_f6794: ; f6794 (3d:6794)
	db "@"
	
GotMonText: ; f6795 (3d:6795)
	TX_FAR _GotMonText
	db $0b
	db "@"

SetToBoxText: ; f679b (3d:679b)
	TX_FAR _SetToBoxText
	db "@"

BoxIsFullText: ; f67a0 (3d:67a0)
	TX_FAR _BoxIsFullText
	db "@"<|MERGE_RESOLUTION|>--- conflicted
+++ resolved
@@ -1,27 +1,16 @@
-<<<<<<< HEAD
 _GivePokemon: ; f66fa (3d:66fa)
-=======
-_GivePokemon: ; 4fda5 (13:7da5)
 ; returns success in carry
 ; and whether the mon was added to the party in [wAddedToParty]
->>>>>>> 1a987d1e
 	call EnableAutoTextBoxDrawing
 	xor a
 	ld [wAddedToParty], a
 	ld a, [wPartyCount]
 	cp PARTY_LENGTH
-<<<<<<< HEAD
-	jr c, .partyNotFull
-	ld a, [W_NUMINBOX] ; wda80
-	cp MONS_PER_BOX
-	jr nc, .boxFull
-=======
 	jr c, .addToParty
 	ld a, [W_NUMINBOX]
 	cp MONS_PER_BOX
 	jr nc, .boxFull
 ; add to box
->>>>>>> 1a987d1e
 	xor a
 	ld [W_ENEMYBATTSTATUS3], a
 	ld a, [wcf91]
@@ -33,26 +22,15 @@
 	ld a, [wCurrentBoxNum]
 	and $7f
 	cp 9
-<<<<<<< HEAD
-	jr c, .boxEightOrLesser ; do not adjust box number to a 2 digit number
-=======
 	jr c, .singleDigitBoxNum
->>>>>>> 1a987d1e
 	sub 9
 	ld [hl], "1"
 	inc hl
 	add "0"
-<<<<<<< HEAD
-	jr .continue
-.boxEightOrLesser
-	add "1"
-.continue
-=======
 	jr .next
 .singleDigitBoxNum
 	add "1"
 .next
->>>>>>> 1a987d1e
 	ld [hli], a
 	ld [hl], "@"
 	ld hl, SetToBoxText
@@ -64,11 +42,7 @@
 	call PrintText
 	and a
 	ret
-<<<<<<< HEAD
-.partyNotFull
-=======
 .addToParty
->>>>>>> 1a987d1e
 	call SetPokedexOwnedFlag
 	ld hl, UnknownTerminator_f6794
 	call PrintText
