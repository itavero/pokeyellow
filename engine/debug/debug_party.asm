<<<<<<< HEAD
; not IshiharaTeam
SetDebugTeam:
	ld de, DebugTeam
=======
SetDebugNewGameParty: ; unreferenced except in _DEBUG
	ld de, DebugNewGameParty
>>>>>>> 3bbd38aa
.loop
	ld a, [de]
	cp -1
	ret z
	ld [wcf91], a
	inc de
	ld a, [de]
	ld [wCurEnemyLVL], a
	inc de
	call AddPartyMon
	jr .loop

<<<<<<< HEAD
DebugTeam:
	db SNORLAX, 80
	db PERSIAN, 80
	db JIGGLYPUFF, 15
	db STARTER_PIKACHU, 5
=======
DebugNewGameParty: ; unreferenced except in _DEBUG
	; Exeggutor is the only debug party member shared with Red, Green, and Japanese Blue.
	; "Tsunekazu Ishihara: Exeggutor is my favorite. That's because I was
	; always using this character while I was debugging the program."
	; From https://web.archive.org/web/20000607152840/http://pocket.ign.com/news/14973.html
	db EXEGGUTOR, 90
IF DEF(_DEBUG)
	db MEW, 5
ELSE
	db MEW, 20
ENDC
	db JOLTEON, 56
	db DUGTRIO, 56
	db ARTICUNO, 57
IF DEF(_DEBUG)
	db PIKACHU, 5
ENDC
>>>>>>> 3bbd38aa
	db -1 ; end

PrepareNewGameDebug: ; dummy except in _DEBUG
IF DEF(_DEBUG)
	xor a ; PLAYER_PARTY_DATA
	ld [wMonDataLocation], a

	; Fly anywhere.
	dec a ; $ff (all bits)
	ld [wTownVisitedFlag], a
	ld [wTownVisitedFlag + 1], a

	; Get all badges except Earth Badge.
	ld a, ~(1 << BIT_EARTHBADGE)
	ld [wObtainedBadges], a

<<<<<<< HEAD
	call SetDebugTeam
=======
	call SetDebugNewGameParty
>>>>>>> 3bbd38aa

	; Pikachu gets Surf.
	ld a, SURF
	ld hl, wPartyMon4Moves + 2
	ld [hl], a

	; Snorlax gets four HM moves.
	ld hl, wPartyMon1Moves
	ld a, FLY
	ld [hli], a
	ld a, CUT
	ld [hli], a
	ld a, SURF
	ld [hli], a
	ld a, STRENGTH
	ld [hl], a

	; Get some debug items.
	ld hl, wNumBagItems
	ld de, DebugItemsList
.items_loop
	ld a, [de]
	cp -1
	jr z, .items_end
	ld [wcf91], a
	inc de
	ld a, [de]
	inc de
	ld [wItemQuantity], a
	call AddItemToInventory
	jr .items_loop
.items_end

	; Complete the Pokédex.
	ld hl, wPokedexOwned
	call DebugSetPokedexEntries
	ld hl, wPokedexSeen
	call DebugSetPokedexEntries
	SetEvent EVENT_GOT_POKEDEX

	; Rival chose Jolteon.
	ld hl, wRivalStarter
	ld a, RIVAL_STARTER_JOLTEON
	ld [hli], a
	ld a, NUM_POKEMON
	ld [hli], a ; hl = wUnknownDebugByte
	ld a, STARTER_PIKACHU
	ld [hl], a ; hl = wPlayerStarter

	; Give max money.
	ld hl, wPlayerMoney
	ld a, $99
	ld [hli], a
	ld [hli], a
	ld [hl], a

	ret

DebugSetPokedexEntries:
	ld b, wPokedexOwnedEnd - wPokedexOwned - 1
	ld a, %11111111
.loop
	ld [hli], a
	dec b
	jr nz, .loop
	ld [hl], %01111111
	ret

DebugItemsList:
	db MASTER_BALL, 99
	db TOWN_MAP, 1
	db BICYCLE, 1
	db FULL_RESTORE, 99
	db ESCAPE_ROPE, 99
	db RARE_CANDY, 99
	db SECRET_KEY, 1
	db CARD_KEY, 1
	db FULL_HEAL, 99
	db REVIVE, 99
	db FRESH_WATER, 99
	db S_S_TICKET, 1
	db LIFT_KEY, 1
	db PP_UP, 99
	db -1 ; end

DebugUnusedList:
	db OLD_AMBER, 1
	db DOME_FOSSIL, 1
	db HELIX_FOSSIL, 1
	db X_ACCURACY, 99
	db DIRE_HIT, 99
	db FRESH_WATER, 1
	db S_S_TICKET, 1
	db GOLD_TEETH, 1
	db COIN_CASE, 1
	db SILPH_SCOPE, 1
	db POKE_FLUTE, 1
	db LIFT_KEY, 1
	db ETHER, 99
	db MAX_ETHER, 99
	db ELIXER, 99
	db MAX_ELIXER, 99
	db TM_RAZOR_WIND, 10
	db TM_HORN_DRILL, 10
	db TM_TAKE_DOWN, 10
	db TM_BLIZZARD, 10
	db TM_HYPER_BEAM, 10
	db TM_SOLARBEAM, 10
	db TM_DRAGON_RAGE, 10
	db TM_MIMIC, 10
	db TM_BIDE, 10
	db TM_METRONOME, 10
	db TM_SELFDESTRUCT, 10
	db TM_SWIFT, 10
	db TM_SOFTBOILED, 10
	db TM_DREAM_EATER, 10
	db TM_REST, 10
	db TM_SUBSTITUTE, 10
	db -1 ; end
ELSE
	ret
ENDC<|MERGE_RESOLUTION|>--- conflicted
+++ resolved
@@ -1,11 +1,5 @@
-<<<<<<< HEAD
-; not IshiharaTeam
-SetDebugTeam:
-	ld de, DebugTeam
-=======
 SetDebugNewGameParty: ; unreferenced except in _DEBUG
 	ld de, DebugNewGameParty
->>>>>>> 3bbd38aa
 .loop
 	ld a, [de]
 	cp -1
@@ -18,31 +12,11 @@
 	call AddPartyMon
 	jr .loop
 
-<<<<<<< HEAD
-DebugTeam:
+DebugNewGameParty: ; unreferenced except in _DEBUG
 	db SNORLAX, 80
 	db PERSIAN, 80
 	db JIGGLYPUFF, 15
 	db STARTER_PIKACHU, 5
-=======
-DebugNewGameParty: ; unreferenced except in _DEBUG
-	; Exeggutor is the only debug party member shared with Red, Green, and Japanese Blue.
-	; "Tsunekazu Ishihara: Exeggutor is my favorite. That's because I was
-	; always using this character while I was debugging the program."
-	; From https://web.archive.org/web/20000607152840/http://pocket.ign.com/news/14973.html
-	db EXEGGUTOR, 90
-IF DEF(_DEBUG)
-	db MEW, 5
-ELSE
-	db MEW, 20
-ENDC
-	db JOLTEON, 56
-	db DUGTRIO, 56
-	db ARTICUNO, 57
-IF DEF(_DEBUG)
-	db PIKACHU, 5
-ENDC
->>>>>>> 3bbd38aa
 	db -1 ; end
 
 PrepareNewGameDebug: ; dummy except in _DEBUG
@@ -59,11 +33,7 @@
 	ld a, ~(1 << BIT_EARTHBADGE)
 	ld [wObtainedBadges], a
 
-<<<<<<< HEAD
-	call SetDebugTeam
-=======
 	call SetDebugNewGameParty
->>>>>>> 3bbd38aa
 
 	; Pikachu gets Surf.
 	ld a, SURF
