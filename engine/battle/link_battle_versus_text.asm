; display "[player] VS [enemy]" text box with pokeballs representing their parties next to the names
DisplayLinkBattleVersusTextBox: ; f41cf (3d:41cf)
	call LoadTextBoxTilePatterns
<<<<<<< HEAD
	hlCoord 3, 4
	ld bc, $70c
=======
	coord hl, 3, 4
	ld b, $7
	ld c, $c
>>>>>>> 1a987d1e
	call TextBoxBorder
	coord hl, 4, 5
	ld de, wPlayerName
	call PlaceString
	coord hl, 4, 10
	ld de, wLinkEnemyTrainerName
	call PlaceString
; place bold "VS" tiles between the names
	coord hl, 9, 8
	ld a, $69
	ld [hli], a
	ld [hl], $6a
	xor a
	ld [wUpdateSpritesEnabled], a
	callab SetupPlayerAndEnemyPokeballs
	ld c, 150
	jp DelayFrames<|MERGE_RESOLUTION|>--- conflicted
+++ resolved
@@ -1,14 +1,8 @@
 ; display "[player] VS [enemy]" text box with pokeballs representing their parties next to the names
 DisplayLinkBattleVersusTextBox: ; f41cf (3d:41cf)
 	call LoadTextBoxTilePatterns
-<<<<<<< HEAD
-	hlCoord 3, 4
+	coord hl, 3, 4
 	ld bc, $70c
-=======
-	coord hl, 3, 4
-	ld b, $7
-	ld c, $c
->>>>>>> 1a987d1e
 	call TextBoxBorder
 	coord hl, 4, 5
 	ld de, wPlayerName
