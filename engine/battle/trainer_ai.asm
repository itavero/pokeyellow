; creates a set of moves that may be used and returns its address in hl
; unused slots are filled with 0, all used slots may be chosen with equal probability
AIEnemyTrainerChooseMoves:
	ld a, $a
	ld hl, wBuffer ; init temporary move selection array. Only the moves with the lowest numbers are chosen in the end
	ld [hli], a   ; move 1
	ld [hli], a   ; move 2
	ld [hli], a   ; move 3
	ld [hl], a    ; move 4
	ld a, [wEnemyDisabledMove] ; forbid disabled move (if any)
	swap a
	and $f
	jr z, .noMoveDisabled
	ld hl, wBuffer
	dec a
	ld c, a
	ld b, $0
	add hl, bc    ; advance pointer to forbidden move
	ld [hl], $50  ; forbid (highly discourage) disabled move
.noMoveDisabled
	ld hl, TrainerClassMoveChoiceModifications
	ld a, [wTrainerClass]
	ld b, a
.loopTrainerClasses
	dec b
	jr z, .readTrainerClassData
.loopTrainerClassData
	ld a, [hli]
	and a
	jr nz, .loopTrainerClassData
	jr .loopTrainerClasses
.readTrainerClassData
	ld a, [hl]
	and a
	jp z, .useOriginalMoveSet
	push hl
.nextMoveChoiceModification
	pop hl
	ld a, [hli]
	and a
	jr z, .loopFindMinimumEntries
	push hl
	ld hl, AIMoveChoiceModificationFunctionPointers
	dec a
	add a
	ld c, a
	ld b, 0
	add hl, bc    ; skip to pointer
	ld a, [hli]   ; read pointer into hl
	ld h, [hl]
	ld l, a
	ld de, .nextMoveChoiceModification  ; set return address
	push de
	jp [hl]       ; execute modification function
.loopFindMinimumEntries ; all entries will be decremented sequentially until one of them is zero
	ld hl, wBuffer  ; temp move selection array
	ld de, wEnemyMonMoves  ; enemy moves
	ld c, NUM_MOVES
.loopDecrementEntries
	ld a, [de]
	inc de
	and a
	jr z, .loopFindMinimumEntries
	dec [hl]
	jr z, .minimumEntriesFound
	inc hl
	dec c
	jr z, .loopFindMinimumEntries
	jr .loopDecrementEntries
.minimumEntriesFound
	ld a, c
.loopUndoPartialIteration ; undo last (partial) loop iteration
	inc [hl]
	dec hl
	inc a
	cp NUM_MOVES + 1
	jr nz, .loopUndoPartialIteration
	ld hl, wBuffer  ; temp move selection array
	ld de, wEnemyMonMoves  ; enemy moves
	ld c, NUM_MOVES
.filterMinimalEntries ; all minimal entries now have value 1. All other slots will be disabled (move set to 0)
	ld a, [de]
	and a
	jr nz, .moveExisting
	ld [hl], a
.moveExisting
	ld a, [hl]
	dec a
	jr z, .slotWithMinimalValue
	xor a
	ld [hli], a     ; disable move slot
	jr .next
.slotWithMinimalValue
	ld a, [de]
	ld [hli], a     ; enable move slot
.next
	inc de
	dec c
	jr nz, .filterMinimalEntries
	ld hl, wBuffer    ; use created temporary array as move set
	ret
.useOriginalMoveSet
	ld hl, wEnemyMonMoves    ; use original move set
	ret

AIMoveChoiceModificationFunctionPointers:
	dw AIMoveChoiceModification1
	dw AIMoveChoiceModification2
	dw AIMoveChoiceModification3
	dw AIMoveChoiceModification4 ; unused, does nothing

; discourages moves that cause no damage but only a status ailment if player's mon already has one
AIMoveChoiceModification1:
	ld a, [wBattleMonStatus]
	and a
	ret z ; return if no status ailment on player's mon
	ld hl, wBuffer - 1 ; temp move selection array (-1 byte offest)
	ld de, wEnemyMonMoves ; enemy moves
	ld b, NUM_MOVES + 1
.nextMove
	dec b
	ret z ; processed all 4 moves
	inc hl
	ld a, [de]
	and a
	ret z ; no more moves in move set
	inc de
	call ReadMove
	ld a, [wEnemyMovePower]
	and a
	jr nz, .nextMove
	ld a, [wEnemyMoveEffect]
	push hl
	push de
	push bc
	ld hl, StatusAilmentMoveEffects
	ld de, $0001
	call IsInArray
	pop bc
	pop de
	pop hl
	jr nc, .nextMove
	ld a, [hl]
	add $5 ; heavily discourage move
	ld [hl], a
	jr .nextMove

StatusAilmentMoveEffects:
	db $01 ; unused sleep effect
	db SLEEP_EFFECT
	db POISON_EFFECT
	db PARALYZE_EFFECT
	db $FF

; slightly encourage moves with specific effects.
; in particular, stat-modifying moves and other move effects
; that fall in-bewteen
AIMoveChoiceModification2:
	ld a, [wAILayer2Encouragement]
	cp $1
	ret nz
	ld hl, wBuffer - 1 ; temp move selection array (-1 byte offset)
	ld de, wEnemyMonMoves ; enemy moves
	ld b, NUM_MOVES + 1
.nextMove
	dec b
	ret z ; processed all 4 moves
	inc hl
	ld a, [de]
	and a
	ret z ; no more moves in move set
	inc de
	call ReadMove
	ld a, [wEnemyMoveEffect]
	cp ATTACK_UP1_EFFECT
	jr c, .nextMove
	cp BIDE_EFFECT
	jr c, .preferMove
	cp ATTACK_UP2_EFFECT
	jr c, .nextMove
	cp POISON_EFFECT
	jr c, .preferMove
	jr .nextMove
.preferMove
	dec [hl] ; slightly encourage this move
	jr .nextMove

; encourages moves that are effective against the player's mon (even if non-damaging).
; discourage damaging moves that are ineffective or not very effective against the player's mon,
; unless there's no damaging move that deals at least neutral damage
AIMoveChoiceModification3:
	ld hl, wBuffer - 1 ; temp move selection array (-1 byte offset)
	ld de, wEnemyMonMoves ; enemy moves
	ld b, NUM_MOVES + 1
.nextMove
	dec b
	ret z ; processed all 4 moves
	inc hl
	ld a, [de]
	and a
	ret z ; no more moves in move set
	inc de
	call ReadMove
	push hl
	push bc
	push de
	callab AIGetTypeEffectiveness
	pop de
	pop bc
	pop hl
	ld a, [wTypeEffectiveness]
	cp $10
	jr z, .nextMove
	jr c, .notEffectiveMove
	dec [hl] ; sligthly encourage this move
	jr .nextMove
.notEffectiveMove ; discourages non-effective moves if better moves are available
	push hl
	push de
	push bc
	ld a, [wEnemyMoveType]
	ld d, a
	ld hl, wEnemyMonMoves  ; enemy moves
	ld b, NUM_MOVES + 1
	ld c, $0
.loopMoves
	dec b
	jr z, .done
	ld a, [hli]
	and a
	jr z, .done
	call ReadMove
	ld a, [wEnemyMoveEffect]
	cp SUPER_FANG_EFFECT
	jr z, .betterMoveFound ; Super Fang is considered to be a better move
	cp SPECIAL_DAMAGE_EFFECT
	jr z, .betterMoveFound ; any special damage moves are considered to be better moves
	cp FLY_EFFECT
	jr z, .betterMoveFound ; Fly is considered to be a better move
	ld a, [wEnemyMoveType]
	cp d
	jr z, .loopMoves
	ld a, [wEnemyMovePower]
	and a
	jr nz, .betterMoveFound ; damaging moves of a different type are considered to be better moves
	jr .loopMoves
.betterMoveFound
	ld c, a
.done
	ld a, c
	pop bc
	pop de
	pop hl
	and a
	jr z, .nextMove
	inc [hl] ; sligthly discourage this move
	jr .nextMove
AIMoveChoiceModification4:
	ret

ReadMove:
	push hl
	push de
	push bc
	dec a
	ld hl,Moves
	ld bc,MoveEnd - Moves
	call AddNTimes
	ld de,wEnemyMoveNum
	call CopyData
	pop bc
	pop de
	pop hl
	ret

; move choice modification methods that are applied for each trainer class
; 0 is sentinel value
TrainerClassMoveChoiceModifications:
	db 0      ; YOUNGSTER
	db 1,0    ; BUG CATCHER
	db 1,0    ; LASS
	db 1,3,0  ; SAILOR
	db 1,0    ; JR_TRAINER_M
	db 1,0    ; JR_TRAINER_F
	db 1,2,3,0; POKEMANIAC
	db 1,2,0  ; SUPER_NERD
	db 1,0    ; HIKER
	db 1,0    ; BIKER
	db 1,3,0  ; BURGLAR
	db 1,0    ; ENGINEER
	db 1,2,0  ; JUGGLER_X
	db 1,3,0  ; FISHER
	db 1,3,0  ; SWIMMER
	db 0      ; CUE_BALL
	db 1,0    ; GAMBLER
	db 1,3,0  ; BEAUTY
	db 1,2,0  ; PSYCHIC_TR
	db 1,0    ; ROCKER
	db 1,0    ; JUGGLER
	db 1,0    ; TAMER
	db 1,0    ; BIRD_KEEPER
	db 1,0    ; BLACKBELT
	db 1,0    ; SONY1
	db 1,3,0  ; PROF_OAK
	db 1,2,0  ; CHIEF
	db 1,2,0  ; SCIENTIST
	db 1,3,0  ; GIOVANNI
	db 1,0    ; ROCKET
	db 1,3,0  ; COOLTRAINER_M
	db 1,3,0  ; COOLTRAINER_F
	db 1,0    ; BRUNO
	db 1,0    ; BROCK
	db 1,3,0  ; MISTY
	db 1,0    ; LT_SURGE
	db 1,3,0  ; ERIKA
	db 1,3,0  ; KOGA
	db 1,0  ; BLAINE
	db 1,0    ; SABRINA
	db 1,2,0  ; GENTLEMAN
	db 1,3,0  ; SONY2
	db 1,3,0  ; SONY3
	db 1,2,3,0; LORELEI
	db 1,0    ; CHANNELER
	db 1,0    ; AGATHA
	db 1,3,0  ; LANCE

INCLUDE "engine/battle/trainer_pic_money_pointers.asm"

INCLUDE "text/trainer_names.asm"

INCLUDE "engine/battle/bank_e_misc.asm"

INCLUDE "engine/battle/read_trainer_party.asm"

INCLUDE "data/trainer_moves.asm"

INCLUDE "data/trainer_parties.asm"

TrainerAI:
	ld a,[wIsInBattle]
	dec a
	jr z, .done ; if not a trainer, we're done here
	ld a,[wLinkState]
	cp LINK_STATE_BATTLING
	jr z, .done ; if in a link battle, we're done as well
	ld a, [wEnemyBattleStatus1]
	and 1 << ChargingUp | 1 << ThrashingAbout | 1 << StoringEnergy ; %10011
	jr nz, .done ; don't follow trainer ai if opponent is in a locked state
	ld a, [wEnemyBattleStatus2]
	and 1 << UsingRage ; %1000000
	jr nz, .done ; don't follow trainer ai if opponent is locked in rage
	             ; note that this doesn't check for hyper beam recharge which can cause problems
	ld a,[wTrainerClass] ; what trainer class is this?
	dec a
	ld c,a
	ld b,0
	ld hl,TrainerAIPointers
	add hl,bc
	add hl,bc
	add hl,bc
	ld a,[wAICount]
	and a
	jr z, .done; if no AI uses left, we're done here
	inc hl
	inc a
	jr nz,.getpointer
	dec hl
	ld a,[hli]
	ld [wAICount],a
.getpointer
	ld a,[hli]
	ld h,[hl]
	ld l,a
	call Random
	jp [hl]
.done
	and a
	ret

TrainerAIPointers:
; one entry per trainer class
; first byte, number of times (per Pokémon) it can occur
; next two bytes, pointer to AI subroutine for trainer class
	dbw 3,GenericAI
	dbw 3,GenericAI
	dbw 3,GenericAI
	dbw 3,GenericAI
	dbw 3,GenericAI
	dbw 3,GenericAI
	dbw 3,GenericAI
	dbw 3,GenericAI
	dbw 3,GenericAI
	dbw 3,GenericAI
	dbw 3,GenericAI
	dbw 3,GenericAI
	dbw 3,JugglerAI ; juggler_x
	dbw 3,GenericAI
	dbw 3,GenericAI
	dbw 3,GenericAI
	dbw 3,GenericAI
	dbw 3,GenericAI
	dbw 3,GenericAI
	dbw 3,GenericAI
	dbw 3,JugglerAI ; juggler
	dbw 3,GenericAI
	dbw 3,GenericAI
	dbw 2,BlackbeltAI ; blackbelt
	dbw 3,GenericAI
	dbw 3,GenericAI
	dbw 1,GenericAI ; chief
	dbw 3,GenericAI
	dbw 1,GiovanniAI ; giovanni
	dbw 3,GenericAI
	dbw 2,CooltrainerMAI ; cooltrainerm
	dbw 1,CooltrainerFAI ; cooltrainerf
	dbw 2,BrunoAI ; bruno
	dbw 5,BrockAI ; brock
	dbw 1,MistyAI ; misty
	dbw 1,LtSurgeAI ; surge
	dbw 1,ErikaAI ; erika
	dbw 2,KogaAI ; koga
	dbw 2,BlaineAI ; blaine
	dbw 1,SabrinaAI ; sabrina
	dbw 3,GenericAI
	dbw 1,Sony2AI ; sony2
	dbw 1,Sony3AI ; sony3
	dbw 2,LoreleiAI ; lorelei
	dbw 3,GenericAI
	dbw 2,AgathaAI ; agatha
	dbw 1,LanceAI ; lance

JugglerAI:
	cp $40
	ret nc
	jp AISwitchIfEnoughMons

BlackbeltAI:
	cp $20
	ret nc
	jp AIUseXAttack

GiovanniAI:
	cp $40
	ret nc
	jp AIUseGuardSpec

CooltrainerMAI:
	cp $40
	ret nc
	jp AIUseXAttack

CooltrainerFAI:
	cp $40
	ld a,$A
	call AICheckIfHPBelowFraction
	jp c,AIUseHyperPotion
	ld a,5
	call AICheckIfHPBelowFraction
	ret nc
	jp AISwitchIfEnoughMons

BrockAI:
; if his active monster has a status condition, use a full heal
	ld a,[wEnemyMonStatus]
	and a
	ret z
	jp AIUseFullHeal

MistyAI:
	cp $40
	ret nc
	jp AIUseXDefend

LtSurgeAI:
	cp $40
	ret nc
	jp AIUseXSpeed

ErikaAI:
	cp $80
	ret nc
	ld a,$A
	call AICheckIfHPBelowFraction
	ret nc
	jp AIUseSuperPotion

KogaAI:
	cp $20
	ret nc
	jp AIUseXAttack

BlaineAI:
	cp $40
	ret nc
	ld a,$A
	call AICheckIfHPBelowFraction
	ret nc
	jp AIUseSuperPotion

SabrinaAI:
	cp $40
	ret nc
	jp AIUseXDefend

Sony2AI:
	cp $20
	ret nc
	ld a,5
	call AICheckIfHPBelowFraction
	ret nc
	jp AIUsePotion

Sony3AI:
	cp $20
	ret nc
	ld a,5
	call AICheckIfHPBelowFraction
	ret nc
	jp AIUseFullRestore

LoreleiAI:
	cp $80
	ret nc
	ld a,5
	call AICheckIfHPBelowFraction
	ret nc
	jp AIUseSuperPotion

BrunoAI:
	cp $40
	ret nc
	jp AIUseXDefend

AgathaAI:
	cp $14
	jp c,AISwitchIfEnoughMons
	cp $80
	ret nc
	ld a,4
	call AICheckIfHPBelowFraction
	ret nc
	jp AIUseSuperPotion

LanceAI:
	cp $80
	ret nc
	ld a,5
	call AICheckIfHPBelowFraction
	ret nc
	jp AIUseHyperPotion

GenericAI:
	and a ; clear carry
	ret

; end of individual trainer AI routines

DecrementAICount:
	ld hl,wAICount
	dec [hl]
	scf
	ret

AIPlayRestoringSFX:
	ld a,SFX_HEAL_AILMENT
	jp PlaySoundWaitForCurrent

AIUseFullRestore:
	call AICureStatus
	ld a,FULL_RESTORE
	ld [wAIItem],a
	ld de,wHPBarOldHP
	ld hl,wEnemyMonHP + 1
	ld a,[hld]
	ld [de],a
	inc de
	ld a,[hl]
	ld [de],a
	inc de
	ld hl,wEnemyMonMaxHP + 1
	ld a,[hld]
	ld [de],a
	inc de
	ld [wHPBarMaxHP],a
	ld [wEnemyMonHP + 1],a
	ld a,[hl]
	ld [de],a
	ld [wHPBarMaxHP+1],a
	ld [wEnemyMonHP],a
	jr AIPrintItemUseAndUpdateHPBar

AIUsePotion:
; enemy trainer heals his monster with a potion
	ld a,POTION
	ld b,20
	jr AIRecoverHP

AIUseSuperPotion:
; enemy trainer heals his monster with a super potion
	ld a,SUPER_POTION
	ld b,50
	jr AIRecoverHP

AIUseHyperPotion:
; enemy trainer heals his monster with a hyper potion
	ld a,HYPER_POTION
	ld b,200
	; fallthrough

AIRecoverHP:
; heal b HP and print "trainer used $(a) on pokemon!"
	ld [wAIItem],a
	ld hl,wEnemyMonHP + 1
	ld a,[hl]
	ld [wHPBarOldHP],a
	add b
	ld [hld],a
	ld [wHPBarNewHP],a
	ld a,[hl]
	ld [wHPBarOldHP+1],a
	ld [wHPBarNewHP+1],a
	jr nc,.next
	inc a
	ld [hl],a
	ld [wHPBarNewHP+1],a
.next
	inc hl
	ld a,[hld]
	ld b,a
	ld de,wEnemyMonMaxHP + 1
	ld a,[de]
	dec de
	ld [wHPBarMaxHP],a
	sub b
	ld a,[hli]
	ld b,a
	ld a,[de]
	ld [wHPBarMaxHP+1],a
	sbc b
	jr nc,AIPrintItemUseAndUpdateHPBar
	inc de
	ld a,[de]
	dec de
	ld [hld],a
	ld [wHPBarNewHP],a
	ld a,[de]
	ld [hl],a
	ld [wHPBarNewHP+1],a
	; fallthrough

AIPrintItemUseAndUpdateHPBar:
	call AIPrintItemUse_
	coord hl, 2, 2
	xor a
	ld [wHPBarType],a
	predef UpdateHPBar2
	jp DecrementAICount

AISwitchIfEnoughMons:
; enemy trainer switches if there are 3 or more unfainted mons in party
	ld a,[wEnemyPartyCount]
	ld c,a
	ld hl,wEnemyMon1HP

	ld d,0 ; keep count of unfainted monsters

	; count how many monsters haven't fainted yet
.loop
	ld a,[hli]
	ld b,a
	ld a,[hld]
	or b
	jr z,.Fainted ; has monster fainted?
	inc d
.Fainted
	push bc
	ld bc, wEnemyMon2 - wEnemyMon1
	add hl,bc
	pop bc
	dec c
	jr nz,.loop

	ld a,d ; how many available monsters are there?
	cp 2 ; don't bother if only 1 or 2
	jp nc,SwitchEnemyMon
	and a
	ret

SwitchEnemyMon:

; prepare to withdraw the active monster: copy hp, number, and status to roster

	ld a,[wEnemyMonPartyPos]
	ld hl,wEnemyMon1HP
	ld bc,wEnemyMon2 - wEnemyMon1
	call AddNTimes
	ld d,h
	ld e,l
	ld hl,wEnemyMonHP
	ld bc,4
	call CopyData

	ld hl, AIBattleWithdrawText
	call PrintText

	; This wFirstMonsNotOutYet variable is abused to prevent the player from
	; switching in a new mon in response to this switch.
	ld a,1
	ld [wFirstMonsNotOutYet],a
	callab EnemySendOut
	xor a
	ld [wFirstMonsNotOutYet],a

	ld a,[wLinkState]
	cp LINK_STATE_BATTLING
	ret z
	scf
	ret

AIBattleWithdrawText:
	TX_FAR _AIBattleWithdrawText
	db "@"

AIUseFullHeal:
	call AIPlayRestoringSFX
	call AICureStatus
	ld a,FULL_HEAL
	jp AIPrintItemUse

AICureStatus:
; cures the status of enemy's active pokemon
	ld a,[wEnemyMonPartyPos]
	ld hl,wEnemyMon1Status
	ld bc,wEnemyMon2 - wEnemyMon1
	call AddNTimes
	xor a
	ld [hl],a ; clear status in enemy team roster
	ld [wEnemyMonStatus],a ; clear status of active enemy
	ld hl,wEnemyBattleStatus3
	res 0,[hl]
	ret

<<<<<<< HEAD
AIUseXAccuracy:
; unused
=======
AIUseXAccuracy: ; unused
>>>>>>> a51037ee
	call AIPlayRestoringSFX
	ld hl,wEnemyBattleStatus2
	set 0,[hl]
	ld a,X_ACCURACY
	jp AIPrintItemUse

AIUseGuardSpec:
	call AIPlayRestoringSFX
	ld hl,wEnemyBattleStatus2
	set 1,[hl]
	ld a,GUARD_SPEC
	jp AIPrintItemUse

<<<<<<< HEAD
AIUseDireHit:
; unused
=======
AIUseDireHit: ; unused
>>>>>>> a51037ee
	call AIPlayRestoringSFX
	ld hl,wEnemyBattleStatus2
	set 2,[hl]
	ld a,DIRE_HIT
	jp AIPrintItemUse

AICheckIfHPBelowFraction:
; return carry if enemy trainer's current HP is below 1 / a of the maximum
	ld [H_DIVISOR],a
	ld hl,wEnemyMonMaxHP
	ld a,[hli]
	ld [H_DIVIDEND],a
	ld a,[hl]
	ld [H_DIVIDEND + 1],a
	ld b,2
	call Divide
	ld a,[H_QUOTIENT + 3]
	ld c,a
	ld a,[H_QUOTIENT + 2]
	ld b,a
	ld hl,wEnemyMonHP + 1
	ld a,[hld]
	ld e,a
	ld a,[hl]
	ld d,a
	ld a,d
	sub b
	ret nz
	ld a,e
	sub c
	ret

AIUseXAttack:
	ld b,$A
	ld a,X_ATTACK
	jr AIIncreaseStat

AIUseXDefend:
	ld b,$B
	ld a,X_DEFEND
	jr AIIncreaseStat

AIUseXSpeed:
	ld b,$C
	ld a,X_SPEED
	jr AIIncreaseStat

AIUseXSpecial:
	ld b,$D
	ld a,X_SPECIAL
	; fallthrough

AIIncreaseStat:
	ld [wAIItem],a
	push bc
	call AIPrintItemUse_
	pop bc
	ld hl,wEnemyMoveEffect
	ld a,[hld]
	push af
	ld a,[hl]
	push af
	push hl
	ld a,ANIM_AF
	ld [hli],a
	ld [hl],b
	callab StatModifierUpEffect
	pop hl
	pop af
	ld [hli],a
	pop af
	ld [hl],a
	jp DecrementAICount

AIPrintItemUse:
	ld [wAIItem],a
	call AIPrintItemUse_
	jp DecrementAICount

AIPrintItemUse_:
; print "x used [wAIItem] on z!"
	ld a,[wAIItem]
	ld [wd11e],a
	call GetItemName
	ld hl, AIBattleUseItemText
	jp PrintText

AIBattleUseItemText:
	TX_FAR _AIBattleUseItemText
	db "@"<|MERGE_RESOLUTION|>--- conflicted
+++ resolved
@@ -740,12 +740,7 @@
 	res 0,[hl]
 	ret
 
-<<<<<<< HEAD
-AIUseXAccuracy:
-; unused
-=======
 AIUseXAccuracy: ; unused
->>>>>>> a51037ee
 	call AIPlayRestoringSFX
 	ld hl,wEnemyBattleStatus2
 	set 0,[hl]
@@ -759,12 +754,7 @@
 	ld a,GUARD_SPEC
 	jp AIPrintItemUse
 
-<<<<<<< HEAD
-AIUseDireHit:
-; unused
-=======
 AIUseDireHit: ; unused
->>>>>>> a51037ee
 	call AIPlayRestoringSFX
 	ld hl,wEnemyBattleStatus2
 	set 2,[hl]
