--- conflicted
+++ resolved
@@ -1,10 +1,5 @@
-<<<<<<< HEAD
 PrintBeginningBattleText: ; f4000 (3d:4000)
 	ld a, [W_ISINBATTLE] ; W_ISINBATTLE
-=======
-PrintBeginningBattleText: ; 58d99 (16:4d99)
-	ld a, [W_ISINBATTLE]
->>>>>>> 1a987d1e
 	dec a
 	jr nz, .trainerBattle
 	ld a, [W_CURMAP]
@@ -84,13 +79,8 @@
 	xor a
 	ld [wFrequencyModifier], a
 	ld a, $80
-<<<<<<< HEAD
 	ld [wc0f2], a
 	ld a, $e9 ; (SFX_08_77 - SFX_Headers_08) / 3
-=======
-	ld [wTempoModifier], a
-	ld a, SFX_SILPH_SCOPE
->>>>>>> 1a987d1e
 	call PlaySound
 	jp WaitForSoundToFinish
 .done
