--- conflicted
+++ resolved
@@ -1,10 +1,5 @@
-<<<<<<< HEAD
 OneHitKOEffect_: ; f64db (3d:64db)
 	ld hl, W_DAMAGE 
-=======
-OneHitKOEffect_: ; 33f57 (c:7f57)
-	ld hl, W_DAMAGE
->>>>>>> 1a987d1e
 	xor a
 	ld [hli], a
 	ld [hl], a ; set the damage output to zero
