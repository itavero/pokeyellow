--- conflicted
+++ resolved
@@ -33,11 +33,7 @@
 	ld a, [wPlayerMonNumber] ; which mon in party is active
 	ld bc, wPartyMon2 - wPartyMon1
 	call AddNTimes       ; calculate address of the mon to modify
-<<<<<<< HEAD
-.DecrementPP
-=======
 .DecrementPP:
->>>>>>> bcf0bd96
 	ld a, [wPlayerMoveListIndex] ; which move (0, 1, 2, 3) did we use?
 	ld c, a
 	ld b, 0
