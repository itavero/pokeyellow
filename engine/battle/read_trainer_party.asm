ReadTrainer:

; don't change any moves in a link battle
	ld a, [wLinkState]
	and a
	ret nz

; set [wEnemyPartyCount] to 0, [wEnemyPartyMons] to FF
; XXX first is total enemy pokemon?
; XXX second is species of first pokemon?
	ld hl, wEnemyPartyCount
	xor a
	ld [hli], a
	dec a
	ld [hl], a

; get the pointer to trainer data for this class
<<<<<<< HEAD
	ld a, [wTrainerClass] ; get trainer class
	dec a
=======
	ld a, [wCurOpponent]
	sub OPP_ID_OFFSET + 1 ; convert value from pokemon to trainer
>>>>>>> 66377fca
	add a
	ld hl, TrainerDataPointers
	ld c, a
	ld b, 0
	add hl, bc ; hl points to trainer class
	ld a, [hli]
	ld h, [hl]
	ld l, a
	ld a, [wTrainerNo]
	ld b, a
; At this point b contains the trainer number,
; and hl points to the trainer class.
; Our next task is to iterate through the trainers,
; decrementing b each time, until we get to the right one.
.outer
	dec b
	jr z, .IterateTrainer
.inner
	ld a, [hli]
	and a
	jr nz, .inner
	jr .outer

; if the first byte of trainer data is FF,
; - each pokemon has a specific level
;      (as opposed to the whole team being of the same level)
; - if [wLoneAttackNo] != 0, one pokemon on the team has a special move
; else the first byte is the level of every pokemon on the team
.IterateTrainer
	ld a, [hli]
	cp $FF ; is the trainer special?
	jr z, .SpecialTrainer ; if so, check for special moves
	ld [wCurEnemyLVL], a
.LoopTrainerData
	ld a, [hli]
	and a ; have we reached the end of the trainer data?
	jp z, .AddAdditionalMoveData
	ld [wcf91], a ; write species somewhere (XXX why?)
	ld a, ENEMY_PARTY_DATA
	ld [wMonDataLocation], a
	push hl
	call AddPartyMon
	pop hl
	jr .LoopTrainerData
.SpecialTrainer
; if this code is being run:
; - each pokemon has a specific level
;      (as opposed to the whole team being of the same level)
; - if [wLoneAttackNo] != 0, one pokemon on the team has a special move
	ld a, [hli]
	and a ; have we reached the end of the trainer data?
	jr z, .AddAdditionalMoveData
	ld [wCurEnemyLVL], a
	ld a, [hli]
	ld [wcf91], a
	ld a, ENEMY_PARTY_DATA
	ld [wMonDataLocation], a
	push hl
	call AddPartyMon
	pop hl
	jr .SpecialTrainer
<<<<<<< HEAD
.AddAdditionalMoveData
; does the trainer have additional move data?
	ld a, [wTrainerClass]
	ld b, a
	ld a, [wTrainerNo]
	ld c, a
	ld hl, SpecialTrainerMoves
.loopAdditionalMoveData
	ld a, [hli]
	cp $ff
	jr z, .FinishUp
	cp b
	jr nz, .asm_39c46
	ld a, [hli]
	cp c
	jr nz, .asm_39c46
	ld d, h
	ld e, l
.writeAdditionalMoveDataLoop
	ld a, [de]
	inc de
=======
.AddLoneMove
; does the trainer have a single monster with a different move?
	ld a, [wLoneAttackNo] ; Brock is 01, Misty is 02, Erika is 04, etc
>>>>>>> 66377fca
	and a
	jp z, .FinishUp
	dec a
	ld hl, wEnemyMon1Moves
	ld bc, wEnemyMon2 - wEnemyMon1
	call AddNTimes
	ld a, [de]
	inc de
	dec a
	ld c, a
	ld b, 0
	add hl, bc
	ld a, [de]
	inc de
	ld [hl], a
	jr .writeAdditionalMoveDataLoop
.asm_39c46
	ld a, [hli]
	and a
	jr nz, .asm_39c46
	jr .loopAdditionalMoveData
.FinishUp
; clear wAmountMoneyWon addresses
	xor a
	ld de, wAmountMoneyWon
	ld [de], a
	inc de
	ld [de], a
	inc de
	ld [de], a
	ld a, [wCurEnemyLVL]
	ld b, a
.LastLoop
; update wAmountMoneyWon addresses (money to win) based on enemy's level
	ld hl, wTrainerBaseMoney + 1
	ld c, 2 ; wAmountMoneyWon is a 3-byte number
	push bc
	predef AddBCDPredef
	pop bc
	inc de
	inc de
	dec b
	jr nz, .LastLoop ; repeat wCurEnemyLVL times
	ret<|MERGE_RESOLUTION|>--- conflicted
+++ resolved
@@ -15,13 +15,8 @@
 	ld [hl], a
 
 ; get the pointer to trainer data for this class
-<<<<<<< HEAD
 	ld a, [wTrainerClass] ; get trainer class
 	dec a
-=======
-	ld a, [wCurOpponent]
-	sub OPP_ID_OFFSET + 1 ; convert value from pokemon to trainer
->>>>>>> 66377fca
 	add a
 	ld hl, TrainerDataPointers
 	ld c, a
@@ -83,7 +78,6 @@
 	call AddPartyMon
 	pop hl
 	jr .SpecialTrainer
-<<<<<<< HEAD
 .AddAdditionalMoveData
 ; does the trainer have additional move data?
 	ld a, [wTrainerClass]
@@ -105,11 +99,6 @@
 .writeAdditionalMoveDataLoop
 	ld a, [de]
 	inc de
-=======
-.AddLoneMove
-; does the trainer have a single monster with a different move?
-	ld a, [wLoneAttackNo] ; Brock is 01, Misty is 02, Erika is 04, etc
->>>>>>> 66377fca
 	and a
 	jp z, .FinishUp
 	dec a
