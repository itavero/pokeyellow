--- conflicted
+++ resolved
@@ -3379,11 +3379,7 @@
 	ld a,4 ; move has no effect other than dealing damage
 	jr z,playPlayerMoveAnimation
 	ld a,5 ; move has effect
-<<<<<<< HEAD
-playPlayerMoveAnimation
-=======
 playPlayerMoveAnimation:
->>>>>>> bcf0bd96
 	push af
 	ld a,[wPlayerBattleStatus2]
 	bit HasSubstituteUp,a
@@ -3402,11 +3398,7 @@
 	ld b,BANK(ReshowSubstituteAnim)
 	call nz,Bankswitch
 	jr MirrorMoveCheck
-<<<<<<< HEAD
-playerCheckIfFlyOrChargeEffect
-=======
 playerCheckIfFlyOrChargeEffect:
->>>>>>> bcf0bd96
 	ld c,30
 	call DelayFrames
 	ld a,[wPlayerMoveEffect]
