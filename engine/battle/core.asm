--- conflicted
+++ resolved
@@ -6832,171 +6832,6 @@
 	call Delay3
 	predef_jump MoveAnimation
 
-<<<<<<< HEAD
-=======
-InitBattle: ; 3ef12 (f:6f12)
-	ld a, [W_CUROPPONENT]
-	and a
-	jr z, DetermineWildOpponent
-
-InitOpponent: ; 3ef18 (f:6f18)
-	ld a, [W_CUROPPONENT]
-	ld [wcf91], a
-	ld [wEnemyMonSpecies2], a
-	jr InitBattleCommon
-
-DetermineWildOpponent: ; 3ef23 (f:6f23)
-	ld a, [wd732]
-	bit 1, a
-	jr z, .asm_3ef2f
-	ld a, [hJoyHeld]
-	bit 1, a ; B button pressed?
-	ret nz
-.asm_3ef2f
-	ld a, [wNumberOfNoRandomBattleStepsLeft]
-	and a
-	ret nz
-	callab TryDoWildEncounter
-	ret nz
-InitBattleCommon: ; 3ef3d (f:6f3d)
-	ld a, [wMapPalOffset]
-	push af
-	ld hl, wLetterPrintingDelayFlags
-	ld a, [hl]
-	push af
-	res 1, [hl]
-	callab InitBattleVariables
-	ld a, [wEnemyMonSpecies2]
-	sub 200
-	jp c, InitWildBattle
-	ld [W_TRAINERCLASS], a
-	call GetTrainerInformation
-	callab ReadTrainer
-	call DoBattleTransitionAndInitBattleVariables
-	call _LoadTrainerPic
-	xor a
-	ld [wEnemyMonSpecies2], a
-	ld [hStartTileID], a
-	dec a
-	ld [wAICount], a
-	coord hl, 12, 0
-	predef CopyUncompressedPicToTilemap
-	ld a, $ff
-	ld [wEnemyMonPartyPos], a
-	ld a, $2
-	ld [W_ISINBATTLE], a
-	jp _InitBattleCommon
-
-InitWildBattle: ; 3ef8b (f:6f8b)
-	ld a, $1
-	ld [W_ISINBATTLE], a
-	call LoadEnemyMonData
-	call DoBattleTransitionAndInitBattleVariables
-	ld a, [W_CUROPPONENT]
-	cp MAROWAK
-	jr z, .isGhost
-	call IsGhostBattle
-	jr nz, .isNoGhost
-.isGhost
-	ld hl, W_MONHSPRITEDIM
-	ld a, $66
-	ld [hli], a   ; write sprite dimensions
-	ld bc, GhostPic
-	ld a, c
-	ld [hli], a   ; write front sprite pointer
-	ld [hl], b
-	ld hl, wEnemyMonNick  ; set name to "GHOST"
-	ld a, "G"
-	ld [hli], a
-	ld a, "H"
-	ld [hli], a
-	ld a, "O"
-	ld [hli], a
-	ld a, "S"
-	ld [hli], a
-	ld a, "T"
-	ld [hli], a
-	ld [hl], "@"
-	ld a, [wcf91]
-	push af
-	ld a, MON_GHOST
-	ld [wcf91], a
-	ld de, vFrontPic
-	call LoadMonFrontSprite ; load ghost sprite
-	pop af
-	ld [wcf91], a
-	jr .spriteLoaded
-.isNoGhost
-	ld de, vFrontPic
-	call LoadMonFrontSprite ; load mon sprite
-.spriteLoaded
-	xor a
-	ld [W_TRAINERCLASS], a
-	ld [hStartTileID], a
-	coord hl, 12, 0
-	predef CopyUncompressedPicToTilemap
-
-; common code that executes after init battle code specific to trainer or wild battles
-_InitBattleCommon: ; 3efeb (f:6feb)
-	ld b, SET_PAL_BATTLE_BLACK
-	call RunPaletteCommand
-	call SlidePlayerAndEnemySilhouettesOnScreen
-	xor a
-	ld [H_AUTOBGTRANSFERENABLED], a
-	ld hl, .emptyString
-	call PrintText
-	call SaveScreenTilesToBuffer1
-	call ClearScreen
-	ld a, $98
-	ld [H_AUTOBGTRANSFERDEST + 1], a
-	ld a, $1
-	ld [H_AUTOBGTRANSFERENABLED], a
-	call Delay3
-	ld a, $9c
-	ld [H_AUTOBGTRANSFERDEST + 1], a
-	call LoadScreenTilesFromBuffer1
-	coord hl, 9, 7
-	lb bc, 5, 10
-	call ClearScreenArea
-	coord hl, 1, 0
-	lb bc, 4, 10
-	call ClearScreenArea
-	call ClearSprites
-	ld a, [W_ISINBATTLE]
-	dec a ; is it a wild battle?
-	call z, DrawEnemyHUDAndHPBar ; draw enemy HUD and HP bar if it's a wild battle
-	call StartBattle
-	callab EndOfBattle
-	pop af
-	ld [wLetterPrintingDelayFlags], a
-	pop af
-	ld [wMapPalOffset], a
-	ld a, [wSavedTilesetType]
-	ld [hTilesetType], a
-	scf
-	ret
-.emptyString
-	db "@"
-
-_LoadTrainerPic: ; 3f04b (f:704b)
-; wd033-wd034 contain pointer to pic
-	ld a, [wTrainerPicPointer]
-	ld e, a
-	ld a, [wTrainerPicPointer + 1]
-	ld d, a ; de contains pointer to trainer pic
-	ld a, [wLinkState]
-	and a
-	ld a, Bank(TrainerPics) ; this is where all the trainer pics are (not counting Red's)
-	jr z, .loadSprite
-	ld a, Bank(RedPicFront)
-.loadSprite
-	call UncompressSpriteFromDE
-	ld de, vFrontPic
-	ld a, $77
-	ld c, a
-	jp LoadUncompressedSpriteData
-
->>>>>>> 1a987d1e
 ; unreferenced
 ResetCryModifiers: ; 3f069 (f:7069)
 	xor a
@@ -7004,124 +6839,6 @@
 	ld [wTempoModifier], a
 	jp PlaySound
 
-<<<<<<< HEAD
-=======
-; animates the mon "growing" out of the pokeball
-AnimateSendingOutMon: ; 3f073 (f:7073)
-	ld a, [wPredefRegisters]
-	ld h, a
-	ld a, [wPredefRegisters + 1]
-	ld l, a
-	ld a, [hStartTileID]
-	ld [hBaseTileID], a
-	ld b, $4c
-	ld a, [W_ISINBATTLE]
-	and a
-	jr z, .notInBattle
-	add b
-	ld [hl], a
-	call Delay3
-	ld bc, -(SCREEN_WIDTH * 2 + 1)
-	add hl, bc
-	ld a, 1
-	ld [wDownscaledMonSize], a
-	lb bc, 3, 3
-	predef CopyDownscaledMonTiles
-	ld c, 4
-	call DelayFrames
-	ld bc, -(SCREEN_WIDTH * 2 + 1)
-	add hl, bc
-	xor a
-	ld [wDownscaledMonSize], a
-	lb bc, 5, 5
-	predef CopyDownscaledMonTiles
-	ld c, 5
-	call DelayFrames
-	ld bc, -(SCREEN_WIDTH * 2 + 1)
-	jr .next
-.notInBattle
-	ld bc, -(SCREEN_WIDTH * 6 + 3)
-.next
-	add hl, bc
-	ld a, [hBaseTileID]
-	add $31
-	jr CopyUncompressedPicToHL
-
-CopyUncompressedPicToTilemap: ; 3f0c6 (f:70c6)
-	ld a, [wPredefRegisters]
-	ld h, a
-	ld a, [wPredefRegisters + 1]
-	ld l, a
-	ld a, [hStartTileID]
-CopyUncompressedPicToHL: ; 3f0d0 (f:70d0)
-	lb bc, 7, 7
-	ld de, SCREEN_WIDTH
-	push af
-	ld a, [W_SPRITEFLIPPED]
-	and a
-	jr nz, .flipped
-	pop af
-.loop
-	push bc
-	push hl
-.innerLoop
-	ld [hl], a
-	add hl, de
-	inc a
-	dec c
-	jr nz, .innerLoop
-	pop hl
-	inc hl
-	pop bc
-	dec b
-	jr nz, .loop
-	ret
-
-.flipped
-	push bc
-	ld b, 0
-	dec c
-	add hl, bc
-	pop bc
-	pop af
-.flippedLoop
-	push bc
-	push hl
-.flippedInnerLoop
-	ld [hl], a
-	add hl, de
-	inc a
-	dec c
-	jr nz, .flippedInnerLoop
-	pop hl
-	dec hl
-	pop bc
-	dec b
-	jr nz, .flippedLoop
-	ret
-
-LoadMonBackPic: ; 3f103 (f:7103)
-; Assumes the monster's attributes have
-; been loaded with GetMonHeader.
-	ld a, [wBattleMonSpecies2]
-	ld [wcf91], a
-	coord hl, 1, 5
-	ld b, 7
-	ld c, 8
-	call ClearScreenArea
-	ld hl,  W_MONHBACKSPRITE - W_MONHEADER
-	call UncompressMonSprite
-	predef ScaleSpriteByTwo
-	ld de, vBackPic
-	call InterlaceMergeSpriteBuffers ; combine the two buffers to a single 2bpp sprite
-	ld hl, vSprites
-	ld de, vBackPic
-	ld c, (2*SPRITEBUFFERSIZE)/16 ; count of 16-byte chunks to be copied
-	ld a, [H_LOADEDROMBANK]
-	ld b, a
-	jp CopyVideoData
-
->>>>>>> 1a987d1e
 JumpMoveEffect: ; 3f132 (f:7132)
 	call _JumpMoveEffect
 	ld b, $1
