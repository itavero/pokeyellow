--- conflicted
+++ resolved
@@ -1137,11 +1137,7 @@
 	ld a, [wLinkState]
 	cp LINK_STATE_BATTLING
 	jr nz, .notLinkBattle
-<<<<<<< HEAD
 	ld a, 1
-=======
-	inc a ; 1
->>>>>>> 66377fca
 	ld [wActionResultOrTookBattleTurn], a
 	call LinkBattleExchangeData
 .notLinkBattle
@@ -2093,7 +2089,6 @@
 	ld [wTextBoxID], a
 	call DisplayTextBoxID
 	ld a, [wBattleType]
-<<<<<<< HEAD
 	cp BATTLE_TYPE_OLD_MAN
 	jr z, .doSimulatedMenuInput ; simulate menu input if it's the old man or prof. oak pikachu battle
 	cp BATTLE_TYPE_PIKACHU
@@ -2108,17 +2103,6 @@
 	; overwritten (on Cinnabar and Route 21) and the infamous
 	; Missingno. glitch can show up.
 	; However, this has been fixed in Yellow.
-=======
-	dec a
-	jp nz, .handleBattleMenuInput ; handle menu input if it's not the old man tutorial
-; the following happens for the old man tutorial
-	; Temporarily save the player name in wGrassRate,
-	; which is supposed to get overwritten when entering a
-	; map with wild Pokémon.
-	; Due to an oversight, the data may not get
-	; overwritten (on Cinnabar and Route 21) and the infamous
-	; Missingno. glitch can show up.
->>>>>>> 66377fca
 	ld hl, wPlayerName
 	ld de, wGrassRate
 	ld bc, NAME_LENGTH
@@ -2328,11 +2312,7 @@
 
 SimulatedInputBattleItemList:
 	db 1 ; # items
-<<<<<<< HEAD
 	db POKE_BALL, 1
-=======
-	db POKE_BALL, 50
->>>>>>> 66377fca
 	db -1 ; end
 
 DisplayPlayerBag:
@@ -2730,7 +2710,6 @@
 	jp nz, SelectMenuItem_CursorDown
 	bit BIT_SELECT, a
 	jp nz, SwapMovesInMenu
-<<<<<<< HEAD
 IF DEF(_DEBUG)
 	bit BIT_START, a
 	jp nz, Func_3d4f5
@@ -2739,8 +2718,6 @@
 	bit BIT_D_LEFT, a
 	jp nz, Func_3d523
 ENDC
-=======
->>>>>>> 66377fca
 	bit BIT_B_BUTTON, a
 	push af
 	xor a
@@ -6511,11 +6488,6 @@
 	cp BATTLE_TYPE_PIKACHU ; is it the pikachu battle at the beginning of the game?
 	jr z, .next
 	ld de, RedPicBack
-<<<<<<< HEAD
-=======
-	jr nz, .next
-	ld de, OldManPicBack
->>>>>>> 66377fca
 .next
 	ld a, BANK(RedPicBack)
 	call UncompressSpriteFromDE
