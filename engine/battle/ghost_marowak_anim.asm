MarowakAnim: ; 7092b (1c:492b)
; animate the ghost being unveiled as a Marowak
	ld a, $e4
	ld [rOBP1], a
	call Func_3061
	call CopyMonPicFromBGToSpriteVRAM ; cover the BG ghost pic with a sprite ghost pic that looks the same
; now that the ghost pic is being displayed using sprites, clear the ghost pic from the BG tilemap
	coord hl, 12, 0
	lb bc, 7, 7
	call ClearScreenArea
	call Delay3
	xor a
	ld [H_AUTOBGTRANSFERENABLED], a ; disable BG transfer so we don't see the Marowak too soon
; replace ghost pic with Marowak in BG
	ld a, MAROWAK
	ld [wChangeMonPicEnemyTurnSpecies], a
	ld a, $1
	ld [H_WHOSETURN], a
<<<<<<< HEAD
	callab Func_798d4
=======
	callab ChangeMonPic
>>>>>>> 1a987d1e
 ; alternate between black and light grey 8 times.
 ; this makes the ghost's body appear to flash
	ld d, $80
	call FlashSprite8Times
.fadeOutGhostLoop
	ld c, 10
	call DelayFrames
	ld a, [rOBP1]
	sla a
	sla a
	ld [rOBP1], a
	call Func_3061
	jr nz, .fadeOutGhostLoop
	call ClearSprites
	call CopyMonPicFromBGToSpriteVRAM ; copy Marowak pic from BG to sprite VRAM
	ld b, $e4
.fadeInMarowakLoop
	ld c, 10
	call DelayFrames
	ld a, [rOBP1]
	srl b
	rra
	srl b
	rra
	ld [rOBP1], a
	call Func_3061
	ld a, b
	and a
	jr nz, .fadeInMarowakLoop
	ld a, $1
	ld [H_AUTOBGTRANSFERENABLED], a ; enable BG transfer so the BG Marowak pic will be visible after the sprite one is cleared
	call Delay3
	jp ClearSprites

; copies a mon pic's  from background VRAM to sprite VRAM and sets up OAM
CopyMonPicFromBGToSpriteVRAM: ; 70994 (1c:4994)
	ld de, vFrontPic
	ld hl, vSprites
	ld bc, 7 * 7
	call CopyVideoData
	ld a, $10
	ld [W_BASECOORDY], a
	ld a, $70
	ld [W_BASECOORDX], a
	ld hl, wOAMBuffer
	lb bc, 6, 6
	ld d, $8
.oamLoop
	push bc
	ld a, [W_BASECOORDY]
	ld e, a
.oamInnerLoop
	ld a, e
	add $8
	ld e, a
	ld [hli], a
	ld a, [W_BASECOORDX]
	ld [hli], a
	ld a, d
	ld [hli], a
	ld a, $14 ; use OBP1
	ld [hli], a
	inc d
	dec c
	jr nz, .oamInnerLoop
	inc d
	ld a, [W_BASECOORDX]
	add $8
	ld [W_BASECOORDX], a
	pop bc
	dec b
	jr nz, .oamLoop
	ret<|MERGE_RESOLUTION|>--- conflicted
+++ resolved
@@ -16,11 +16,7 @@
 	ld [wChangeMonPicEnemyTurnSpecies], a
 	ld a, $1
 	ld [H_WHOSETURN], a
-<<<<<<< HEAD
-	callab Func_798d4
-=======
 	callab ChangeMonPic
->>>>>>> 1a987d1e
  ; alternate between black and light grey 8 times.
  ; this makes the ghost's body appear to flash
 	ld d, $80
