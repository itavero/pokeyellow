; Draws a "frame block". Frame blocks are blocks of tiles that are put
; together to form frames in battle animations.
DrawFrameBlock:
	ld l, c
	ld h, b
	ld a, [hli]
	ld [wNumFBTiles], a
	ld a, [wFBDestAddr + 1]
	ld e, a
	ld a, [wFBDestAddr]
	ld d, a
	xor a
	ld [wFBTileCounter], a ; loop counter
.loop
	ld a, [wFBTileCounter]
	inc a
	ld [wFBTileCounter], a
	ld a, $2
	ld [wdef5], a
	ld a, [wSubAnimTransform]
	dec a
	jr z, .flipHorizontalAndVertical   ; 1
	dec a
	jp z, .flipHorizontalTranslateDown ; 2
	dec a
	jr z, .flipBaseCoords              ; 3
.noTransformation
	ld a, [wBaseCoordY]
	add [hl]
	ld [de], a ; store Y
	inc hl
	inc de
	ld a, [wBaseCoordX]
	jr .finishCopying
.flipBaseCoords
	ld a, [wBaseCoordY]
	ld b, a
	ld a, 136
	sub b ; flip Y base coordinate
	add [hl] ; Y offset
	ld [de], a ; store Y
	inc hl
	inc de
	ld a, [wBaseCoordX]
	ld b, a
	ld a, 168
	sub b ; flip X base coordinate
.finishCopying ; finish copying values to OAM (when [wSubAnimTransform] not 1 or 2)
	add [hl] ; X offset
	ld [de], a ; store X
	cp 88
	jr c, .asm_78056
	ld a, [wdef5]
	inc a
	ld [wdef5], a
.asm_78056
	inc hl
	inc de
	ld a, [hli]
	add a, $31 ; base tile ID for battle animations
	ld [de], a ; store tile ID
	inc de
	ld a, [hli]
	ld b, a
	ld a, [wdef5]
	or b
	ld [de], a ; store flags
	inc de
	jp .nextTile
.flipHorizontalAndVertical
	ld a, [wBaseCoordY]
	add [hl] ; Y offset
	ld b, a
	ld a, 136
	sub b ; flip Y coordinate
	ld [de], a ; store Y
	inc hl
	inc de
	ld a, [wBaseCoordX]
	add [hl] ; X offset
	ld b, a
	ld a, 168
	sub b ; flip X coordinate
	ld [de], a ; store X
	cp 88
	jr c, .asm_78087
	ld a, [wdef5]
	inc a
	ld [wdef5], a
.asm_78087
	inc hl
	inc de
	ld a, [hli]
	add a, $31 ; base tile ID for battle animations
	ld [de], a ; store tile ID
	inc de
; toggle horizontal and vertical flip
	ld a, [hli] ; flags
	and a
	ld b, OAM_VFLIP | OAM_HFLIP
	jr z, .storeFlags1
	cp a, OAM_HFLIP
	ld b, OAM_VFLIP
	jr z, .storeFlags1
	cp a, OAM_VFLIP
	ld b, OAM_HFLIP
	jr z, .storeFlags1
	ld b, 0
.storeFlags1
	ld a, [wdef5]
	or b
	ld [de], a
	inc de
	jp .nextTile
.flipHorizontalTranslateDown
	ld a, [wBaseCoordY]
	add [hl]
	add a, 40 ; translate Y coordinate downwards
	ld [de], a ; store Y
	inc hl
	inc de
	ld a, [wBaseCoordX]
	add [hl]
	ld b, a
	ld a, 168
	sub b ; flip X coordinate
	ld [de], a ; store X
	cp 88
	jr c, .asm_780c8
	ld a, [wdef5]
	inc a
	ld [wdef5], a
.asm_780c8
	inc hl
	inc de
	ld a, [hli]
	add a, $31 ; base tile ID for battle animations
	ld [de], a ; store tile ID
	inc de
	ld a, [hli]
	bit 5, a ; is horizontal flip enabled?
	jr nz, .disableHorizontalFlip
.enableHorizontalFlip
	set 5, a
	jr .storeFlags2
.disableHorizontalFlip
	res 5, a
.storeFlags2
	ld b, a
	ld a, [wdef5]
	or b
	ld [de], a
	inc de
.nextTile
	ld a, [wFBTileCounter]
	ld c, a
	ld a, [wNumFBTiles]
	cp c
	jp nz, .loop ; go back up if there are more tiles to draw
.afterDrawingTiles
	ld a, [wFBMode]
	cp a, 2
	jr z, .advanceFrameBlockDestAddr; skip delay and don't clean OAM buffer
	ld a, [wSubAnimFrameDelay]
	ld c, a
	call DelayFrames
	ld a, [wFBMode]
	cp a, 3
	jr z, .advanceFrameBlockDestAddr ; skip cleaning OAM buffer
	cp a, 4
	jr z, .done ; skip cleaning OAM buffer and don't advance the frame block destination address
	ld a, [wAnimationID]
	cp a, GROWL
	jr z, .resetFrameBlockDestAddr
	call AnimationCleanOAM
.resetFrameBlockDestAddr
	ld hl, wOAMBuffer ; OAM buffer
	ld a, l
	ld [wFBDestAddr + 1], a
	ld a, h
	ld [wFBDestAddr], a ; set destination address to beginning of OAM buffer
	ret
.advanceFrameBlockDestAddr
	ld a, e
	ld [wFBDestAddr + 1], a
	ld a, d
	ld [wFBDestAddr], a
.done
	ret

PlayAnimation:
	xor a
	ld [$FF8B], a ; it looks like nothing reads this
	ld [wSubAnimTransform], a
	ld a, [wAnimationID] ; get animation number
	dec a
	ld l, a
	ld h, 0
	add hl, hl
	ld de, AttackAnimationPointers  ; animation command stream pointers
	add hl, de
	ld a, [hli]
	ld h, [hl]
	ld l, a
.animationLoop
	ld a, [hli]
	cp a, $FF
	jr z, .AnimationOver
	cp a, $C0 ; is this subanimation or a special effect?
	jr c, .playSubanimation
.doSpecialEffect
	ld c, a
	ld de, SpecialEffectPointers
.searchSpecialEffectTableLoop
	ld a, [de]
	cp c
	jr z, .foundMatch
	inc de
	inc de
	inc de
	jr .searchSpecialEffectTableLoop
.foundMatch
	ld a, [hli]
	cp a, $FF ; is there a sound to play?
	jr z, .skipPlayingSound
	ld [wAnimSoundID], a ; store sound
	push hl
	push de
	call GetMoveSound
	call PlaySound
	pop de
	pop hl
.skipPlayingSound
	push hl
	inc de
	ld a, [de]
	ld l, a
	inc de
	ld a, [de]
	ld h, a
	ld de, .nextAnimationCommand
	push de
	jp [hl] ; jump to special effect function
.playSubanimation
	ld c, a
	and a, %00111111
	ld [wSubAnimFrameDelay], a
	xor a
	sla c
	rla
	sla c
	rla
	ld [wWhichBattleAnimTileset], a
	ld a, [hli] ; sound
	ld [wAnimSoundID], a ; store sound
	ld a, [hli] ; subanimation ID
	ld c, l
	ld b, h
	ld l, a
	ld h, 0
	add hl, hl
	ld de, SubanimationPointers
	add hl, de
	ld a, l
	ld [wSubAnimAddrPtr], a
	ld a, h
	ld [wSubAnimAddrPtr + 1], a
	ld l, c
	ld h, b
	push hl
	ld a, [rOBP0]
	push af
	ld a, [wAnimPalette]
	ld [rOBP0], a
	call UpdateGBCPal_OBP0
	call LoadAnimationTileset
	call LoadSubanimation
	call PlaySubanimation
	pop af
	ld [rOBP0], a
	call UpdateGBCPal_OBP0
.nextAnimationCommand
	pop hl
	jr .animationLoop
.AnimationOver ; 417B
	ret

LoadSubanimation:
	ld a, [wSubAnimAddrPtr + 1]
	ld h, a
	ld a, [wSubAnimAddrPtr]
	ld l, a
	ld a, [hli]
	ld e, a
	ld a, [hl]
	ld d, a ; de = address of subanimation
	ld a, [de]
	ld b, a
	and a, 31
	ld [wSubAnimCounter], a ; number of frame blocks
	ld a, b
	and a, %11100000
	cp a, 5 << 5 ; is subanimation type 5?
	jr nz, .isNotType5
.isType5
	call GetSubanimationTransform2
	jr .saveTransformation
.isNotType5
	call GetSubanimationTransform1
.saveTransformation
; place the upper 3 bits of a into bits 0-2 of a before storing
	srl a
	swap a
	ld [wSubAnimTransform], a
	cp a, 4 ; is the animation reversed?
	ld hl, 0
	jr nz, .storeSubentryAddr
; if the animation is reversed, then place the initial subentry address at the end of the list of subentries
	ld a, [wSubAnimCounter]
	dec a
	ld bc, 3
.loop
	add hl, bc
	dec a
	jr nz, .loop
.storeSubentryAddr
	inc de
	add hl, de
	ld a, l
	ld [wSubAnimSubEntryAddr], a
	ld a, h
	ld [wSubAnimSubEntryAddr + 1], a
	ret

; called if the subanimation type is not 5
; sets the transform to 0 (i.e. no transform) if it's the player's turn
; sets the transform to the subanimation type if it's the enemy's turn
GetSubanimationTransform1:
	ld b, a
	ld a, [H_WHOSETURN]
	and a
	ld a, b
	ret nz
	xor a
	ret

; called if the subanimation type is 5
; sets the transform to 2 (i.e. horizontal and vertical flip) if it's the player's turn
; sets the transform to 0 (i.e. no transform) if it's the enemy's turn
GetSubanimationTransform2:
	ld a, [H_WHOSETURN]
	and a
	ld a, 2 << 5
	ret z
	xor a
	ret

; loads tile patterns for battle animations
LoadAnimationTileset:
	ld a, [wWhichBattleAnimTileset]
	add a
	add a
	ld hl, AnimationTilesetPointers
	ld e, a
	ld d, 0
	add hl, de
	ld a, [hli]
	ld [wTempTilesetNumTiles], a ; number of tiles
	ld a, [hli]
	ld e, a
	ld a, [hl]
	ld d, a ; de = address of tileset
	ld hl, vSprites + $310
	ld b, BANK(AnimationTileset1) ; ROM bank
	ld a, [wTempTilesetNumTiles]
	ld c, a ; number of tiles
	jp CopyVideoData ; load tileset

AnimationTilesetPointers:
	db 79 ; number of tiles
	dw AnimationTileset1
	db $FF

	db 79 ; number of tiles
	dw AnimationTileset2
	db $FF

	db 64 ; number of tiles
	dw AnimationTileset1
	db $FF

AnimationTileset1:
	INCBIN "gfx/attack_anim_1.2bpp"

AnimationTileset2:
	INCBIN "gfx/attack_anim_2.2bpp"

SlotMachineTiles2:
	INCBIN "gfx/slotmachine2.2bpp"

MoveAnimation:
	push hl
	push de
	push bc
	push af
	call WaitForSoundToFinish
	call SetAnimationPalette
	ld a, [wAnimationID]
	and a
	jr z, .animationFinished

	; if throwing a Poké Ball, skip the regular animation code
	cp a, TOSS_ANIM
	jr nz, .moveAnimation
	ld de, .animationFinished
	push de
	jp TossBallAnimation

.moveAnimation
	; check if battle animations are disabled in the options
	ld a, [wOptions]
	bit 7, a
	jr nz, .animationsDisabled
	call ShareMoveAnimations
	call PlayAnimation
	jr .next4
.animationsDisabled
	ld c, 30
	call DelayFrames
.next4
	call PlayApplyingAttackAnimation ; shake the screen or flash the pic in and out (to show damage)
.animationFinished
	call WaitForSoundToFinish
	xor a
	ld [wSubAnimSubEntryAddr], a
	ld [wUnusedD09B], a
	ld [wSubAnimTransform], a
	dec a
	ld [wAnimSoundID], a
	pop af
	pop bc
	pop de
	pop hl
	ret

ShareMoveAnimations:
; some moves just reuse animations from status conditions
	ld a, [H_WHOSETURN]
	and a
	ret z

	; opponent’s turn

	ld a, [wAnimationID]

	cp a, AMNESIA
	ld b, CONF_ANIM
	jr z, .replaceAnim

	cp a, REST
	ld b, SLP_ANIM
	ret nz

.replaceAnim
	ld a, b
	ld [wAnimationID], a
	ret

PlayApplyingAttackAnimation:
; Generic animation that shows after the move's individual animation
; Different animation depending on whether the move has an additional effect and on whose turn it is
	ld a, [wAnimationType]
	and a
	ret z
	dec a
	add a
	ld c, a
	ld b, 0
	ld hl, AnimationTypePointerTable
	add hl, bc
	ld a, [hli]
	ld h, [hl]
	ld l, a
	jp [hl]

AnimationTypePointerTable:
	dw ShakeScreenVertically ; enemy mon has used a damaging move without a side effect
	dw ShakeScreenHorizontallyHeavy ; enemy mon has used a damaging move with a side effect
	dw ShakeScreenHorizontallySlow ; enemy mon has used a non-damaging move
	dw BlinkEnemyMonSprite ; player mon has used a damaging move without a side effect
	dw ShakeScreenHorizontallyLight ; player mon has used a damaging move with a side effect
	dw ShakeScreenHorizontallySlow2 ; player mon has used a non-damaging move

ShakeScreenVertically:
	call PlayApplyingAttackSound
	ld b, 8
	jp AnimationShakeScreenVertically

ShakeScreenHorizontallyHeavy:
	call PlayApplyingAttackSound
	ld b, 8
	jp AnimationShakeScreenHorizontallyFast

ShakeScreenHorizontallySlow:
	lb bc, 6, 2
	jr AnimationShakeScreenHorizontallySlow

BlinkEnemyMonSprite:
	call PlayApplyingAttackSound
	jp AnimationBlinkEnemyMon

ShakeScreenHorizontallyLight:
	call PlayApplyingAttackSound
	ld b, 2
	jp AnimationShakeScreenHorizontallyFast

ShakeScreenHorizontallySlow2:
	lb bc, 3, 2

AnimationShakeScreenHorizontallySlow:
	push bc
	push bc
.loop1
	ld a, [rWX]
	inc a
	ld [rWX], a
	ld c, 2
	call DelayFrames
	dec b
	jr nz, .loop1
	pop bc
.loop2
	ld a, [rWX]
	dec a
	ld [rWX], a
	ld c, 2
	call DelayFrames
	dec b
	jr nz, .loop2
	pop bc
	dec c
	jr nz, AnimationShakeScreenHorizontallySlow
	ret

SetAnimationPalette:
	ld a, [wOnSGB]
	and a
	ld a, $e4
	jr z, .notSGB
	ld a, $f0
	ld [wAnimPalette], a
	ld b, $e4
	ld a, [wAnimationID]
	cp TRADE_BALL_DROP_ANIM
	jr c, .next
	cp TRADE_BALL_POOF_ANIM + 1
	jr nc, .next
	ld b, $f0
.next
	ld a, b
	ld [rOBP0], a
	ld a, $6c
	ld [rOBP1], a
	call UpdateGBCPal_OBP0
	call UpdateGBCPal_OBP1
	ret
.notSGB
	ld a, $e4
	ld [wAnimPalette], a
	ld [rOBP0], a
	ld a, $6c
	ld [rOBP1], a
	call UpdateGBCPal_OBP0
	call UpdateGBCPal_OBP1
	ret

Func_78e98:
	call SaveScreenTilesToBuffer2
	xor a
	ld [H_AUTOBGTRANSFERENABLED], a
	call ClearScreen
	ld h, vBGMap0 / $100
	call WriteLowerByteOfBGMapAndEnableBGTransfer
	call Delay3
	xor a
	ld [H_AUTOBGTRANSFERENABLED], a
	call LoadScreenTilesFromBuffer2
	ld h, vBGMap1 / $100

WriteLowerByteOfBGMapAndEnableBGTransfer:
	ld l, vBGMap0 & $ff
	call BattleAnimCopyTileMapToVRAM
	ld a, $1
	ld [H_AUTOBGTRANSFERENABLED], a
	ret

PlaySubanimation:
	ld a, [wAnimSoundID]
	cp a, $FF
	jr z, .skipPlayingSound
	call GetMoveSound
	call PlaySound
.skipPlayingSound
	ld hl, wOAMBuffer ; base address of OAM buffer
	ld a, l
	ld [wFBDestAddr + 1], a
	ld a, h
	ld [wFBDestAddr], a
	ld a, [wSubAnimSubEntryAddr + 1]
	ld h, a
	ld a, [wSubAnimSubEntryAddr]
	ld l, a
.loop
	push hl
	ld c, [hl] ; frame block ID
	ld b, 0
	ld hl, FrameBlockPointers
	add hl, bc
	add hl, bc
	ld a, [hli]
	ld c, a
	ld a, [hli]
	ld b, a
	pop hl
	inc hl
	push hl
	ld e, [hl] ; base coordinate ID
	ld d, 0
	ld hl, FrameBlockBaseCoords  ; base coordinate table
	add hl, de
	add hl, de
	ld a, [hli]
	ld [wBaseCoordY], a
	ld a, [hl]
	ld [wBaseCoordX], a
	pop hl
	inc hl
	ld a, [hl] ; frame block mode
	ld [wFBMode], a
	call DrawFrameBlock
	call DoSpecialEffectByAnimationId ; run animation-specific function (if there is one)
	ld a, [wSubAnimCounter]
	dec a
	ld [wSubAnimCounter], a
	ret z
	ld a, [wSubAnimSubEntryAddr + 1]
	ld h, a
	ld a, [wSubAnimSubEntryAddr]
	ld l, a
	ld a, [wSubAnimTransform]
	cp a, 4 ; is the animation reversed?
	ld bc, 3
	jr nz, .nextSubanimationSubentry
	ld bc, -3
.nextSubanimationSubentry
	add hl, bc
	ld a, h
	ld [wSubAnimSubEntryAddr + 1], a
	ld a, l
	ld [wSubAnimSubEntryAddr], a
	jp .loop

AnimationCleanOAM:
	push hl
	push de
	push bc
	push af
	call DelayFrame
	call ClearSprites
	pop af
	pop bc
	pop de
	pop hl
	ret

; this runs after each frame block is drawn in a subanimation
; it runs a particular special effect based on the animation ID
DoSpecialEffectByAnimationId:
	push hl
	push de
	push bc
	ld a, [wAnimationID]
	ld hl, AnimationIdSpecialEffects
	ld de, 3
	call IsInArray
	jr nc, .done
	inc hl
	ld a, [hli]
	ld h, [hl]
	ld l, a
	ld de, .done
	push de
	jp [hl]
.done
	pop bc
	pop de
	pop hl
	ret

; Format: Animation ID (1 byte), Address (2 bytes)
AnimationIdSpecialEffects:
	db MEGA_PUNCH
	dw AnimationFlashScreen

	db GUILLOTINE
	dw AnimationFlashScreen

	db MEGA_KICK
	dw AnimationFlashScreen

	db HEADBUTT
	dw AnimationFlashScreen

	db TAIL_WHIP
	dw TailWhipAnimationUnused

	db GROWL
	dw DoGrowlSpecialEffects

	db DISABLE
	dw AnimationFlashScreen

	db BLIZZARD
	dw DoBlizzardSpecialEffects

	db BUBBLEBEAM
	dw AnimationFlashScreen

	db HYPER_BEAM
	dw FlashScreenEveryFourFrameBlocks

	db THUNDERBOLT
	dw FlashScreenEveryEightFrameBlocks

	db REFLECT
	dw AnimationFlashScreen

	db SELFDESTRUCT
	dw DoExplodeSpecialEffects

	db SPORE
	dw FlashScreenEveryFourFrameBlocks

	db EXPLOSION
	dw DoExplodeSpecialEffects

	db ROCK_SLIDE
	dw DoRockSlideSpecialEffects

	db TRADE_BALL_DROP_ANIM
	dw TradeHidePokemon

	db TRADE_BALL_SHAKE_ANIM
	dw TradeShakePokeball

	db TRADE_BALL_TILT_ANIM
	dw TradeJumpPokeball

	db TOSS_ANIM
	dw DoBallTossSpecialEffects

	db SHAKE_ANIM
	dw DoBallShakeSpecialEffects

	db POOF_ANIM
	dw DoPoofSpecialEffects

	db GREATTOSS_ANIM
	dw DoBallTossSpecialEffects

	db ULTRATOSS_ANIM
	dw DoBallTossSpecialEffects

	db $FF ; terminator

DoBallTossSpecialEffects:
	ld a, [wcf91]
	cp a, 3 ; is it a Master Ball or Ultra Ball?
	jr nc, .skipFlashingEffect
.flashingEffect ; do a flashing effect if it's Master Ball or Ultra Ball
	ld a, [rOBP0]
	xor a, %00111100 ; complement colors 1 and 2
	ld [rOBP0], a
	call UpdateGBCPal_OBP0
.skipFlashingEffect
	ld a, [wSubAnimCounter]
	cp a, 11 ; is it the beginning of the subanimation?
	jr nz, .skipPlayingSound
; if it is the beginning of the subanimation, play a sound
	ld a, SFX_BALL_TOSS
	call PlaySound
.skipPlayingSound
	ld a, [wIsInBattle]
	cp a, 02 ; is it a trainer battle?
	jr z, .isTrainerBattle
	ld a, [wd11e]
	cp a, $10 ; is the enemy pokemon the Ghost Marowak?
	ret nz
; if the enemy pokemon is the Ghost Marowak, make it dodge during the last 3 frames
	ld a, [wSubAnimCounter]
	cp a, 3
	jr z, .moveGhostMarowakLeft
	cp a, 2
	jr z, .moveGhostMarowakLeft
	cp a, 1
	ret nz
.moveGhostMarowakLeft
	coord hl, 17, 0
	ld de, 20
	lb bc, 7, 7
.loop
	push hl
	push bc
	call AnimCopyRowRight ; move row of tiles left
	pop bc
	pop hl
	add hl, de
	dec b
	jr nz, .loop
	ld a, %00001000
	ld [rNR10], a ; Channel 1 sweep register
	ret
.isTrainerBattle ; if it's a trainer battle, shorten the animation by one frame
	ld a, [wSubAnimCounter]
	cp a, 3
	ret nz
	dec a
	ld [wSubAnimCounter], a
	ret

DoBallShakeSpecialEffects:
	ld a, [wSubAnimCounter]
	cp a, 4 ; is it the beginning of a shake?
	jr nz, .skipPlayingSound
; if it is the beginning of a shake, play a sound and wait 2/3 of a second
	ld a, SFX_TINK
	call PlaySound
	ld c, 40
	call DelayFrames
.skipPlayingSound
	ld a, [wSubAnimCounter]
	dec a
	ret nz
; if it's the end of the ball shaking subanimation, check if more shakes are left and restart the subanimation
	ld a, [wNumShakes] ; number of shakes
	dec a ; decrement number of shakes
	ld [wNumShakes], a
	ret z
; if there are shakes left, restart the subanimation
	ld a, [wSubAnimSubEntryAddr]
	ld l, a
	ld a, [wSubAnimSubEntryAddr + 1]
	ld h, a
	ld de, -(4 * 3) ; 4 subentries and 3 bytes per subentry
	add hl, de
	ld a, l
	ld [wSubAnimSubEntryAddr], a
	ld a, h
	ld [wSubAnimSubEntryAddr + 1], a
	ld a, 5 ; number of subentries in the ball shaking subanimation plus one
	ld [wSubAnimCounter], a
	ret

; plays a sound after the second frame of the poof animation
DoPoofSpecialEffects:
	ld a, [wSubAnimCounter]
	cp a, 5
	ret nz
	ld a, SFX_BALL_POOF
	jp PlaySound

DoRockSlideSpecialEffects:
	ld a, [wSubAnimCounter]
	cp a, 12
	ret nc
	cp a, 8
	jr nc, .shakeScreen
	cp a, 1
	jp z, AnimationFlashScreen ; if it's the end of the subanimation, flash the screen
	ret
; if the subaninmation counter is between 8 and 11, shake the screen horizontally and vertically
.shakeScreen
	ld b, 1
	predef PredefShakeScreenHorizontally ; shake horizontally
	ld b, 1
	predef_jump PredefShakeScreenVertically ; shake vertically

FlashScreenEveryEightFrameBlocks:
	ld a, [wSubAnimCounter]
	and a, 7 ; is the subanimation counter exactly 8?
	call z, AnimationFlashScreen ; if so, flash the screen
	ret

; flashes the screen if the subanimation counter is divisible by 4
FlashScreenEveryFourFrameBlocks:
	ld a, [wSubAnimCounter]
	and a, 3
	call z, AnimationFlashScreen
	ret

; used for Explosion and Selfdestruct
DoExplodeSpecialEffects:
	ld a, [wSubAnimCounter]
	cp a, 1 ; is it the end of the subanimation?
	jr nz, FlashScreenEveryFourFrameBlocks
; if it's the end of the subanimation, make the attacking pokemon disappear
	coord hl, 1, 5
	jp AnimationHideMonPic ; make pokemon disappear

; flashes the screen when subanimation counter is 1 modulo 4
DoBlizzardSpecialEffects:
	ld a, [wSubAnimCounter]
	cp a, 13
	jp z, AnimationFlashScreen
	cp a, 9
	jp z, AnimationFlashScreen
	cp a, 5
	jp z, AnimationFlashScreen
	cp a, 1
	jp z, AnimationFlashScreen
	ret

; flashes the screen at 3 points in the subanimation
; unused
FlashScreenUnused:
	ld a, [wSubAnimCounter]
	cp a, 14
	jp z, AnimationFlashScreen
	cp a, 9
	jp z, AnimationFlashScreen
	cp a, 2
	jp z, AnimationFlashScreen
	ret

; function to make the pokemon disappear at the beginning of the animation
TradeHidePokemon:
	ld a, [wSubAnimCounter]
	cp a, 6
	ret nz
	ld a, 2 * SCREEN_WIDTH + 7
	jp ClearMonPicFromTileMap ; make pokemon disappear

; function to make a shaking pokeball jump up at the end of the animation
TradeShakePokeball:
	ld a, [wSubAnimCounter]
	cp a, 1
	ret nz
; if it's the end of the animation, make the ball jump up
	ld de, BallMoveDistances1
.loop
	ld hl, wOAMBuffer ; OAM buffer
	ld bc, 4
.innerLoop
	ld a, [de]
	cp a, $ff
	jr z, .done
	add [hl] ; add to Y value of OAM entry
	ld [hl], a
	add hl, bc
	ld a, l
	cp a, 4 * 4 ; there are 4 entries, each 4 bytes
	jr nz, .innerLoop
	inc de
	push bc
	call Delay3
	pop bc
	jr .loop
.done
	call AnimationCleanOAM
	ld a, SFX_TRADE_MACHINE
	jp PlaySound

BallMoveDistances1:
	db -12, -12, -8
	db $ff ; terminator

; function to make the pokeball jump up
TradeJumpPokeball:
	ld de, BallMoveDistances2
.loop
	ld hl, wOAMBuffer ; OAM buffer
	ld bc, 4
.innerLoop
	ld a, [de]
	cp a, $ff
	jp z, ClearScreen
	add [hl]
	ld [hl], a
	add hl, bc
	ld a, l
	cp a, 4 * 4 ; there are 4 entries, each 4 bytes
	jr nz, .innerLoop
	inc de
	push de
	ld a, [de]
	cp a, 12
	jr z, .playSound
	cp a, $ff
	jr nz, .skipPlayingSound
.playSound ; play sound if next move distance is 12 or this is the last one
	ld a, SFX_BATTLE_18
	call PlaySound
.skipPlayingSound
	push bc
	ld c, 5
	call DelayFrames
	pop bc
	ld a, [hSCX] ; background scroll X
	sub a, 8 ; scroll to the left
	ld [hSCX], a
	pop de
	jr .loop

BallMoveDistances2:
	db 11, 12, -12, -7, 7, 12, -8, 8
	db $ff ; terminator

; this function copies the current musical note graphic
; so that there are two musical notes flying towards the defending pokemon
DoGrowlSpecialEffects:
	ld hl, wOAMBuffer ; OAM buffer
	ld de, wOAMBuffer + $10
	ld bc, $10
	call CopyData ; copy the musical note graphic
	ld a, [wSubAnimCounter]
	dec a
	call z, AnimationCleanOAM ; clean up at the end of the subanimation
	ret

; this is associated with Tail Whip, but Tail Whip doesn't use any subanimations
TailWhipAnimationUnused:
	ld a, 1
	ld [wSubAnimCounter], a
	ld c, 20
	jp DelayFrames

SpecialEffectPointers:
	db SE_DARK_SCREEN_FLASH ; $FE
	dw AnimationFlashScreen
	db SE_DARK_SCREEN_PALETTE ; $FD
	dw AnimationDarkScreenPalette
	db SE_RESET_SCREEN_PALETTE ; $FC
	dw AnimationResetScreenPalette
	db SE_SHAKE_SCREEN ; $FB
	dw AnimationShakeScreen
	db SE_WATER_DROPLETS_EVERYWHERE ; $FA
	dw AnimationWaterDropletsEverywhere
	db SE_DARKEN_MON_PALETTE ; $F9
	dw AnimationDarkenMonPalette
	db SE_FLASH_SCREEN_LONG ; $F8
	dw AnimationFlashScreenLong
	db SE_SLIDE_MON_UP ; $F7
	dw AnimationSlideMonUp
	db SE_SLIDE_MON_DOWN ; $F6
	dw AnimationSlideMonDown
	db SE_FLASH_MON_PIC ; $F5
	dw AnimationFlashMonPic
	db SE_SLIDE_MON_OFF ; $F4
	dw AnimationSlideMonOff
	db SE_BLINK_MON ; $F3
	dw AnimationBlinkMon
	db SE_MOVE_MON_HORIZONTALLY ; $F2
	dw AnimationMoveMonHorizontally
	db SE_RESET_MON_POSITION ; $F1
	dw AnimationResetMonPosition
	db SE_LIGHT_SCREEN_PALETTE ; $F0
	dw AnimationLightScreenPalette
	db SE_HIDE_MON_PIC ; $EF
	dw AnimationHideMonPic
	db SE_SQUISH_MON_PIC ; $EE
	dw AnimationSquishMonPic
	db SE_SHOOT_BALLS_UPWARD ; $ED
	dw AnimationShootBallsUpward
	db SE_SHOOT_MANY_BALLS_UPWARD ; $EC
	dw AnimationShootManyBallsUpward
	db SE_BOUNCE_UP_AND_DOWN ; $EB
	dw AnimationBoundUpAndDown
	db SE_MINIMIZE_MON ; $EA
	dw AnimationMinimizeMon
	db SE_SLIDE_MON_DOWN_AND_HIDE ; $E9
	dw AnimationSlideMonDownAndHide
	db SE_TRANSFORM_MON ; $E8
	dw AnimationTransformMon
	db SE_LEAVES_FALLING ; $E7
	dw AnimationLeavesFalling
	db SE_PETALS_FALLING ; $E6
	dw AnimationPetalsFalling
	db SE_SLIDE_MON_HALF_OFF ; $E5
	dw AnimationSlideMonHalfOff
	db SE_SHAKE_ENEMY_HUD ; $E4
	dw AnimationShakeEnemyHUD
	db SE_SHAKE_ENEMY_HUD_2 ; unused--same pointer as SE_SHAKE_ENEMY_HUD ($E4)
	dw AnimationShakeEnemyHUD
	db SE_SPIRAL_BALLS_INWARD ; $E2
	dw AnimationSpiralBallsInward
	db SE_DELAY_ANIMATION_10 ; $E1
	dw AnimationDelay10
	db SE_FLASH_ENEMY_MON_PIC ; unused--same as SE_FLASH_MON_PIC ($F5), but for the enemy mon
	dw AnimationFlashEnemyMonPic
	db SE_HIDE_ENEMY_MON_PIC ; $DF
	dw AnimationHideEnemyMonPic
	db SE_BLINK_ENEMY_MON ; $DE
	dw AnimationBlinkEnemyMon
	db SE_SHOW_MON_PIC ; $DD
	dw AnimationShowMonPic
	db SE_SHOW_ENEMY_MON_PIC ; $DC
	dw AnimationShowEnemyMonPic
	db SE_SLIDE_ENEMY_MON_OFF ; $DB
	dw AnimationSlideEnemyMonOff
	db SE_SHAKE_BACK_AND_FORTH ; $DA
	dw AnimationShakeBackAndForth
	db SE_SUBSTITUTE_MON ; $D9
	dw AnimationSubstitute
	db SE_WAVY_SCREEN ; $D8
	dw AnimationWavyScreen
	db $FF

AnimationDelay10:
	ld c, 10
	jp DelayFrames

; calls a function with the turn flipped from player to enemy or vice versa
; input - hl - address of function to call
CallWithTurnFlipped:
	ld a, [H_WHOSETURN]
	push af
	xor a, 1
	ld [H_WHOSETURN], a
	ld de, .returnAddress
	push de
	jp [hl]
.returnAddress
	pop af
	ld [H_WHOSETURN], a
	ret

; flashes the screen for an extended period (48 frames)
AnimationFlashScreenLong:
	ld a, 3 ; cycle through the palettes 3 times
	ld [wFlashScreenLongCounter], a
	ld a, [wOnSGB] ; running on SGB?
	and a
	ld hl, FlashScreenLongMonochrome
	jr z, .loop
	ld hl, FlashScreenLongSGB
.loop
	push hl
.innerLoop
	ld a, [hli]
	cp a, $01 ; is it the end of the palettes?
	jr z, .endOfPalettes
	ld [rBGP], a
	call UpdateGBCPal_BGP
	call FlashScreenLongDelay
	jr .innerLoop
.endOfPalettes
	ld a, [wFlashScreenLongCounter]
	dec a
	ld [wFlashScreenLongCounter], a
	pop hl
	jr nz, .loop
	ret

; BG palettes
FlashScreenLongMonochrome:
	db %11111001 ; 3, 3, 2, 1
	db %11111110 ; 3, 3, 3, 2
	db %11111111 ; 3, 3, 3, 3
	db %11111110 ; 3, 3, 3, 2
	db %11111001 ; 3, 3, 2, 1
	db %11100100 ; 3, 2, 1, 0
	db %10010000 ; 2, 1, 0, 0
	db %01000000 ; 1, 0, 0, 0
	db %00000000 ; 0, 0, 0, 0
	db %01000000 ; 1, 0, 0, 0
	db %10010000 ; 2, 1, 0, 0
	db %11100100 ; 3, 2, 1, 0
	db $01 ; terminator

; BG palettes
FlashScreenLongSGB:
	db %11111000 ; 3, 3, 2, 0
	db %11111100 ; 3, 3, 3, 0
	db %11111111 ; 3, 3, 3, 3
	db %11111100 ; 3, 3, 3, 0
	db %11111000 ; 3, 3, 2, 0
	db %11100100 ; 3, 2, 1, 0
	db %10010000 ; 2, 1, 0, 0
	db %01000000 ; 1, 0, 0, 0
	db %00000000 ; 0, 0, 0, 0
	db %01000000 ; 1, 0, 0, 0
	db %10010000 ; 2, 1, 0, 0
	db %11100100 ; 3, 2, 1, 0
	db $01 ; terminator

; causes a delay of 2 frames for the first cycle
; causes a delay of 1 frame for the second and third cycles
FlashScreenLongDelay:
	ld a, [wFlashScreenLongCounter]
	cp a, 4 ; never true since [wFlashScreenLongCounter] starts at 3
	ld c, 4
	jr z, .delayFrames
	cp a, 3
	ld c, 2
	jr z, .delayFrames
	cp a, 2 ; nothing is done with this
	ld c, 1
.delayFrames
	jp DelayFrames

AnimationFlashScreen:
	ld a, [rBGP]
	push af ; save initial palette
	ld a, %00011011 ; 0, 1, 2, 3 (inverted colors)
	ld [rBGP], a
	call UpdateGBCPal_BGP
	ld c, 2
	call DelayFrames
	xor a ; white out background
	ld [rBGP], a
	call UpdateGBCPal_BGP
	ld c, 2
	call DelayFrames
	pop af
	ld [rBGP], a ; restore initial palette
	call UpdateGBCPal_BGP
	ret

AnimationDarkScreenPalette:
; Changes the screen's palette to a dark palette.
	lb bc, $6f, $6f
	jr SetAnimationBGPalette

AnimationDarkenMonPalette:
; Darkens the mon sprite's palette.
	lb bc, $f9, $f4
	jr SetAnimationBGPalette

AnimationUnusedPalette1:
	lb bc, $fe, $f8
	jr SetAnimationBGPalette

AnimationUnusedPalette2:
	lb bc, $ff, $ff
	jr SetAnimationBGPalette

AnimationResetScreenPalette:
; Restores the screen's palette to the normal palette.
	lb bc, $e4, $e4
	jr SetAnimationBGPalette

AnimationUnusedPalette3:
	lb bc, $00, $00
	jr SetAnimationBGPalette

AnimationLightScreenPalette:
; Changes the screen to use a palette with light colors.
	lb bc, $90, $90
	jr SetAnimationBGPalette

AnimationUnusedPalette4:
	lb bc, $40, $40

SetAnimationBGPalette:
	ld a, [wOnSGB]
	and a
	ld a, b
	jr z, .next
	ld a, c
.next
	ld [rBGP], a
	call UpdateGBCPal_BGP
	ret

	ld b, $5

AnimationShakeScreenVertically:
	predef_jump PredefShakeScreenVertically

AnimationShakeScreen:
; Shakes the screen for a while. Used in Earthquake/Fissure/etc. animations.
	ld b, $8

AnimationShakeScreenHorizontallyFast:
	predef_jump PredefShakeScreenHorizontally

AnimationWaterDropletsEverywhere:
; Draws water droplets all over the screen and makes them
; scroll. It's hard to describe, but it's the main animation
; in Surf/Mist/Toxic.
	xor a
	ld [wWhichBattleAnimTileset], a
	call LoadAnimationTileset
	ld d, 32
	ld a, -16
	ld [wBaseCoordX], a
	ld a, $71
	ld [wDropletTile], a
.loop
	ld a, 16
	ld [wBaseCoordY], a
	ld a, 0
	ld [wUnusedD08A], a
	call _AnimationWaterDroplets
	ld a, 24
	ld [wBaseCoordY], a
	ld a, 32
	ld [wUnusedD08A], a
	call _AnimationWaterDroplets
	dec d
	jr nz, .loop
	ret

_AnimationWaterDroplets:
	ld hl, wOAMBuffer
.loop
	ld a, $1
	ld [wdef5], a
	ld a, [wBaseCoordY]
	ld [hli], a ; Y
	cp 40
	jr c, .asm_792d7
	ld a, [wdef5]
	inc a
	ld [wdef5], a
.asm_792d7
	ld a, [wBaseCoordX]
	add 27
	ld [wBaseCoordX], a
	ld [hli], a ; X
	cp 88
	jr c, .asm_792ee
	ld a, [wdef5]
	add $2
	and $3
	ld [wdef5], a
.asm_792ee
	ld a, [wDropletTile]
	ld [hli], a ; tile
	ld a, [wdef5]
	ld [hli], a ; attribute
	ld a, [wBaseCoordX]
	cp 144
	jr c, .loop
	sub 168
	ld [wBaseCoordX], a
	ld a, [wBaseCoordY]
	add 16
	ld [wBaseCoordY], a
	cp 112
	jr c, .loop
	call AnimationCleanOAM
	jp DelayFrame

AnimationSlideMonUp:
; Slides the mon's sprite upwards.
	ld c, 7
	ld a, [H_WHOSETURN]
	and a
	coord hl, 1, 6
	coord de, 1, 5
	ld a, $30
	jr z, .next
	coord hl, 12, 1
	coord de, 12, 0
	ld a, $ff
.next
	ld [wSlideMonUpBottomRowLeftTile], a
	jp _AnimationSlideMonUp

AnimationSlideMonDown:
; Slides the mon's sprite down out of the screen.
	xor a
	call GetTileIDList
.loop
	call GetMonSpriteTileMapPointerFromRowCount
	push bc
	push de
	call CopyPicTiles
	call Delay3
	call AnimationHideMonPic
	pop de
	pop bc
	dec b
	jr nz, .loop
	ret

AnimationSlideMonOff:
; Slides the mon's sprite off the screen horizontally.
	ld e, 8
	ld a, 3
	ld [wSlideMonDelay], a
	jp _AnimationSlideMonOff

AnimationSlideEnemyMonOff:
; Slides the enemy mon off the screen horizontally.
	ld hl, AnimationSlideMonOff
	jp CallWithTurnFlipped

_AnimationSlideMonUp:
	push de
	push hl
	push bc

; In each iteration, slide up all rows but the top one (which is overwritten).
	ld b, 6
.slideLoop
	push bc
	push de
	push hl
	ld bc, 7
	call CopyData
; Note that de and hl are popped in the same order they are pushed, swapping
; their values. When CopyData is called, hl points to a tile 1 row below
; the one de points to. To maintain this relationship, after swapping, we add 2
; rows to hl so that it is 1 row below again.
	pop de
	pop hl
	ld bc, SCREEN_WIDTH * 2
	add hl, bc
	pop bc
	dec b
	jr nz, .slideLoop

; Fill in the bottom row of the mon pic with the next row's tile IDs.
	ld a, [H_WHOSETURN]
	and a
	coord hl, 1, 11
	jr z, .next
	coord hl, 12, 6
.next
	ld a, [wSlideMonUpBottomRowLeftTile]
	inc a
	ld [wSlideMonUpBottomRowLeftTile], a
	ld c, 7
.fillBottomRowLoop
	ld [hli], a
	add 7
	dec c
	jr nz, .fillBottomRowLoop

	ld c, 2
	call DelayFrames
	pop bc
	pop hl
	pop de
	dec c
	jr nz, _AnimationSlideMonUp
	ret

ShakeEnemyHUD_WritePlayerMonPicOAM:
; Writes the OAM entries for a copy of the player mon's pic in OAM.
; The top 5 rows are reproduced in OAM, although only 2 are actually needed.
	ld a, $10
	ld [wBaseCoordX], a
	ld a, $30
	ld [wBaseCoordY], a
	ld hl, wOAMBuffer
	ld d, 0
	ld c, 7
.loop
	ld a, [wBaseCoordY]
	ld e, a
	ld b, 5
.innerLoop
	call BattleAnimWriteOAMEntry
	inc d
	dec b
	jr nz, .innerLoop
	dec c
	ret z
	inc d
	inc d
	ld a, [wBaseCoordX]
	add 8
	ld [wBaseCoordX], a
	jr .loop

BattleAnimWriteOAMEntry:
; Y coordinate = e (increased by 8 each call, before the write to OAM)
; X coordinate = [wBaseCoordX]
; tile = d
; attributes = variable (dependant on coords)
	ld a, $1
	ld [wdef5], a
	ld a, e
	add 8
	ld e, a
	ld [hli], a
	cp 40
	jr c, .asm_793d8
	ld a, [wdef5]
	inc a
	ld [wdef5], a
.asm_793d8
	ld a, [wBaseCoordX]
	ld [hli], a
	cp 88
	jr c, .asm_793e8
	ld a, [wdef5]
	add $2
	ld [wdef5], a
.asm_793e8
	ld a, d
	ld [hli], a
	ld a, [wdef5]
	ld [hli], a
	ret

AdjustOAMBlockXPos:
	ld l, e
	ld h, d

AdjustOAMBlockXPos2:
	ld de, 4
.loop
	ld a, [wCoordAdjustmentAmount]
	ld b, a
	ld a, [hl]
	add b
	cp 168
	jr c, .skipPuttingEntryOffScreen
; put off-screen if X >= 168
	dec hl
	ld a, 160
	ld [hli], a
.skipPuttingEntryOffScreen
	ld [hl], a
	add hl, de
	dec c
	jr nz, .loop
	ret

AdjustOAMBlockYPos:
	ld l, e
	ld h, d

AdjustOAMBlockYPos2:
	ld de, 4
.loop
	ld a, [wCoordAdjustmentAmount]
	ld b, a
	ld a, [hl]
	add b
	cp 112
	jr c, .skipSettingPreviousEntrysAttribute
	dec hl
	ld a, 160 ; bug, sets previous OAM entry's attribute
	ld [hli], a
.skipSettingPreviousEntrysAttribute
	ld [hl], a
	add hl, de
	dec c
	jr nz, .loop
	ret

AnimationBlinkEnemyMon:
	; Make the enemy mon's sprite blink on and off for a second or two
	ld hl, AnimationBlinkMon
	jp CallWithTurnFlipped

AnimationBlinkMon:
; Make the mon's sprite blink on and off for a second or two.
	push af
	ld c, 6
.loop
	push bc
	call AnimationHideMonPic
	ld c, 5
	call DelayFrames
	call AnimationShowMonPic
	ld c, 5
	call DelayFrames
	pop bc
	dec c
	jr nz, .loop
	pop af
	ret

AnimationFlashMonPic:
; Flashes the mon's sprite on and off
	ld a, [wBattleMonSpecies]
	ld [wChangeMonPicPlayerTurnSpecies], a
	ld a, [wEnemyMonSpecies]
	ld [wChangeMonPicEnemyTurnSpecies], a
	jp ChangeMonPic

AnimationFlashEnemyMonPic:
; Flashes the enemy mon's sprite on and off
	ld hl, AnimationFlashMonPic
	jp CallWithTurnFlipped

AnimationShowMonPic:
	xor a
	call GetTileIDList
	call GetMonSpriteTileMapPointerFromRowCount
	call CopyPicTiles
	jp Delay3

AnimationShowEnemyMonPic:
; Shows the emenmy mon's front sprite. Used in animations like Seismic Toss
; to make the mon's sprite reappear after disappears offscreen.
	ld hl, AnimationShowMonPic
	jp CallWithTurnFlipped

AnimationShakeBackAndForth:
; Shakes the mon's sprite back and forth rapidly. This is used in Double Team.
; The mon's sprite disappears after this animation.
	ld a, [H_WHOSETURN]
	and a
	coord hl, 0, 5
	coord de, 2, 5
	jr z, .next
	coord hl, 11, 0
	coord de, 13, 0

.next
	xor a
	ld c, $10
.loop
	push af
	push bc
	push de
	push hl
	push hl
	push de
	push af
	push hl
	push hl
	call GetTileIDList
	pop hl
	call CopyPicTiles
	call Delay3
	pop hl
	lb bc, 7, 9
	call ClearScreenArea
	pop af
	call GetTileIDList
	pop hl
	call CopyPicTiles
	call Delay3
	pop hl
	lb bc, 7, 9
	call ClearScreenArea
	pop hl
	pop de
	pop bc
	pop af
	dec c
	jr nz, .loop
	ret

AnimationMoveMonHorizontally:
; Shifts the mon's sprite horizontally to a fixed location. Used by lots of
; animations like Tackle/Body Slam.
	call AnimationHideMonPic
	ld a, [H_WHOSETURN]
	and a
	coord hl, 2, 5
	jr z, .next
	coord hl, 11, 0
.next
	xor a
	push hl
	call GetTileIDList
	pop hl
	call CopyPicTiles
	ld c, 3
	jp DelayFrames

AnimationResetMonPosition:
; Resets the mon's sprites to be located at the normal coordinates.
	ld a, [H_WHOSETURN]
	and a
	ld a, 5 * SCREEN_WIDTH + 2
	jr z, .next
	ld a, 11
.next
	call ClearMonPicFromTileMap
	jp AnimationShowMonPic

AnimationSpiralBallsInward:
; Creates an effect that looks like energy balls spiralling into the
; player mon's sprite.  Used in Focus Energy, for example.
	ld a, [H_WHOSETURN]
	and a
	jr z, .playerTurn
	ld a, -40
	ld [wSpiralBallsBaseY], a
	ld a, 80
	ld [wSpiralBallsBaseX], a
	jr .next
.playerTurn
	xor a
	ld [wSpiralBallsBaseY], a
	ld [wSpiralBallsBaseX], a
.next
	ld d, $7a ; ball tile
	ld c, 3 ; number of balls
	xor a
	call InitMultipleObjectsOAM
	ld hl, SpiralBallAnimationCoordinates
.loop
	push hl
	ld c, 3
	ld de, wOAMBuffer
.innerLoop
	ld a, [hl]
	cp $ff
	jr z, .done
	ld a, $2
	ld [wdef5], a
	ld a, [wSpiralBallsBaseY]
	add [hl]
	ld [de], a ; Y
	inc de
	inc hl
	ld a, [wSpiralBallsBaseX]
	add [hl]
	ld [de], a ; X
	cp 88
	jr c, .asm_79524
	ld a, $3
	ld [wdef5], a
.asm_79524
	inc hl
	inc de
	inc de
	ld a, [de]
	and $f0
	ld b, a
	ld a, [wdef5]
	or b
	ld [de], a
	inc de
	dec c
	jr nz, .innerLoop
	ld c, 5
	call DelayFrames
	pop hl
	inc hl
	inc hl
	jr .loop
.done
	pop hl
	call AnimationCleanOAM
	jp AnimationFlashScreen

SpiralBallAnimationCoordinates:
; y, x pairs
; This is the sequence of screen coordinates that the spiralling
; balls are positioned at.
	db $38, $28
	db $40, $18
	db $50, $10
	db $60, $18
	db $68, $28
	db $60, $38
	db $50, $40
	db $40, $38
	db $40, $28
	db $46, $1E
	db $50, $18
	db $5B, $1E
	db $60, $28
	db $5B, $32
	db $50, $38
	db $46, $32
	db $48, $28
	db $50, $20
	db $58, $28
	db $50, $30
	db $50, $28
	db $FF ; list terminator

AnimationSquishMonPic:
; Squishes the mon's sprite horizontally making it
; disappear. Used by Teleport/Sky Attack animations.
	ld c, 4
.loop
	push bc
	ld a, [H_WHOSETURN]
	and a
	jr z, .playerTurn
	coord hl, 16, 0
	coord de, 14, 0
	jr .next
.playerTurn
	coord hl, 5, 5
	coord de, 3, 5
.next
	push de
	xor a ; left
	ld [wSquishMonCurrentDirection], a
	call _AnimationSquishMonPic
	pop hl
	ld a, 1 ; right
	ld [wSquishMonCurrentDirection], a
	call _AnimationSquishMonPic
	pop bc
	dec c
	jr nz, .loop
	call AnimationHideMonPic
	ld c, 2
	jp DelayFrame

_AnimationSquishMonPic:
	ld c, 7
.loop
	push bc
	push hl
	ld c, 3
	ld a, [wSquishMonCurrentDirection]
	cp 0
	jr nz, .right
	call AnimCopyRowLeft
	dec hl
	jr .next
.right
	call AnimCopyRowRight
	inc hl
.next
	ld [hl], " "
	pop hl
	ld de, SCREEN_WIDTH
	add hl, de
	pop bc
	dec c
	jr nz, .loop
	jp Delay3

AnimationShootBallsUpward:
; Shoots one pillar of "energy" balls upwards. Used in Teleport/Sky Attack
; animations.
	ld a, [H_WHOSETURN]
	and a
	jr z, .playerTurn
	lb bc, 0, 16 * 8
	jr .next
.playerTurn
	lb bc, 6 * 8, 5 * 8
.next
	ld a, b
	ld [wBaseCoordY], a
	ld a, c
	ld [wBaseCoordX], a
	lb bc, 5, 1
	call _AnimationShootBallsUpward
	jp AnimationCleanOAM

_AnimationShootBallsUpward:
	push bc
	xor a
	ld [wWhichBattleAnimTileset], a
	call LoadAnimationTileset
	pop bc
	ld d, $7a ; ball tile
	ld hl, wOAMBuffer
	push bc
	ld a, [wBaseCoordY]
	ld e, a
.initOAMLoop
	call BattleAnimWriteOAMEntry
	dec b
	jr nz, .initOAMLoop
	call DelayFrame
	pop bc
	ld a, b
	ld [wNumShootingBalls], a
.loop
	push bc
	ld hl, wOAMBuffer
.innerLoop
	ld a, [wBaseCoordY]
	add 8
	ld e, a
	ld a, [hl]
	cp e ; has the ball reached the top?
	jr z, .reachedTop
	add -4 ; ball hasn't reached the top. move it up 4 pixels
	ld [hl], a
	jr .next
.reachedTop
; remove the ball once it has reached the top
	ld [hl], 0 ; put it off-screen
	ld a, [wNumShootingBalls]
	dec a
	ld [wNumShootingBalls], a
.next
	ld de, 4
	add hl, de ; next OAM entry
	dec b
	jr nz, .innerLoop
	call DelayFrames
	pop bc
	ld a, [wNumShootingBalls]
	and a
	jr nz, .loop
	ret

AnimationShootManyBallsUpward:
; Shoots several pillars of "energy" balls upward.
	ld a, [H_WHOSETURN]
	and a
	ld hl, UpwardBallsAnimXCoordinatesPlayerTurn
	ld a, $50 ; y coordinate for "energy" ball pillar
	jr z, .player
	ld hl, UpwardBallsAnimXCoordinatesEnemyTurn
	ld a, $28 ; y coordinate for "energy" ball pillar
.player
	ld [wSavedY], a
.loop
	ld a, [wSavedY]
	ld [wBaseCoordY], a
	ld a, [hli]
	cp $ff
	jp z, AnimationCleanOAM
	ld [wBaseCoordX], a
	lb bc, 4, 1
	push hl
	call _AnimationShootBallsUpward
	pop hl
	jr .loop

UpwardBallsAnimXCoordinatesPlayerTurn:
; List of x coordinates for each pillar of "energy" balls in the
; AnimationShootManyBallsUpward animation. It's unused in the game.
	db $10, $40, $28, $18, $38, $30
	db $FF ; list terminator

UpwardBallsAnimXCoordinatesEnemyTurn:
; List of x coordinates for each pillar of "energy" balls in the
; AnimationShootManyBallsUpward animation. It's unused in the game.
	db $60, $90, $78, $68, $88, $80
	db $FF ; list terminator

AnimationMinimizeMon:
; Changes the mon's sprite to a mini black sprite. Used by the
; Minimize animation.
	ld hl, wTempPic
	push hl
	xor a
	ld bc, 7 * 7 * $10
	call FillMemory
	pop hl
	ld de, $194
	add hl, de
	ld de, MinimizedMonSprite
	ld c, MinimizedMonSpriteEnd - MinimizedMonSprite
.loop
	ld a, [de]
	ld [hli], a
	ld [hli], a
	inc de
	dec c
	jr nz, .loop
	call CopyTempPicToMonPic
	call Delay3
	jp AnimationShowMonPic

MinimizedMonSprite:
	INCBIN "gfx/minimized_mon_sprite.1bpp"
MinimizedMonSpriteEnd:

AnimationSlideMonDownAndHide:
; Slides the mon's sprite down and disappears. Used in Acid Armor.
	ld a, $1
	ld c, $2
.loop
	push bc
	push af
	call AnimationHideMonPic
	pop af
	push af
	call GetTileIDList
	call GetMonSpriteTileMapPointerFromRowCount
	call CopyPicTiles
	ld c, 8
	call DelayFrames
	pop af
	inc a
	pop bc
	dec c
	jr nz, .loop
	call AnimationHideMonPic
	ld hl, wTempPic
	ld bc, $0310
	xor a
	call FillMemory
	jp CopyTempPicToMonPic

_AnimationSlideMonOff:
; Slides the mon's sprite off the screen horizontally by e tiles and waits
; [wSlideMonDelay] V-blanks each time the pic is slid by one tile.
	ld a, [H_WHOSETURN]
	and a
	jr z, .playerTurn
	coord hl, 12, 0
	jr .next
.playerTurn
	coord hl, 0, 5
.next
	ld d, 8 ; d's value is unused
.slideLoop ; iterates once for each time the pic slides by one tile
	push hl
	ld b, 7
.rowLoop ; iterates once for each row
	ld c, 8
.tileLoop ; iterates once for each tile in the row
	ld a, [H_WHOSETURN]
	and a
	jr z, .playerTurn2
	call .EnemyNextTile
	jr .next2
.playerTurn2
	call .PlayerNextTile
.next2
	ld [hli], a
	dec c
	jr nz, .tileLoop
	push de
	ld de, SCREEN_WIDTH - 8
	add hl, de
	pop de
	dec b
	jr nz, .rowLoop
	ld a, [wSlideMonDelay]
	ld c, a
	call DelayFrames
	pop hl
	dec d
	dec e
	jr nz, .slideLoop
	ret

; Since mon pic tile numbers go from top to bottom, left to right in order, 
; adding the height of the mon pic in tiles to a tile number gives the tile
; number of the tile one column to the right (and thus subtracting the height
; gives the reverse). If the next tile would be past the edge of the pic, the 2
; functions below catch it by checking if the tile number is within the valid
; range and if not, replacing it with a blank tile.

<<<<<<< HEAD
.PlayerNextTile ; 79702 (1e:5702)
=======
.PlayerNextTile
>>>>>>> 48e0125b
	ld a, [hl]
	add 7
; bugfix: compares against the max tile + 1 as opposed to the max tile
	cp $62
	ret c
	ld a, " "
	ret

<<<<<<< HEAD
.EnemyNextTile ; 7970b (1e:570b)
=======
.EnemyNextTile
>>>>>>> 48e0125b
	ld a, [hl]
	sub 7
; This has the same problem as above, but it has no visible effect because
; the lower right tile is in the first column to slide off the screen.
	cp $30
	ret c
	ld a, " "
	ret

AnimationSlideMonHalfOff:
; Slides the mon's sprite halfway off the screen. It's used in Softboiled.
	ld e, 4
	ld a, 4
	ld [wSlideMonDelay], a
	call _AnimationSlideMonOff
	jp Delay3

CopyTempPicToMonPic:
	ld a, [H_WHOSETURN]
	and a
	ld hl, vBackPic ; player turn
	jr z, .next
	ld hl, vFrontPic ; enemy turn
.next
	ld de, wTempPic
	ld bc, 7 * 7
	jp CopyVideoData

AnimationWavyScreen:
; used in Psywave/Psychic etc.
	ld hl, vBGMap0
	call BattleAnimCopyTileMapToVRAM
	call Delay3
	xor a
	ld [H_AUTOBGTRANSFERENABLED], a
	ld a, SCREEN_HEIGHT_PIXELS
	ld [hWY], a
	ld d, $80 ; terminator
	ld e, SCREEN_HEIGHT_PIXELS - 1
	ld c, $ff
	ld hl, WavyScreenLineOffsets
.loop
	push hl
.innerLoop
	call WavyScreen_SetSCX
	ld a, [rLY]
	cp e ; is it the last visible line in the frame?
	jr nz, .innerLoop ; keep going if not
	pop hl
	inc hl
	ld a, [hl]
	cp d ; have we reached the end?
	jr nz, .next
	ld hl, WavyScreenLineOffsets ; go back to the beginning if so
.next
	dec c
	jr nz, .loop
	xor a
	ld [hWY], a
	call SaveScreenTilesToBuffer2
	call ClearScreen
	ld a, 1
	ld [H_AUTOBGTRANSFERENABLED], a
	call Delay3
	call LoadScreenTilesFromBuffer2
	ld hl, vBGMap1
	call BattleAnimCopyTileMapToVRAM
	ret

WavyScreen_SetSCX:
	ld a, [rSTAT]
	and $3 ; is it H-blank?
	jr nz, WavyScreen_SetSCX ; wait until it's H-blank
	ld a, [hl]
	ld [rSCX], a
	inc hl
	ld a, [hl]
	cp d ; have we reached the end?
	ret nz
	ld hl, WavyScreenLineOffsets ; go back to the beginning if so
	ret

WavyScreenLineOffsets:
; Sequence of horizontal line pixel offsets for the wavy screen animation.
; This sequence vaguely resembles a sine wave.
	db 0, 0, 0, 0, 0,  1,  1,  1,  2,  2,  2,  2,  2,  1,  1,  1
	db 0, 0, 0, 0, 0, -1, -1, -1, -2, -2, -2, -2, -2, -1, -1, -1
	db $80 ; terminator

AnimationSubstitute:
; Changes the pokemon's sprite to the mini sprite
	ld hl, wTempPic
	xor a
	ld bc, $0310
	call FillMemory
	ld a, [H_WHOSETURN]
	and a
	jr z, .playerTurn
	ld hl, SlowbroSprite ; facing down sprite
	ld de, wTempPic + $120
	call CopySlowbroSpriteData
	ld hl, SlowbroSprite + $10
	ld de, wTempPic + $120 + $70
	call CopySlowbroSpriteData
	ld hl, SlowbroSprite + $20
	ld de, wTempPic + $120 + $10
	call CopySlowbroSpriteData
	ld hl, SlowbroSprite + $30
	ld de, wTempPic + $120 + $10 + $70
	call CopySlowbroSpriteData
	jr .next
.playerTurn
	ld hl, SlowbroSprite + $40 ; facing up sprite
	ld de, wTempPic + $120 + $70
	call CopySlowbroSpriteData
	ld hl, SlowbroSprite + $50
	ld de, wTempPic + $120 + $e0
	call CopySlowbroSpriteData
	ld hl, SlowbroSprite + $60
	ld de, wTempPic + $120 + $80
	call CopySlowbroSpriteData
	ld hl, SlowbroSprite + $70
	ld de, wTempPic + $120 + $f0
	call CopySlowbroSpriteData
.next
	call CopyTempPicToMonPic
	jp AnimationShowMonPic

CopySlowbroSpriteData:
	ld bc, $0010
	ld a, BANK(SlowbroSprite)
	jp FarCopyData

HideSubstituteShowMonAnim:
	ld a, [H_WHOSETURN]
	and a
	ld hl, wPlayerMonMinimized
	ld de, wPlayerBattleStatus1
	ld bc, wPlayerMoveNum
	ld a, [wPlayerBattleStatus2]
	jr z, .next1
	ld hl, wEnemyMonMinimized
	ld de, wEnemyBattleStatus1
	ld bc, wEnemyMoveNum
	ld a, [wEnemyBattleStatus2]
.next1
	push hl
	push de
	push bc
; if the substitute broke, slide it down, else slide it offscreen horizontally
	bit HasSubstituteUp, a
	jr nz, .substituteStillUp
	call AnimationSlideMonDown
	jr .next2
.substituteStillUp
	call AnimationSlideMonOff
.next2
	pop bc
	pop de
	ld a, [de]
	bit Invulnerable, a
	pop hl
	jr nz, .invulnerable
	ld a, [bc]
	cp FLY
	jr z, .flyOrDig
	cp DIG
	jr z, .flyOrDig
.invulnerable
	ld a, [hl]
	and a
	jp nz, AnimationMinimizeMon
	call AnimationFlashMonPic
	jp AnimationShowMonPic
.flyOrDig
	ld a, [H_WHOSETURN]
	and a
	jr nz, .enemy
	ld a, [wPlayerMonMinimized]
	and a
	jr nz, .monIsMinimized
	ld a, [wBattleMonSpecies]
	ld [wcf91], a
	ld [wd0b5], a
	call GetMonHeader
	predef LoadMonBackPic
	ret
.enemy
	ld a, [wEnemyMonMinimized]
	and a
	jr nz, .monIsMinimized
	ld a, [wEnemyMonSpecies]
	ld [wcf91], a
	ld [wd0b5], a
	call GetMonHeader
	ld de, vFrontPic
	jp LoadMonFrontSprite
.monIsMinimized
	ld hl, wTempPic
	push hl
	xor a
	ld bc, 7 * 7 * $10
	call FillMemory
	pop hl
	ld de, $194
	add hl, de
	ld de, MinimizedMonSprite
	ld c, MinimizedMonSpriteEnd - MinimizedMonSprite
.loop
	ld a, [de]
	ld [hli], a
	ld [hli], a
	inc de
	dec c
	jr nz, .loop
	jp CopyTempPicToMonPic

ReshowSubstituteAnim:
	call AnimationSlideMonOff
	call AnimationSubstitute
	jp AnimationShowMonPic

AnimationBoundUpAndDown:
; Bounces the mon's sprite up and down several times. It is used
; by Splash's animation.
	ld c, 5
.loop
	push bc
	call AnimationSlideMonDown
	pop bc
	dec c
	jr nz, .loop
	jp AnimationShowMonPic

AnimationTransformMon:
; Redraws this mon's sprite as the back/front sprite of the opposing mon.
; Used in Transform.
	ld a, [wEnemyMonSpecies]
	ld [wChangeMonPicPlayerTurnSpecies], a
	ld a, [wBattleMonSpecies]
	ld [wChangeMonPicEnemyTurnSpecies], a

ChangeMonPic:
	ld a, [H_WHOSETURN]
	and a
	jr z, .playerTurn
	ld a, [wChangeMonPicEnemyTurnSpecies]
	ld [wcf91], a
	ld [wd0b5], a
	xor a
	ld [wSpriteFlipped], a
	call GetMonHeader
	coord hl, 12, 0
	call LoadFrontSpriteByMonIndex
	jr .done
.playerTurn
	ld a, [wBattleMonSpecies2]
	push af
	ld a, [wChangeMonPicPlayerTurnSpecies]
	ld [wBattleMonSpecies2], a
	ld [wd0b5], a
	call GetMonHeader
	predef LoadMonBackPic
	xor a
	call GetTileIDList
	call GetMonSpriteTileMapPointerFromRowCount
	call CopyPicTiles
	pop af
	ld [wBattleMonSpecies2], a
.done
	ld b, SET_PAL_BATTLE
	jp RunPaletteCommand

AnimationHideEnemyMonPic:
; Hides the enemy mon's sprite
	xor a
	ld [H_AUTOBGTRANSFERENABLED], a
	ld hl, AnimationHideMonPic
	call CallWithTurnFlipped
	ld a, $1
	ld [H_AUTOBGTRANSFERENABLED], a
	jp Delay3

Func_79929:
	ld hl, wPlayerMonMinimized
	ld a, [H_WHOSETURN]
	and a
	jr z, .playerTurn
	ld hl, wEnemyMonMinimized
.playerTurn
	ld a, [hl]
	and a
	jr z, .notMinimized
	call AnimationMinimizeMon
	ret
.notMinimized
	call AnimationFlashMonPic
	call AnimationShowMonPic
	ret

InitMultipleObjectsOAM:
; Writes c OAM entries with tile d.
; Sets their Y coordinates to sequential multiples of 8, starting from 0.
; Sets their X coordinates to 0.
; Loads animation tileset a.
	push bc
	push de
	ld [wWhichBattleAnimTileset], a
	call LoadAnimationTileset
	pop de
	pop bc
	xor a
	ld e, a
	ld [wBaseCoordX], a
	ld hl, wOAMBuffer
.loop
	call BattleAnimWriteOAMEntry
	dec c
	jr nz, .loop
	ret

	ret ; unreferenced

AnimationHideMonPic:
; Hides the mon's sprite.
	ld a, [H_WHOSETURN]
	and a
	jr z, .playerTurn
	ld a, 12
	jr ClearMonPicFromTileMap
.playerTurn
	ld a, 5 * SCREEN_WIDTH + 1

ClearMonPicFromTileMap:
	push hl
	push de
	push bc
	ld e, a
	ld d, 0
	coord hl, 0, 0
	add hl, de
	lb bc, 7, 7
	call ClearScreenArea
	pop bc
	pop de
	pop hl
	ret

; puts the tile map destination address of a mon sprite in hl, given the row count in b
; The usual row count is 7, but it may be smaller when sliding a mon sprite in/out, 
; in order to show only a portion of the mon sprite.
GetMonSpriteTileMapPointerFromRowCount:
	push de
	ld a, [H_WHOSETURN]
	and a
	jr nz, .enemyTurn
	ld a, 20 * 5 + 1
	jr .next
.enemyTurn
	ld a, 12
.next
	coord hl, 0, 0
	ld e, a
	ld d, 0
	add hl, de
	ld a, 7
	sub b
	and a
	jr z, .done
	ld de, 20
.loop
	add hl, de
	dec a
	jr nz, .loop
.done
	pop de
	ret

; Input:
; a = tile ID list index
; Output:
; de = tile ID list pointer
; b = number of rows
; c = number of columns
GetTileIDList:
	ld hl, TileIDListPointerTable
	ld e, a
	ld d, 0
	add hl, de
	add hl, de
	add hl, de
	ld a, [hli]
	ld e, a
	ld a, [hli]
	ld d, a
	ld a, [hli]
	ld b, a
	and $f
	ld c, a
	ld a, b
	swap a
	and $f
	ld b, a
	ret

AnimCopyRowLeft:
; copy a row of c tiles 1 tile left
	ld a, [hld]
	ld [hli], a
	inc hl
	dec c
	jr nz, AnimCopyRowLeft
	ret

AnimCopyRowRight:
; copy a row of c tiles 1 tile right
	ld a, [hli]
	ld [hld], a
	dec hl
	dec c
	jr nz, AnimCopyRowRight
	ret

; get the sound of the move id in b
GetMoveSoundB:
	ld a, b
	call GetMoveSound
	ld b, a
	ret

GetMoveSound:
	ld hl, MoveSoundTable
	ld e, a
	ld d, 0
	add hl, de
	add hl, de
	add hl, de
	ld a, [hli]
	ld b, a
	call IsCryMove
	jr nc, .NotCryMove
	ld a, [H_WHOSETURN]
	and a
	jr nz, .next
	ld a, [wBattleMonSpecies] ; get number of current monster
	jr .Continue
.next
	ld a, [wEnemyMonSpecies]
.Continue
	push hl
	call GetCryData
	ld b, a
	pop hl
	ld a, [wFrequencyModifier]
	add [hl]
	ld [wFrequencyModifier], a
	inc hl
	ld a, [wTempoModifier]
	add [hl]
	ld [wTempoModifier], a
	jr .done
.NotCryMove
	ld a, [hli]
	ld [wFrequencyModifier], a
	ld a, [hli]
	ld [wTempoModifier], a
.done
	ld a, b
	ret

IsCryMove:
; set carry if the move animation involves playing a monster cry
	ld a, [wAnimationID]
	cp a, GROWL
	jr z, .CryMove
	cp a, ROAR
	jr z, .CryMove
	and a ; clear carry
	ret
.CryMove
	scf
	ret

MoveSoundTable:
	; ID, pitch mod, tempo mod
	db SFX_POUND,              $00, $80 ; POUND
	db SFX_BATTLE_0C,          $10, $80 ; KARATE_CHOP
	db SFX_DOUBLESLAP,         $00, $80 ; DOUBLESLAP
	db SFX_BATTLE_0B,          $01, $80 ; COMET_PUNCH
	db SFX_BATTLE_0D,          $00, $40 ; MEGA_PUNCH
	db SFX_SILPH_SCOPE,        $00, $ff ; PAY_DAY
	db SFX_BATTLE_0D,          $10, $60 ; FIRE_PUNCH
	db SFX_BATTLE_0D,          $20, $80 ; ICE_PUNCH
	db SFX_BATTLE_0D,          $00, $a0 ; THUNDERPUNCH
	db SFX_DAMAGE,             $00, $80 ; SCRATCH
	db SFX_BATTLE_0F,          $20, $40 ; VICEGRIP
	db SFX_BATTLE_0F,          $00, $80 ; GUILLOTINE
	db SFX_BATTLE_0E,          $00, $a0 ; RAZOR_WIND
	db SFX_NOT_VERY_EFFECTIVE, $10, $c0 ; SWORDS_DANCE
	db SFX_NOT_VERY_EFFECTIVE, $00, $a0 ; CUT
	db SFX_BATTLE_12,          $00, $c0 ; GUST
	db SFX_BATTLE_12,          $10, $a0 ; WING_ATTACK
	db SFX_BATTLE_13,          $00, $e0 ; WHIRLWIND
	db SFX_NOT_VERY_EFFECTIVE, $20, $c0 ; FLY
	db SFX_BATTLE_14,          $00, $80 ; BIND
	db SFX_BATTLE_22,          $00, $80 ; SLAM
	db SFX_VINE_WHIP,          $01, $80 ; VINE_WHIP
	db SFX_BATTLE_20,          $00, $80 ; STOMP
	db SFX_BATTLE_17,          $f0, $40 ; DOUBLE_KICK
	db SFX_SUPER_EFFECTIVE,    $00, $80 ; MEGA_KICK
	db SFX_BATTLE_17,          $00, $80 ; JUMP_KICK
	db SFX_BATTLE_21,          $10, $80 ; ROLLING_KICK
	db SFX_BATTLE_1B,          $01, $a0 ; SAND_ATTACK
	db SFX_BATTLE_18,          $00, $80 ; HEADBUTT
	db SFX_BATTLE_1E,          $00, $60 ; HORN_ATTACK
	db SFX_BATTLE_1E,          $01, $40 ; FURY_ATTACK
	db SFX_HORN_DRILL,         $00, $a0 ; HORN_DRILL
	db SFX_SUPER_EFFECTIVE,    $10, $a0 ; TACKLE
	db SFX_BATTLE_20,          $00, $c0 ; BODY_SLAM
	db SFX_BATTLE_14,          $10, $60 ; WRAP
	db SFX_SUPER_EFFECTIVE,    $00, $a0 ; TAKE_DOWN
	db SFX_BATTLE_22,          $11, $c0 ; THRASH
	db SFX_SUPER_EFFECTIVE,    $20, $c0 ; DOUBLE_EDGE
	db SFX_BATTLE_21,          $00, $80 ; TAIL_WHIP
	db SFX_BATTLE_1B,          $00, $80 ; POISON_STING
	db SFX_BATTLE_1B,          $20, $c0 ; TWINEEDLE
	db SFX_BATTLE_19,          $00, $80 ; PIN_MISSILE
	db SFX_BATTLE_31,          $ff, $40 ; LEER
	db SFX_BATTLE_1E,          $00, $80 ; BITE
	db SFX_BATTLE_0B,          $00, $c0 ; GROWL
	db SFX_BATTLE_0B,          $00, $40 ; ROAR
	db SFX_BATTLE_35,          $00, $80 ; SING
	db SFX_BATTLE_27,          $40, $60 ; SUPERSONIC
	db SFX_BATTLE_27,          $00, $80 ; SONICBOOM
	db SFX_BATTLE_27,          $ff, $40 ; DISABLE
	db SFX_BATTLE_2A,          $80, $c0 ; ACID
	db SFX_BATTLE_19,          $10, $a0 ; EMBER
	db SFX_BATTLE_19,          $21, $e0 ; FLAMETHROWER
	db SFX_EARTHQUAKE,         $00, $80 ; MIST
	db SFX_BATTLE_24,          $20, $60 ; WATER_GUN
	db SFX_BATTLE_2A,          $00, $80 ; HYDRO_PUMP
	db SFX_BATTLE_2C,          $00, $80 ; SURF
	db SFX_BATTLE_28,          $40, $80 ; ICE_BEAM
	db SFX_EARTHQUAKE,         $f0, $e0 ; BLIZZARD
	db SFX_PSYBEAM,            $00, $80 ; PSYBEAM
	db SFX_BATTLE_2A,          $f0, $60 ; BUBBLEBEAM
	db SFX_BATTLE_28,          $00, $80 ; AURORA_BEAM
	db SFX_BATTLE_36,          $00, $80 ; HYPER_BEAM
	db SFX_PECK,               $01, $a0 ; PECK
	db SFX_BATTLE_13,          $f0, $20 ; DRILL_PECK
	db SFX_BATTLE_23,          $01, $c0 ; SUBMISSION
	db SFX_BATTLE_23,          $00, $80 ; LOW_KICK
	db SFX_SUPER_EFFECTIVE,    $00, $e0 ; COUNTER
	db SFX_BATTLE_26,          $01, $60 ; SEISMIC_TOSS
	db SFX_BATTLE_26,          $20, $40 ; STRENGTH
	db SFX_BATTLE_24,          $00, $80 ; ABSORB
	db SFX_BATTLE_24,          $40, $c0 ; MEGA_DRAIN
	db SFX_BATTLE_1B,          $03, $60 ; LEECH_SEED
	db SFX_BATTLE_25,          $11, $e0 ; GROWTH
	db SFX_BATTLE_12,          $20, $e0 ; RAZOR_LEAF
	db SFX_BATTLE_2E,          $00, $80 ; SOLARBEAM
	db SFX_BATTLE_1C,          $00, $80 ; POISONPOWDER
	db SFX_BATTLE_1C,          $11, $a0 ; STUN_SPORE
	db SFX_BATTLE_1C,          $01, $c0 ; SLEEP_POWDER
	db SFX_BATTLE_13,          $14, $c0 ; PETAL_DANCE
	db SFX_BATTLE_1B,          $02, $a0 ; STRING_SHOT
	db SFX_EARTHQUAKE,         $f0, $80 ; DRAGON_RAGE
	db SFX_EARTHQUAKE,         $20, $c0 ; FIRE_SPIN
	db SFX_THUNDERBOLT,        $00, $20 ; THUNDERSHOCK
	db SFX_THUNDERBOLT,        $20, $80 ; THUNDERBOLT
	db SFX_BATTLE_2E,          $12, $60 ; THUNDER_WAVE
	db SFX_BATTLE_26,          $00, $80 ; THUNDER
	db SFX_BATTLE_14,          $01, $e0 ; ROCK_THROW
	db SFX_EARTHQUAKE,         $0f, $e0 ; EARTHQUAKE
	db SFX_EARTHQUAKE,         $11, $20 ; FISSURE
	db SFX_DAMAGE,             $10, $40 ; DIG
	db SFX_BATTLE_0F,          $10, $c0 ; TOXIC
	db SFX_BATTLE_14,          $00, $20 ; CONFUSION
	db SFX_PSYCHIC_M,          $00, $80 ; PSYCHIC_M
	db SFX_BATTLE_35,          $11, $18 ; HYPNOSIS
	db SFX_BATTLE_09,          $20, $c0 ; MEDITATE
	db SFX_FAINT_FALL,         $20, $c0 ; AGILITY
	db SFX_BATTLE_25,          $00, $10 ; QUICK_ATTACK
	db SFX_BATTLE_26,          $f0, $20 ; RAGE
	db SFX_BATTLE_33,          $f0, $c0 ; TELEPORT
	db SFX_NOT_VERY_EFFECTIVE, $f0, $e0 ; NIGHT_SHADE
	db SFX_BATTLE_09,          $f0, $40 ; MIMIC
	db SFX_BATTLE_31,          $00, $80 ; SCREECH
	db SFX_BATTLE_33,          $80, $40 ; DOUBLE_TEAM
	db SFX_BATTLE_33,          $00, $80 ; RECOVER
	db SFX_BATTLE_14,          $11, $20 ; HARDEN
	db SFX_BATTLE_14,          $22, $10 ; MINIMIZE
	db SFX_BATTLE_1B,          $f1, $ff ; SMOKESCREEN
	db SFX_BATTLE_13,          $f1, $ff ; CONFUSE_RAY
	db SFX_BATTLE_14,          $33, $30 ; WITHDRAW
	db SFX_BATTLE_32,          $40, $c0 ; DEFENSE_CURL
	db SFX_BATTLE_0E,          $20, $20 ; BARRIER
	db SFX_BATTLE_0E,          $f0, $10 ; LIGHT_SCREEN
	db SFX_BATTLE_0F,          $f8, $10 ; HAZE
	db SFX_NOT_VERY_EFFECTIVE, $f0, $10 ; REFLECT
	db SFX_BATTLE_25,          $00, $80 ; FOCUS_ENERGY
	db SFX_BATTLE_18,          $00, $c0 ; BIDE
	db SFX_BATTLE_32,          $c0, $ff ; METRONOME
	db SFX_BATTLE_09,          $f2, $20 ; MIRROR_MOVE
	db SFX_BATTLE_34,          $00, $80 ; SELFDESTRUCT
	db SFX_BATTLE_34,          $00, $40 ; EGG_BOMB
	db SFX_BATTLE_09,          $00, $40 ; LICK
	db SFX_NOT_VERY_EFFECTIVE, $10, $ff ; SMOG
	db SFX_BATTLE_2A,          $20, $20 ; SLUDGE
	db SFX_BATTLE_32,          $00, $80 ; BONE_CLUB
	db SFX_EARTHQUAKE,         $1f, $20 ; FIRE_BLAST
	db SFX_BATTLE_25,          $2f, $80 ; WATERFALL
	db SFX_BATTLE_0F,          $1f, $ff ; CLAMP
	db SFX_BATTLE_2B,          $1f, $60 ; SWIFT
	db SFX_BATTLE_26,          $1e, $20 ; SKULL_BASH
	db SFX_BATTLE_26,          $1f, $18 ; SPIKE_CANNON
	db SFX_BATTLE_14,          $0f, $80 ; CONSTRICT
	db SFX_BATTLE_09,          $f8, $10 ; AMNESIA
	db SFX_FAINT_FALL,         $18, $20 ; KINESIS
	db SFX_BATTLE_32,          $08, $40 ; SOFTBOILED
	db SFX_BATTLE_17,          $01, $e0 ; HI_JUMP_KICK
	db SFX_NOT_VERY_EFFECTIVE, $09, $ff ; GLARE
	db SFX_BATTLE_35,          $42, $01 ; DREAM_EATER
	db SFX_BATTLE_1C,          $00, $ff ; POISON_GAS
	db SFX_BATTLE_32,          $08, $e0 ; BARRAGE
	db SFX_BATTLE_24,          $00, $80 ; LEECH_LIFE
	db SFX_BATTLE_09,          $88, $10 ; LOVELY_KISS
	db SFX_BATTLE_25,          $48, $ff ; SKY_ATTACK
	db SFX_FAINT_FALL,         $ff, $ff ; TRANSFORM
	db SFX_BATTLE_24,          $ff, $10 ; BUBBLE
	db SFX_FAINT_FALL,         $ff, $04 ; DIZZY_PUNCH
	db SFX_BATTLE_1C,          $01, $ff ; SPORE
	db SFX_BATTLE_13,          $f8, $ff ; FLASH
	db SFX_BATTLE_0C,          $f0, $f0 ; PSYWAVE
	db SFX_BATTLE_0F,          $08, $10 ; SPLASH
	db SFX_BATTLE_0D,          $f0, $ff ; ACID_ARMOR
	db SFX_SUPER_EFFECTIVE,    $f0, $ff ; CRABHAMMER
	db SFX_BATTLE_34,          $10, $ff ; EXPLOSION
	db SFX_BATTLE_0E,          $f0, $20 ; FURY_SWIPES
	db SFX_BATTLE_2B,          $f0, $60 ; BONEMERANG
	db SFX_BATTLE_21,          $12, $10 ; REST
	db SFX_BATTLE_36,          $f0, $20 ; ROCK_SLIDE
	db SFX_BATTLE_1E,          $12, $ff ; HYPER_FANG
	db SFX_BATTLE_31,          $80, $04 ; SHARPEN
	db SFX_BATTLE_33,          $f0, $10 ; CONVERSION
	db SFX_EARTHQUAKE,         $f8, $ff ; TRI_ATTACK
	db SFX_BATTLE_26,          $f0, $ff ; SUPER_FANG
	db SFX_NOT_VERY_EFFECTIVE, $01, $ff ; SLASH
	db SFX_BATTLE_2C,          $d8, $04 ; SUBSTITUTE
	db SFX_BATTLE_0B,          $00, $80 ; STRUGGLE
	db SFX_BATTLE_0B,          $00, $80

CopyPicTiles:
	ld a, [H_WHOSETURN]
	and a
	ld a, $31 ; base tile ID of player mon sprite
	jr z, .next
; enemy turn
	xor a ; base tile ID of enemy mon sprite
.next
	ld [hBaseTileID], a
	jr CopyTileIDs_NoBGTransfer

; copy the tiles used when a mon is being sent out of or into a pokeball
CopyDownscaledMonTiles:
	call GetPredefRegisters
	ld a, [wDownscaledMonSize]
	and a
	jr nz, .smallerSize
	ld de, DownscaledMonTiles_5x5
	jr CopyTileIDs_NoBGTransfer
.smallerSize
	ld de, DownscaledMonTiles_3x3
; fall through

CopyTileIDs_NoBGTransfer:
	xor a
	ld [H_AUTOBGTRANSFERENABLED], a
; fall through

; b = number of rows
; c = number of columns
CopyTileIDs:
	push hl
.rowLoop
	push bc
	push hl
	ld a, [hBaseTileID]
	ld b, a
.columnLoop
	ld a, [de]
	add b
	inc de
	ld [hli], a
	dec c
	jr nz, .columnLoop
	pop hl
	ld bc, 20
	add hl, bc
	pop bc
	dec b
	jr nz, .rowLoop
	ld a, $1
	ld [H_AUTOBGTRANSFERENABLED], a
	pop hl
	ret

TileIDListPointerTable:
	dw DownscaledMonTiles_7x7
	dn  7,  7
	dw DownscaledMonTiles_5x7
	dn  5,  7
	dw DownscaledMonTiles_3x7
	dn  3,  7
	dw DownscaledMonTiles_79ce9
	dn  7,  7
	dw DownscaledMonTiles_79d1a
	dn  7,  7
	dw DownscaledMonTiles_79d4b
	dn  7,  7
	dw DownscaledMonTiles_79d7c
	dn  8,  6
	dw DownscaledMonTiles_79dac
	dn  3, 12

DownscaledMonTiles_5x5:
	db $31, $38, $46, $54, $5B
	db $32, $39, $47, $55, $5C
	db $34, $3B, $49, $57, $5E
	db $36, $3D, $4B, $59, $60
	db $37, $3E, $4C, $5A, $61

DownscaledMonTiles_3x3:
	db $31, $46, $5B
	db $34, $49, $5E
	db $37, $4C, $61

DownscaledMonTiles_7x7:
	db $00, $07, $0E, $15, $1C, $23, $2A
	db $01, $08, $0F, $16, $1D, $24, $2B
	db $02, $09, $10, $17, $1E, $25, $2C
	db $03, $0A, $11, $18, $1F, $26, $2D
	db $04, $0B, $12, $19, $20, $27, $2E
	db $05, $0C, $13, $1A, $21, $28, $2F
	db $06, $0D, $14, $1B, $22, $29, $30

DownscaledMonTiles_5x7:
	db $00, $07, $0E, $15, $1C, $23, $2A
	db $01, $08, $0F, $16, $1D, $24, $2B
	db $03, $0A, $11, $18, $1F, $26, $2D
	db $04, $0B, $12, $19, $20, $27, $2E
	db $05, $0C, $13, $1A, $21, $28, $2F

DownscaledMonTiles_3x7:
	db $00, $07, $0E, $15, $1C, $23, $2A
	db $02, $09, $10, $17, $1E, $25, $2C
	db $04, $0B, $12, $19, $20, $27, $2E

DownscaledMonTiles_79ce9:
	db $00, $00, $00, $00, $00, $00, $00
	db $00, $00, $00, $00, $00, $19, $00
	db $02, $06, $0B, $10, $14, $1A, $00
	db $00, $07, $0C, $11, $15, $1B, $00
	db $03, $08, $0D, $12, $16, $1C, $00
	db $04, $09, $0E, $13, $17, $1D, $1F
	db $05, $0A, $0F, $01, $18, $1E, $20

DownscaledMonTiles_79d1a:
	db $00, $00, $00, $30, $00, $37, $00
	db $00, $00, $2B, $31, $34, $38, $3D
	db $21, $26, $2C, $01, $35, $39, $3E
	db $22, $27, $2D, $32, $36, $01, $00
	db $23, $28, $2E, $33, $01, $3A, $00
	db $24, $29, $2F, $01, $01, $3B, $00
	db $25, $2A, $01, $01, $01, $3C, $00

DownscaledMonTiles_79d4b:
	db $00, $00, $00, $00, $00, $00, $00
	db $00, $00, $47, $4D, $00, $00, $00
	db $00, $00, $48, $4E, $52, $56, $5B
	db $3F, $43, $49, $4F, $53, $57, $5C
	db $40, $44, $4A, $50, $54, $58, $00
	db $41, $45, $4B, $51, $4C, $59, $5D
	db $42, $46, $4C, $4C, $55, $5A, $5E

DownscaledMonTiles_79d7c:
	db $31, $32, $32, $32, $32, $33
	db $34, $35, $36, $36, $37, $38
	db $34, $39, $3A, $3A, $3B, $38
	db $3C, $3D, $3E, $3E, $3F, $40
	db $41, $42, $43, $43, $44, $45
	db $46, $47, $43, $48, $49, $4A
	db $41, $43, $4B, $4C, $4D, $4E
	db $4F, $50, $50, $50, $51, $52

DownscaledMonTiles_79dac:
	db $43, $55, $56, $53, $53, $53, $53, $53, $53, $53, $53, $53
	db $43, $57, $58, $54, $54, $54, $54, $54, $54, $54, $54, $54
	db $43, $59, $5A, $43, $43, $43, $43, $43, $43, $43, $43, $43

AnimationLeavesFalling:
; Makes leaves float down from the top of the screen. This is used
; in Razor Leaf's animation.
	ld a, [wAnimPalette]
	ld [rOBP0], a
	call UpdateGBCPal_OBP0
	ld d, $37 ; leaf tile
	ld a, 3 ; number of leaves
	ld [wNumFallingObjects], a
	jp AnimationFallingObjects

AnimationPetalsFalling:
; Makes lots of petals fall down from the top of the screen. It's used in
; the animation for Petal Dance.
	ld d, $71 ; petal tile
	ld a, 20 ; number of petals
	ld [wNumFallingObjects], a
	call AnimationFallingObjects
	jp ClearSprites

AnimationFallingObjects:
	ld c, a
	ld a, 1
	call InitMultipleObjectsOAM
	call FallingObjects_InitXCoords
	call FallingObjects_InitMovementData
	ld hl, wOAMBuffer
	ld [hl], 0
.loop
	ld hl, wFallingObjectsMovementData
	ld de, 0
	ld a, [wNumFallingObjects]
	ld c, a
.innerLoop
	push bc
	push hl
	push de
	ld a, [hl]
	ld [wFallingObjectMovementByte], a
	call FallingObjects_UpdateMovementByte
	call FallingObjects_UpdateOAMEntry
	pop de
	ld hl, 4
	add hl, de
	ld e, l
	ld d, h
	pop hl
	ld a, [wFallingObjectMovementByte]
	ld [hli], a
	pop bc
	dec c
	jr nz, .innerLoop
	call Delay3
	ld hl, wOAMBuffer
	ld a, [hl] ; Y
	cp 104 ; has the top falling object reached 104 yet?
	jr nz, .loop ; keep moving the falling objects down until it does
	ret

FallingObjects_UpdateOAMEntry:
; Increases Y by 2 pixels and adjusts X and X flip based on the falling object's
; movement byte.
	ld hl, wOAMBuffer
	add hl, de
	ld a, $1
	ld [wdef5], a
	ld a, [hl]
	inc a
	inc a
	cp 112
	jr c, .next
	ld a, 160 ; if Y >= 112, put it off-screen
.next
	ld [hli], a ; Y
	cp 40
	jr c, .asm_79e51
	ld a, [wdef5]
	inc a
	ld [wdef5], a
.asm_79e51
	ld a, [wFallingObjectMovementByte]
	ld b, a
	ld de, FallingObjects_DeltaXs
	and $7f
	add e
	jr nc, .noCarry
	inc d
.noCarry
	ld e, a
	ld a, b
	and $80
	jr nz, .movingLeft
; moving right
	ld a, [de]
	add [hl]
	ld [hli], a ; X
	cp 88
	jr c, .asm_79e75
	ld a, [wdef5]
	add $2
	and $3
	ld [wdef5], a
.asm_79e75
	inc hl
	xor a ; no horizontal flip
	jr .next2
.movingLeft
	ld a, [de]
	ld b, a
	ld a, [hl]
	sub b
	ld [hli], a ; X
	cp 88
	jr c, .asm_79e5c
	ld a, [wdef5]
	add $2
	and $3
	ld [wdef5], a
.asm_79e5c
	inc hl
	ld a, (1 << OAM_X_FLIP)
.next2
	ld b, a
	ld a, [wdef5]
	or b
	ld [hl], a ; attribute
	ret

FallingObjects_DeltaXs:
	db 0, 1, 3, 5, 7, 9, 11, 13, 15

FallingObjects_UpdateMovementByte:
	ld a, [wFallingObjectMovementByte]
	inc a
	ld b, a
	and $7f
	cp 9 ; have we reached the end of the delta-Xs?
	ld a, b
	jr nz, .next
; We've reached the end of the delta-Xs, so wrap to the start and change
; direction from right to left or vice versa.
	and $80
	xor $80
.next
	ld [wFallingObjectMovementByte], a
	ret

FallingObjects_InitXCoords:
	ld hl, wOAMBuffer + $01
	ld de, FallingObjects_InitialXCoords
	ld a, [wNumFallingObjects]
	ld c, a
.loop
	ld a, [de]
	ld [hli], a
	inc hl
	inc hl
	inc hl
	inc de
	dec c
	jr nz, .loop
	ret

FallingObjects_InitialXCoords:
	db $38, $40, $50, $60, $70, $88, $90, $56, $67, $4A, $77, $84, $98, $32, $22, $5C, $6C, $7D, $8E, $99

FallingObjects_InitMovementData:
	ld hl, wFallingObjectsMovementData
	ld de, FallingObjects_InitialMovementData
	ld a, [wNumFallingObjects]
	ld c, a
.loop
	ld a, [de]
	ld [hli], a
	inc de
	dec c
	jr nz, .loop
	ret

FallingObjects_InitialMovementData:
	db $00, $84, $06, $81, $02, $88, $01, $83, $05, $89, $09, $80, $07, $87, $03, $82, $04, $85, $08, $86

AnimationShakeEnemyHUD:
; Shakes the enemy HUD.

; Make a copy of the back pic's tile patterns in sprite tile pattern VRAM.
	ld de, vBackPic
	ld hl, vSprites
	ld bc, 7 * 7
	call CopyVideoData

	xor a
	ld [hSCX], a

; Copy wTileMap to BG map 0. The regular BG (not the window) is set to use
; map 0 and can be scrolled with SCX, which allows a shaking effect.
	ld hl, vBGMap0
	call BattleAnimCopyTileMapToVRAM

; Now that the regular BG is showing the same thing the window was, move the
; window off the screen so that we can modify its contents below.
	ld a, SCREEN_HEIGHT_PIXELS
	ld [hWY], a

; Copy wTileMap to VRAM such that the row below the enemy HUD (in wTileMap) is
; lined up with row 0 of the window.
	ld hl, vBGMap1 - $20 * 7
	call BattleAnimCopyTileMapToVRAM

; update BGMap attributes
	ld a, [hGBC]
	and a
	jr z, .notGBC
	ld c, 13
	callba LoadBGMapAttributes
.notGBC

; Move the window so that the row below the enemy HUD (in BG map 0) lines up
; with the top row of the window on the screen. This makes it so that the window
; covers everything below the enemy HD with a copy that looks just like what
; was there before.
	ld a, 7 * 8
	ld [hWY], a

; Write OAM entries so that the copy of the back pic from the top of this
; function shows up on screen. We need this because the back pic's Y coordinates
; range overlaps with that of the enemy HUD and we don't want to shake the top
; of the back pic when we shake the enemy HUD. The OAM copy won't be affected
; by SCX.
	call ShakeEnemyHUD_WritePlayerMonPicOAM

	ld hl, vBGMap0
	call BattleAnimCopyTileMapToVRAM

; Remove the back pic from the BG map.
	call AnimationHideMonPic
	call Delay3

; Use SCX to shake the regular BG. The window and the back pic OAM copy are
; not affected.
	lb de, 2, 8
	call ShakeEnemyHUD_ShakeBG

; Restore the original graphics.
	call AnimationShowMonPic
	call ClearSprites
	ld a, SCREEN_HEIGHT_PIXELS
	ld [hWY], a
	ld hl, vBGMap1
	call BattleAnimCopyTileMapToVRAM
; update BGMap attributes
	ld a, [hGBC]
	and a
	jr z, .notGBC2
	ld c, 11
	callba LoadBGMapAttributes
.notGBC2
	xor a
	ld [hWY], a
	call SaveScreenTilesToBuffer1
	ld hl, vBGMap0
	call BattleAnimCopyTileMapToVRAM
	call LoadScreenTilesFromBuffer1
	ld hl, vBGMap1
	jp BattleAnimCopyTileMapToVRAM

; b = tile ID list index
; c = base tile ID
CopyTileIDsFromList:
	call GetPredefRegisters
	ld a, c
	ld [hBaseTileID], a
	ld a, b
	push hl
	call GetTileIDList
	pop hl
	jp CopyTileIDs

ShakeEnemyHUD_ShakeBG:
	ld a, [hSCX]
	ld [wTempSCX], a
.loop
	ld a, [wTempSCX]
	add d
	ld [hSCX], a
	ld c, 2
	call DelayFrames
	ld a, [wTempSCX]
	sub d
	ld [hSCX], a
	ld c, 2
	call DelayFrames
	dec e
	jr nz, .loop
	ld a, [wTempSCX]
	ld [hSCX], a
	ret

BattleAnimCopyTileMapToVRAM:
	ld a, h
	ld [H_AUTOBGTRANSFERDEST + 1], a
	ld a, l
	ld [H_AUTOBGTRANSFERDEST], a
	jp Delay3

TossBallAnimation:
	ld a, [wIsInBattle]
	cp a, 2
	jr z, .BlockBall ; if in trainer battle, play different animation
	ld a, [wPokeBallAnimData]
	ld b, a

	; upper nybble: how many animations (from PokeBallAnimations) to play
	; this will be 4 for successful capture, 6 for breakout
	and a, $F0
	swap a
	ld c, a

	; lower nybble: number of shakes
	; store these for later
	ld a, b
	and a, $F
	ld [wNumShakes], a

	ld hl, .PokeBallAnimations
	; choose which toss animation to use
	ld a, [wcf91]
	cp a, POKE_BALL
	ld b, TOSS_ANIM
	jr z, .done
	cp a, GREAT_BALL
	ld b, GREATTOSS_ANIM
	jr z, .done
	ld b, ULTRATOSS_ANIM
.done
	ld a, b
.PlayNextAnimation
	ld [wAnimationID], a
	push bc
	push hl
	call PlayAnimation
	pop hl
	ld a, [hli]
	pop bc
	dec c
	jr nz, .PlayNextAnimation
	ret

.PokeBallAnimations:
; sequence of animations that make up the Poké Ball toss
	db POOF_ANIM, HIDEPIC_ANIM, SHAKE_ANIM, POOF_ANIM, SHOWPIC_ANIM

.BlockBall ; 79ff6 (1e:5ff6)
	ld a, TOSS_ANIM
	ld [wAnimationID], a
	call PlayAnimation
	ld a, SFX_FAINT_THUD
	call PlaySound
	ld a, BLOCKBALL_ANIM
	ld [wAnimationID], a
	jp PlayAnimation

PlayApplyingAttackSound:
; play a different sound depending if move is not very effective, neutral, or super-effective
; don't play any sound at all if move is ineffective
	call WaitForSoundToFinish
	ld a, [wDamageMultipliers]
	and $7f
	ret z
	cp 10
	ld a, $20
	ld b, $30
	ld c, SFX_DAMAGE
	jr z, .playSound
	ld a, $e0
	ld b, $ff
	ld c, SFX_SUPER_EFFECTIVE
	jr nc, .playSound
	ld a, $50
	ld b, $1
	ld c, SFX_NOT_VERY_EFFECTIVE
.playSound
	ld [wFrequencyModifier], a
	ld a, b
	ld [wTempoModifier], a
	ld a, c
	jp PlaySound<|MERGE_RESOLUTION|>--- conflicted
+++ resolved
@@ -2040,11 +2040,7 @@
 ; functions below catch it by checking if the tile number is within the valid
 ; range and if not, replacing it with a blank tile.
 
-<<<<<<< HEAD
-.PlayerNextTile ; 79702 (1e:5702)
-=======
 .PlayerNextTile
->>>>>>> 48e0125b
 	ld a, [hl]
 	add 7
 ; bugfix: compares against the max tile + 1 as opposed to the max tile
@@ -2053,11 +2049,7 @@
 	ld a, " "
 	ret
 
-<<<<<<< HEAD
-.EnemyNextTile ; 7970b (1e:570b)
-=======
 .EnemyNextTile
->>>>>>> 48e0125b
 	ld a, [hl]
 	sub 7
 ; This has the same problem as above, but it has no visible effect because
