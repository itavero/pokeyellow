--- conflicted
+++ resolved
@@ -216,17 +216,9 @@
 	ld de, $15
 	ldh a, [hUILayoutFlags]
 	bit 0, a
-<<<<<<< HEAD
-	jr z, .next
-	ld de, $9
-=======
 	jr z, .hpBelowBar
 	ld de, $9
-	jr .next
 .hpBelowBar
-	ld de, $15
->>>>>>> d809d3d5
-.next
 	add hl, de
 	push hl
 	ld a, " "
