--- conflicted
+++ resolved
@@ -224,23 +224,7 @@
 	ld de, wcd6d
 	ld bc, $14
 	jp CopyData
-<<<<<<< HEAD
-=======
-
-IF DEF(_RED)
-DefaultNamesPlayerList: ; 6af2 (1:6af2)
-	db "NEW NAME@RED@ASH@JACK@"
-DefaultNamesRivalList: ; 6b08 (1:6b08)
-	db "NEW NAME@BLUE@GARY@JOHN@"
-ENDC
-IF DEF(_BLUE)
-DefaultNamesPlayerList: ; 6af2 (1:6af2)
-	db "NEW NAME@BLUE@GARY@JOHN@"
-DefaultNamesRivalList: ; 6b08 (1:6b08)
-	db "NEW NAME@RED@ASH@JACK@"
-ENDC
-IF DEF(_YELLOW)
->>>>>>> 1a987d1e
+	
 DefaultNamesPlayerList:
 	db "NEW NAME@YELLOW@ASH@JACK@"
 DefaultNamesRivalList:
