ChoosePlayerName: ; 695d (1:695d)
	call OakSpeechSlidePicRight
	ld de, DefaultNamesPlayer
	call DisplayIntroNameTextBox
	ld a, [wCurrentMenuItem]
	and a
	jr z, .customName
	ld hl, DefaultNamesPlayerList
	call GetDefaultName
	ld de, wPlayerName
	call OakSpeechSlidePicLeft
	jr .done
.customName
	ld hl, wPlayerName
	xor a ; NAME_PLAYER_SCREEN
	ld [wNamingScreenType], a
	call DisplayNamingScreen
	ld a, [wcf4b]
	cp "@"
	jr z, .customName
	call ClearScreen
	call Delay3
	ld de, RedPicFront
	ld b, BANK(RedPicFront)
	call IntroDisplayPicCenteredOrUpperRight
.done
	ld hl, YourNameIsText
	jp PrintText

YourNameIsText: ; 699f (1:699f)
	TX_FAR _YourNameIsText
	db "@"

ChooseRivalName: ; 69a4 (1:69a4)
	call OakSpeechSlidePicRight
	ld de, DefaultNamesRival
	call DisplayIntroNameTextBox
	ld a, [wCurrentMenuItem]
	and a
	jr z, .customName
	ld hl, DefaultNamesRivalList
	call GetDefaultName
	ld de, wRivalName
	call OakSpeechSlidePicLeft
	jr .done
.customName
	ld hl, wRivalName
	ld a, NAME_RIVAL_SCREEN
	ld [wNamingScreenType], a
	call DisplayNamingScreen
	ld a, [wcf4b]
	cp "@"
	jr z, .customName
	call ClearScreen
	call Delay3
	ld de, Rival1Pic
	ld b, $13
	call IntroDisplayPicCenteredOrUpperRight
.done
	ld hl, HisNameIsText
	jp PrintText

HisNameIsText: ; 69e7 (1:69e7)
	TX_FAR _HisNameIsText
	db "@"

OakSpeechSlidePicLeft: ; 69ec (1:69ec)
	push de
	coord hl, 0, 0
	lb bc, 12, 11
	call ClearScreenArea ; clear the name list text box
	ld c, 10
	call DelayFrames
	pop de
	ld hl, wcd6d
	ld bc, NAME_LENGTH
	call CopyData
	call Delay3
	coord hl, 12, 4
	lb de, 6, 6 * SCREEN_WIDTH + 5
	ld a, $ff
	jr OakSpeechSlidePicCommon

OakSpeechSlidePicRight: ; 6a12 (1:6a12)
	coord hl, 5, 4
	lb de, 6, 6 * SCREEN_WIDTH + 5
	xor a

OakSpeechSlidePicCommon: ; 6a19 (1:6a19)
	push hl
	push de
	push bc
	ld [hSlideDirection], a
	ld a, d
	ld [hSlideAmount], a
	ld a, e
	ld [hSlidingRegionSize], a
	ld c, a
	ld a, [hSlideDirection]
	and a
	jr nz, .next
; If sliding right, point hl to the end of the pic's tiles.
	ld d, 0
	add hl, de
.next
	ld d, h
	ld e, l
.loop
	xor a
	ld [H_AUTOBGTRANSFERENABLED], a
	ld a, [hSlideDirection]
	and a
	jr nz, .slideLeft
; sliding right
	ld a, [hli]
	ld [hld], a
	dec hl
	jr .next2
.slideLeft
	ld a, [hld]
	ld [hli], a
	inc hl
.next2
	dec c
	jr nz, .loop
	ld a, [hSlideDirection]
	and a
	jr z, .next3
; If sliding left, we need to zero the last tile in the pic (there is no need
; to take a corresponding action when sliding right because hl initially points
; to a 0 tile in that case).
	xor a
	dec hl
	ld [hl], a
.next3
	ld a, 1
	ld [H_AUTOBGTRANSFERENABLED], a
	call Delay3
	ld a, [hSlidingRegionSize]
	ld c, a
	ld h, d
	ld l, e
	ld a, [hSlideDirection]
	and a
	jr nz, .slideLeft2
	inc hl
	jr .next4
.slideLeft2
	dec hl
.next4
	ld d, h
	ld e, l
	ld a, [hSlideAmount]
	dec a
	ld [hSlideAmount], a
	jr nz, .loop
	pop bc
	pop de
	pop hl
	ret

DisplayIntroNameTextBox: ; 6a6c (1:6a6c)
	push de
	coord hl, 0, 0
	ld b, $a
	ld c, $9
	call TextBoxBorder
	coord hl, 3, 0
	ld de, .namestring
	call PlaceString
	pop de
	coord hl, 2, 2
	call PlaceString
	call UpdateSprites
	xor a
	ld [wCurrentMenuItem], a
	ld [wLastMenuItem], a
	inc a
	ld [wTopMenuItemX], a
	ld [wMenuWatchedKeys], a ; A_BUTTON
	inc a
	ld [wTopMenuItemY], a
	inc a
	ld [wMaxMenuItem], a
	jp HandleMenuInput

.namestring ; 6aa3 (1:6aa3)
	db "NAME@"

IF DEF(_RED)
DefaultNamesPlayer: ; 6aa8 (1:6aa8)
	db   "NEW NAME"
	next "RED"
	next "ASH"
	next "JACK"
	db   "@"

DefaultNamesRival: ; 6abe (1:6abe)
	db   "NEW NAME"
	next "BLUE"
	next "GARY"
	next "JOHN"
	db   "@"
ENDC

IF DEF(_BLUE)
DefaultNamesPlayer: ; 6aa8 (1:6aa8)
	db   "NEW NAME"
	next "BLUE"
	next "GARY"
	next "JOHN"
	db   "@"

DefaultNamesRival: ; 6abe (1:6abe)
	db   "NEW NAME"
	next "RED"
	next "ASH"
	next "JACK"
	db   "@"
ENDC

GetDefaultName: ; 6ad6 (1:6ad6)
; a = name index
; hl = name list
	ld b, a
	ld c, 0
.loop
	ld d, h
	ld e, l
.innerLoop
	ld a, [hli]
	cp "@"
	jr nz, .innerLoop
	ld a, b
	cp c
	jr z, .foundName
	inc c
	jr .loop
.foundName
	ld h, d
	ld l, e
	ld de, wcd6d
	ld bc, $14
	jp CopyData

IF DEF(_RED)
DefaultNamesPlayerList: ; 6af2 (1:6af2)
	db "NEW NAME@"
	db "RED@"
	db "ASH@"
	db "JACK@"
DefaultNamesRivalList: ; 6b08 (1:6b08)
	db "NEW NAME@"
	db "BLUE@"
	db "GARY@"
	db "JOHN@"
ENDC
IF DEF(_BLUE)
DefaultNamesPlayerList: ; 6af2 (1:6af2)
	db "NEW NAME@"
	db "BLUE@"
	db "GARY@"
	db "JOHN@"
DefaultNamesRivalList: ; 6b08 (1:6b08)
	db "NEW NAME@"
	db "RED@"
	db "ASH@"
	db "JACK@"
ENDC
<<<<<<< HEAD
IF DEF(_YELLOW)
DefaultNamesPlayerList:
	db "NEW NAME@"
	db "YELLOW@"
	db "ASH@"
	db "JACK@"
DefaultNamesRivalList:
	db "NEW NAME@"
	db "BLUE@"
	db "GARY@"
	db "JOHN@"
ENDC
=======
>>>>>>> 38ea9cd8

TextTerminator_6b20: ; 6b20 (1:6b20)
	db "@"<|MERGE_RESOLUTION|>--- conflicted
+++ resolved
@@ -267,21 +267,6 @@
 	db "ASH@"
 	db "JACK@"
 ENDC
-<<<<<<< HEAD
-IF DEF(_YELLOW)
-DefaultNamesPlayerList:
-	db "NEW NAME@"
-	db "YELLOW@"
-	db "ASH@"
-	db "JACK@"
-DefaultNamesRivalList:
-	db "NEW NAME@"
-	db "BLUE@"
-	db "GARY@"
-	db "JOHN@"
-ENDC
-=======
->>>>>>> 38ea9cd8
 
 TextTerminator_6b20: ; 6b20 (1:6b20)
 	db "@"