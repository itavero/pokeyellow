--- conflicted
+++ resolved
@@ -475,10 +475,6 @@
 	ld [rNR50], a
 	ret
 
-<<<<<<< HEAD
-	
-=======
->>>>>>> 2bb64d11
 HeightWeightText: ; 40370 (10:4370)
 	db "HT  ?", $60, "??", $61
 	next "WT   ???lb@"
@@ -693,10 +689,6 @@
 	ld [hFlags_0xFFFA], a
 	ret
 
-<<<<<<< HEAD
-	
-=======
->>>>>>> 2bb64d11
 ; draws a line of tiles
 ; INPUT:
 ; b = tile ID
