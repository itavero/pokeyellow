--- conflicted
+++ resolved
@@ -257,11 +257,7 @@
 	ld [hl], $6f ; ← (halfarrow ending)
 	ret
 
-<<<<<<< HEAD
-PTile: ; 11682 (4:5682) ; This is a single 1bpp "P" tile
-=======
 PTile: ; This is a single 1bpp "P" tile
->>>>>>> 48e0125b
 	INCBIN "gfx/p_tile.1bpp"
 PTileEnd:
 
