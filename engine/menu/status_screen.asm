--- conflicted
+++ resolved
@@ -349,19 +349,11 @@
 	ld c, a
 	ld a, "-"
 	call StatusScreen_PrintPP ; Fill the rest with --
-<<<<<<< HEAD
-.InitPP ; 1175e
-	ld hl, wLoadedMonMoves
-	coord de, 14, 10
-	ld b, 0
-.PrintPP ; 11766
-=======
 .InitPP
 	ld hl, wLoadedMonMoves
 	coord de, 14, 10
 	ld b, 0
 .PrintPP
->>>>>>> a51037ee
 	ld a, [hli]
 	and a
 	jr z, .PPDone
