--- conflicted
+++ resolved
@@ -69,11 +69,7 @@
 	pop bc
 	jr _TitleScroll
 
-<<<<<<< HEAD
-.ScrollBetween ; 374ec (d:74ec)
-=======
 .ScrollBetween
->>>>>>> 48e0125b
 .wait
 	ld a, [rLY] ; rLY
 	cp l
