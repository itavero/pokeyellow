--- conflicted
+++ resolved
@@ -69,11 +69,7 @@
 	pop bc
 	jr _TitleScroll
 
-<<<<<<< HEAD
-.ScrollBetween
-=======
 .ScrollBetween:
->>>>>>> bcf0bd96
 .wait
 	ld a, [rLY] ; rLY
 	cp l
