--- conflicted
+++ resolved
@@ -53,13 +53,8 @@
 	jp nz, SAVBadCheckSum
 
 .Func_73652 ; 73652 (1c:7652)
-<<<<<<< HEAD
-	ld hl, $a598
+	ld hl, S_SAVEDPLAYERNAME
 	ld de, wPlayerName
-=======
-	ld hl, S_SAVEDPLAYERNAME
-	ld de, wPlayerName ; wd158
->>>>>>> b97d571e
 	ld bc, $b
 	call CopyData
 	ld hl, S_SAVEDMAINDATA
@@ -114,21 +109,12 @@
 	ld a, [S_SAVEDMAINDATACHECKSUM] ; SAV's checksum
 	cp c
 	jp nz, SAVBadCheckSum
-<<<<<<< HEAD
-	ld hl, $af2c
+	ld hl, S_SAVEDPARTYDATA
 	ld de, wPartyCount
-	ld bc, $194
-	call CopyData
-	ld hl, $a5a3
+	ld bc, wPokedexOwned - wPartyCount
+	call CopyData
+	ld hl, S_SAVEDMAINDATA
 	ld de, wPokedexOwned
-=======
-	ld hl, S_SAVEDPARTYDATA
-	ld de, wPartyCount ; wPartyCount
-	ld bc, wPokedexOwned - wPartyCount
-	call CopyData
-	ld hl, S_SAVEDMAINDATA
-	ld de, wPokedexOwned ; wPokedexOwned
->>>>>>> b97d571e
 	ld bc, wPokedexSeenEnd - wPokedexOwned
 	call CopyData
 	and a
@@ -306,7 +292,7 @@
 
 Func_73863: ; 73863 (1c:7863)
 	ld hl, $a000
-	ld de, S_SAVEDBOXESCHECKSUM2 ; $ba4d
+	ld de, S_SAVEDBOXES1CHECKSUM2 ; S_SAVEDBOXES2CHECKSUM2
 	ld b, $6
 .asm_7386b
 	push bc
@@ -341,12 +327,12 @@
 	ret
 
 PointerTable_73895: ; 73895 (1c:7895)
-	dw S_SAVEDBOX1
-	dw S_SAVEDBOX2
-	dw S_SAVEDBOX3
-	dw S_SAVEDBOX4
-	dw S_SAVEDBOX5
-	dw S_SAVEDBOX6
+	dw S_SAVEDBOX1 ; S_SAVEDBOX7
+	dw S_SAVEDBOX2 ; S_SAVEDBOX8
+	dw S_SAVEDBOX3 ; S_SAVEDBOX9
+	dw S_SAVEDBOX4 ; S_SAVEDBOX10
+	dw S_SAVEDBOX5 ; S_SAVEDBOX11
+	dw S_SAVEDBOX6 ; S_SAVEDBOX12
 
 ChangeBox:: ; 738a1 (1c:78a1)
 	ld hl, WhenYouChangeBoxText
@@ -416,7 +402,7 @@
 	ld hl, $a000
 	ld bc, $1a4c
 	call SAVCheckSum
-	ld [S_SAVEDBOXESCHECKSUM], a
+	ld [S_SAVEDBOXES1CHECKSUM], a ; S_SAVEDBOXES2CHECKSUM
 	call Func_73863
 	xor a
 	ld [MBC1SRamBankingMode], a
@@ -532,22 +518,22 @@
 	ret
 
 Func_73a4b: ; 73a4b (1c:7a4b)
-	ld hl, S_SAVEDBOX1
+	ld hl, S_SAVEDBOX1 ; S_SAVEDBOX7
 	call Func_73a7f
-	ld hl, S_SAVEDBOX2
+	ld hl, S_SAVEDBOX2 ; S_SAVEDBOX8
 	call Func_73a7f
-	ld hl, S_SAVEDBOX3
+	ld hl, S_SAVEDBOX3 ; S_SAVEDBOX9
 	call Func_73a7f
-	ld hl, S_SAVEDBOX4
+	ld hl, S_SAVEDBOX4 ; S_SAVEDBOX10
 	call Func_73a7f
-	ld hl, S_SAVEDBOX5
+	ld hl, S_SAVEDBOX5 ; S_SAVEDBOX11
 	call Func_73a7f
-	ld hl, S_SAVEDBOX6
+	ld hl, S_SAVEDBOX6 ; S_SAVEDBOX12
 	call Func_73a7f
-	ld hl, S_SAVEDBOX1
+	ld hl, S_SAVEDBOX1 ; S_SAVEDBOX7
 	ld bc, $6 * (S_SAVEDBOX2 - S_SAVEDBOX1) ; $1a4c
 	call SAVCheckSum
-	ld [S_SAVEDBOXESCHECKSUM], a
+	ld [S_SAVEDBOXES1CHECKSUM], a ; S_SAVEDBOXES2CHECKSUM
 	call Func_73863
 	ret
 
@@ -585,24 +571,24 @@
 	ret
 
 Func_73ab8: ; 73ab8 (1c:7ab8)
-	ld a, [S_SAVEDBOX1]
-	ld [hli], a
-	ld a, [S_SAVEDBOX2]
-	ld [hli], a
-	ld a, [S_SAVEDBOX3]
-	ld [hli], a
-	ld a, [S_SAVEDBOX4]
-	ld [hli], a
-	ld a, [S_SAVEDBOX5]
-	ld [hli], a
-	ld a, [S_SAVEDBOX6]
+	ld a, [S_SAVEDBOX1] ; S_SAVEDBOX7
+	ld [hli], a
+	ld a, [S_SAVEDBOX2] ; S_SAVEDBOX8
+	ld [hli], a
+	ld a, [S_SAVEDBOX3] ; S_SAVEDBOX9
+	ld [hli], a
+	ld a, [S_SAVEDBOX4] ; S_SAVEDBOX10
+	ld [hli], a
+	ld a, [S_SAVEDBOX5] ; S_SAVEDBOX11
+	ld [hli], a
+	ld a, [S_SAVEDBOX6] ; S_SAVEDBOX12
 	ld [hli], a
 	ret
 
 SAVCheckRandomID: ; 73ad1 (1c:7ad1)
 ;checks if Sav file is the same by checking player's name 1st letter ($a598)
 ; and the two random numbers generated at game beginning
-;(which are stored at wPlayerID)
+;(which are stored at wPlayerID)s
 	ld a,$0a
 	ld [$0000],a
 	ld a,$01
