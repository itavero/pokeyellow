--- conflicted
+++ resolved
@@ -64,23 +64,13 @@
 	jr nz, .search_loop
 	ret
 
-<<<<<<< HEAD
 .verm_gym
-	ld hl, wd126
-	set 6, [hl]
-	ret
-
-.in_list
-	ld hl, wd126
-=======
-.asm_f02ee
 	ld hl, wCurrentMapScriptFlags
 	set 6, [hl]
 	ret
 
-.asm_f02f4
+.in_list
 	ld hl, wCurrentMapScriptFlags
->>>>>>> 401d6e7f
 	set 5, [hl]
 	ret
 
