PlayerStepOutFromDoor::
	ld hl, wd730
	res 1, [hl]
	call IsPlayerStandingOnDoorTile
	jr nc, .notStandingOnDoor
	ld a, SELECT | START | D_RIGHT | D_LEFT | D_UP | D_DOWN
	ld [wJoyIgnore], a
	ld hl, wd736
	set 1, [hl]
	ld a, $1
	ld [wSimulatedJoypadStatesIndex], a
	ld a, D_DOWN
	ld [wSimulatedJoypadStatesEnd], a
	xor a
	ld [wSpritePlayerStateData1ImageIndex], a
	call StartSimulatingJoypadStates
	ret
.notStandingOnDoor
	xor a
	ld [wUnusedCD3A], a
	ld [wSimulatedJoypadStatesIndex], a
	ld [wSimulatedJoypadStatesEnd], a
	ld hl, wd736
	res 0, [hl]
	res 1, [hl]
	ld hl, wd730
	res 7, [hl]
	ret

_EndNPCMovementScript::
	ld hl, wd730
	res 7, [hl]
	ld hl, wd72e
	res 7, [hl]
	ld hl, wd736
	res 0, [hl]
	res 1, [hl]
	xor a
	ld [wNPCMovementScriptSpriteOffset], a
	ld [wNPCMovementScriptFunctionNum], a
<<<<<<< HEAD
	ld [wNPCMovementScriptPointerTableNum], a
	ld [wWastedByteCD3A], a
=======
	ld [wUnusedCD3A], a
>>>>>>> 3c768716
	ld [wSimulatedJoypadStatesIndex], a
	ld [wSimulatedJoypadStatesEnd], a
	ret

PalletMovementScriptPointerTable::
	dw PalletMovementScript_OakMoveLeft
	dw PalletMovementScript_PlayerMoveLeft
	dw PalletMovementScript_WaitAndWalkToLab
	dw PalletMovementScript_WalkToLab
	dw PalletMovementScript_Done

PalletMovementScript_OakMoveLeft:
	ld a, [wXCoord]
	sub $a
	ld [wNumStepsToTake], a
	jr z, .playerOnLeftTile
; The player is on the right tile of the northern path out of Pallet Town and
; Prof. Oak is below.
; Make Prof. Oak step to the left.
	ld b, 0
	ld c, a
	ld hl, wNPCMovementDirections2
	ld a, NPC_MOVEMENT_LEFT
	call FillMemory
	ld [hl], $ff
	ld a, [wSpriteIndex]
	ldh [hSpriteIndex], a
	ld de, wNPCMovementDirections2
	call MoveSprite
	ld a, $1
	ld [wNPCMovementScriptFunctionNum], a
	jr .done
; The player is on the left tile of the northern path out of Pallet Town and
; Prof. Oak is below.
; Prof. Oak is already where he needs to be.
.playerOnLeftTile
	ld a, $3
	ld [wNPCMovementScriptFunctionNum], a
.done
	ld a, BANK(Music_MuseumGuy)
	ld c, a
	ld a, MUSIC_MUSEUM_GUY
	call PlayMusic
	ld hl, wFlags_D733
	set 1, [hl]
	ld a, SELECT | START | D_RIGHT | D_LEFT | D_UP | D_DOWN
	ld [wJoyIgnore], a
	ret

PalletMovementScript_PlayerMoveLeft:
	ld a, [wd730]
	bit 0, a ; is an NPC being moved by a script?
	ret nz ; return if Oak is still moving
	ld a, [wNumStepsToTake]
	ld [wSimulatedJoypadStatesIndex], a
	ldh [hNPCMovementDirections2Index], a
	predef ConvertNPCMovementDirectionsToJoypadMasks
	call StartSimulatingJoypadStates
	ld a, $2
	ld [wNPCMovementScriptFunctionNum], a
	ret

PalletMovementScript_WaitAndWalkToLab:
	ld a, [wSimulatedJoypadStatesIndex]
	and a ; is the player done moving left yet?
	ret nz

PalletMovementScript_WalkToLab:
	xor a
	ld [wOverrideSimulatedJoypadStatesMask], a
	ld a, [wSpriteIndex]
	swap a
	ld [wNPCMovementScriptSpriteOffset], a
	xor a
	ld [wSpritePlayerStateData2MovementByte1], a
	ld hl, wSimulatedJoypadStatesEnd
	ld de, RLEList_PlayerWalkToLab
	call DecodeRLEList
	dec a
	ld [wSimulatedJoypadStatesIndex], a
	ld hl, wNPCMovementDirections2
	ld de, RLEList_ProfOakWalkToLab
	call DecodeRLEList
	ld hl, wd72e
	res 7, [hl]
	ld hl, wd730
	set 7, [hl]
	ld a, $4
	ld [wNPCMovementScriptFunctionNum], a
	ret


RLEList_ProfOakWalkToLab:
	db NPC_MOVEMENT_DOWN, 6 ; differs from red
	db NPC_MOVEMENT_LEFT, 1
	db NPC_MOVEMENT_DOWN, 5
	db NPC_MOVEMENT_RIGHT, 3
	db NPC_MOVEMENT_UP, 1
	db NPC_CHANGE_FACING, 1
	db -1 ; end

RLEList_PlayerWalkToLab:
	db D_UP, 2
	db D_RIGHT, 3
	db D_DOWN, 5
	db D_LEFT, 1
	db D_DOWN, 7 ; differs from red
	db -1 ; end

PalletMovementScript_Done:
	ld a, [wSimulatedJoypadStatesIndex]
	and a
	ret nz
	ld a, HS_PALLET_TOWN_OAK
	ld [wMissableObjectIndex], a
	predef HideObject
	ld hl, wd730
	res 7, [hl]
	ld hl, wd72e
	res 7, [hl]
	jp EndNPCMovementScript

PewterMuseumGuyMovementScriptPointerTable::
	dw PewterMovementScript_WalkToMuseum
	dw PewterMovementScript_Done

PewterMovementScript_WalkToMuseum:
	ld a, BANK(Music_MuseumGuy)
	ld c, a
	ld a, MUSIC_MUSEUM_GUY
	call PlayMusic
	ld a, [wSpriteIndex]
	swap a
	ld [wNPCMovementScriptSpriteOffset], a
	call StartSimulatingJoypadStates
	ld hl, wSimulatedJoypadStatesEnd
	ld de, RLEList_PewterMuseumPlayer
	call DecodeRLEList
	dec a
	ld [wSimulatedJoypadStatesIndex], a
	xor a
	ld [wWhichPewterGuy], a
	call PewterGuys
	ld hl, wNPCMovementDirections2
	ld de, RLEList_PewterMuseumGuy
	call DecodeRLEList
	ld hl, wd72e
	res 7, [hl]
	ld a, $1
	ld [wNPCMovementScriptFunctionNum], a
	ret

RLEList_PewterMuseumPlayer:
	db NO_INPUT, 1
	db D_UP, 3
	db D_LEFT, 13
	db D_UP, 6
	db -1 ; end

RLEList_PewterMuseumGuy:
	db NPC_MOVEMENT_UP, 6
	db NPC_MOVEMENT_LEFT, 13
	db NPC_MOVEMENT_UP, 3
	db NPC_MOVEMENT_LEFT, 1
	db -1 ; end

PewterMovementScript_Done:
	ld a, [wSimulatedJoypadStatesIndex]
	and a
	ret nz
	ld hl, wd730
	res 7, [hl]
	ld hl, wd72e
	res 7, [hl]
	jp EndNPCMovementScript

PewterGymGuyMovementScriptPointerTable::
	dw PewterMovementScript_WalkToGym
	dw PewterMovementScript_Done

PewterMovementScript_WalkToGym:
	ld a, BANK(Music_MuseumGuy)
	ld c, a
	ld a, MUSIC_MUSEUM_GUY
	call PlayMusic
	ld a, [wSpriteIndex]
	swap a
	ld [wNPCMovementScriptSpriteOffset], a
	xor a
	ld [wSpritePlayerStateData2MovementByte1], a
	ld hl, wSimulatedJoypadStatesEnd
	ld de, RLEList_PewterGymPlayer
	call DecodeRLEList
	dec a
	ld [wSimulatedJoypadStatesIndex], a
	ld a, 1
	ld [wWhichPewterGuy], a
	call PewterGuys
	ld hl, wNPCMovementDirections2
	ld de, RLEList_PewterGymGuy
	call DecodeRLEList
	ld hl, wd72e
	res 7, [hl]
	ld hl, wd730
	set 7, [hl]
	ld a, $1
	ld [wNPCMovementScriptFunctionNum], a
	ret

RLEList_PewterGymPlayer:
	db NO_INPUT, 1
	db D_RIGHT, 2
	db D_DOWN, 5
	db D_LEFT, 11
	db D_UP, 5
	db D_LEFT, 15
	db -1 ; end

RLEList_PewterGymGuy:
	db NPC_MOVEMENT_DOWN, 2
	db NPC_MOVEMENT_LEFT, 15
	db NPC_MOVEMENT_UP, 5
	db NPC_MOVEMENT_LEFT, 11
	db NPC_MOVEMENT_DOWN, 5
	db NPC_MOVEMENT_RIGHT, 3
	db -1 ; end

INCLUDE "engine/events/pewter_guys.asm"<|MERGE_RESOLUTION|>--- conflicted
+++ resolved
@@ -38,12 +38,8 @@
 	xor a
 	ld [wNPCMovementScriptSpriteOffset], a
 	ld [wNPCMovementScriptFunctionNum], a
-<<<<<<< HEAD
 	ld [wNPCMovementScriptPointerTableNum], a
-	ld [wWastedByteCD3A], a
-=======
 	ld [wUnusedCD3A], a
->>>>>>> 3c768716
 	ld [wSimulatedJoypadStatesIndex], a
 	ld [wSimulatedJoypadStatesEnd], a
 	ret
