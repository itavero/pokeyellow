EnterMapAnim:
	call InitFacingDirectionList
	ld a, $ec
	ld [wSpriteStateData1 + 4], a ; player's sprite Y screen position
	call Delay3
	push hl
	call GBFadeInFromWhite
	ld hl, wFlags_D733
	bit 7, [hl] ; used fly out of battle?
	res 7, [hl]
	jr nz, .flyAnimation
	ld a, SFX_TELEPORT_ENTER_1
	call PlaySound
	ld hl, wd732
	bit 4, [hl] ; used dungeon warp?
	pop hl
	;res 4, [hl]
	jr nz, .dungeonWarpAnimation
	call PlayerSpinWhileMovingDown
	ld a, SFX_TELEPORT_ENTER_2
	call PlaySound
	call IsPlayerStandingOnWarpPadOrHole
	ld a, b
	and a
	jr nz, .done
; if the player is not standing on a warp pad or hole
	ld hl, wPlayerSpinInPlaceAnimFrameDelay
	xor a
	ld [hli], a ; wPlayerSpinInPlaceAnimFrameDelay
	inc a
	ld [hli], a ; wPlayerSpinInPlaceAnimFrameDelayDelta
	ld a, $8
	ld [hli], a ; wPlayerSpinInPlaceAnimFrameDelayEndValue
	ld [hl], $ff ; wPlayerSpinInPlaceAnimSoundID
	ld hl, wFacingDirectionList
	call PlayerSpinInPlace
	ld a, $1
	ld [wPikachuSpawnState], a
.restoreDefaultMusic
	call PlayDefaultMusic
.done
	call Func_151d
	jp RestoreFacingDirectionAndYScreenPos
.dungeonWarpAnimation
	ld c, 50
	call DelayFrames
	call PlayerSpinWhileMovingDown
	ld a, $0
	ld [wPikachuSpawnState], a
	jr .done
.flyAnimation
	pop hl
	call LoadBirdSpriteGraphics
	ld a, SFX_FLY
	call PlaySound
	ld hl, wFlyAnimUsingCoordList
	xor a ; is using coord list
	ld [hli], a ; wFlyAnimUsingCoordList
	ld a, 12
	ld [hli], a ; wFlyAnimCounter
	ld [hl], $8 ; wFlyAnimBirdSpriteImageIndex (facing right)
	ld de, FlyAnimationEnterScreenCoords
	call DoFlyAnimation
	call LoadPlayerSpriteGraphics
	ld a, $1
	ld [wPikachuSpawnState], a
	jr .restoreDefaultMusic

FlyAnimationEnterScreenCoords:
; y, x pairs
; This is the sequence of screen coordinates used by the overworld
; Fly animation when the player is entering a map.
	db $05, $98
	db $0F, $90
	db $18, $88
	db $20, $80
	db $27, $78
	db $2D, $70
	db $32, $68
	db $36, $60
	db $39, $58
	db $3B, $50
	db $3C, $48
	db $3C, $40

PlayerSpinWhileMovingDown:
	ld hl, wPlayerSpinWhileMovingUpOrDownAnimDeltaY
	ld a, $10
	ld [hli], a ; wPlayerSpinWhileMovingUpOrDownAnimDeltaY
	ld a, $3c
	ld [hli], a ; wPlayerSpinWhileMovingUpOrDownAnimMaxY
	call GetPlayerTeleportAnimFrameDelay
	ld [hl], a ; wPlayerSpinWhileMovingUpOrDownAnimFrameDelay
	jp PlayerSpinWhileMovingUpOrDown


_LeaveMapAnim:
	call Func_1510
	call InitFacingDirectionList
	call IsPlayerStandingOnWarpPadOrHole
	ld a, b
	and a
	jr z, .playerNotStandingOnWarpPadOrHole
	dec a
	jp nz, LeaveMapThroughHoleAnim
.spinWhileMovingUp
	ld a, SFX_TELEPORT_EXIT_1
	call PlaySound
	ld hl, wPlayerSpinWhileMovingUpOrDownAnimDeltaY
	ld a, -$10
	ld [hli], a ; wPlayerSpinWhileMovingUpOrDownAnimDeltaY
	ld a, $ec
	ld [hli], a ; wPlayerSpinWhileMovingUpOrDownAnimMaxY
	call GetPlayerTeleportAnimFrameDelay
	ld [hl], a ; wPlayerSpinWhileMovingUpOrDownAnimFrameDelay
	call PlayerSpinWhileMovingUpOrDown
	call IsPlayerStandingOnWarpPadOrHole
	ld a, b
	dec a
	jr z, .playerStandingOnWarpPad
; if not standing on a warp pad, there is an extra delay
	ld c, 10
	call DelayFrames
.playerStandingOnWarpPad
	call GBFadeOutToWhite
	jp RestoreFacingDirectionAndYScreenPos
.playerNotStandingOnWarpPadOrHole
	ld a, $4
	call StopMusic
	ld a, [wd732]
	bit 6, a ; is the last used pokemon center the destination?
	jr z, .flyAnimation
; if going to the last used pokemon center
	ld hl, wPlayerSpinInPlaceAnimFrameDelay
	ld a, 16
	ld [hli], a ; wPlayerSpinInPlaceAnimFrameDelay
	ld a, -1
	ld [hli], a ; wPlayerSpinInPlaceAnimFrameDelayDelta
	xor a
	ld [hli], a ; wPlayerSpinInPlaceAnimFrameDelayEndValue
	ld [hl], SFX_TELEPORT_EXIT_2 ; wPlayerSpinInPlaceAnimSoundID
	ld hl, wFacingDirectionList
	call PlayerSpinInPlace
	jr .spinWhileMovingUp
.flyAnimation
	call LoadBirdSpriteGraphics
	ld hl, wFlyAnimUsingCoordList
	ld a, $ff ; is not using coord list (flap in place)
	ld [hli], a ; wFlyAnimUsingCoordList
	ld a, 8
	ld [hli], a ; wFlyAnimCounter
	ld [hl], $c ; wFlyAnimBirdSpriteImageIndex
	call DoFlyAnimation
	ld a, SFX_FLY
	call PlaySound
	ld hl, wFlyAnimUsingCoordList
	xor a ; is using coord list
	ld [hli], a ; wFlyAnimUsingCoordList
	ld a, $c
	ld [hli], a ; wFlyAnimCounter
	ld [hl], $c ; wFlyAnimBirdSpriteImageIndex (facing right)
	ld de, FlyAnimationScreenCoords1
	call DoFlyAnimation
	ld c, 40
	call DelayFrames
	ld hl, wFlyAnimCounter
	ld a, 11
	ld [hli], a ; wFlyAnimCounter
	ld [hl], $8 ; wFlyAnimBirdSpriteImageIndex (facing left)
	ld de, FlyAnimationScreenCoords2
	call DoFlyAnimation
	call GBFadeOutToWhite
	jp RestoreFacingDirectionAndYScreenPos

FlyAnimationScreenCoords1:
; y, x pairs
; This is the sequence of screen coordinates used by the first part
; of the Fly overworld animation.
	db $3C, $48
	db $3C, $50
	db $3B, $58
	db $3A, $60
	db $39, $68
	db $37, $70
	db $37, $78
	db $33, $80
	db $30, $88
	db $2D, $90
	db $2A, $98
	db $27, $A0

FlyAnimationScreenCoords2:
; y, x pairs
; This is the sequence of screen coordinates used by the second part
; of the Fly overworld animation.
	db $1A, $90
	db $19, $80
	db $17, $70
	db $15, $60
	db $12, $50
	db $0F, $40
	db $0C, $30
	db $09, $20
	db $05, $10
	db $00, $00

	db $F0, $00

LeaveMapThroughHoleAnim:
	ld a, $ff
	ld [wUpdateSpritesEnabled], a ; disable UpdateSprites
	; shift upper half of player's sprite down 8 pixels and hide lower half
	ld a, [wOAMBuffer + 0 * 4 + 2]
	ld [wOAMBuffer + 2 * 4 + 2], a
	ld a, [wOAMBuffer + 1 * 4 + 2]
	ld [wOAMBuffer + 3 * 4 + 2], a
	ld a, $a0
	ld [wOAMBuffer + 0 * 4], a
	ld [wOAMBuffer + 1 * 4], a
	ld c, 2
	call DelayFrames
	; hide upper half of player's sprite
	ld a, $a0
	ld [wOAMBuffer + 2 * 4], a
	ld [wOAMBuffer + 3 * 4], a
	call GBFadeOutToWhite
	ld a, $1
	ld [wUpdateSpritesEnabled], a ; enable UpdateSprites
	jp RestoreFacingDirectionAndYScreenPos

DoFlyAnimation:
	ld a, [wFlyAnimBirdSpriteImageIndex]
	xor $1 ; make the bird flap its wings
	ld [wFlyAnimBirdSpriteImageIndex], a
	ld [wSpriteStateData1 + 2], a
	call Delay3
	ld a, [wFlyAnimUsingCoordList]
	cp $ff
	jr z, .skipCopyingCoords ; if the bird is flapping its wings in place
	ld hl, wSpriteStateData1 + 4
	ld a, [de]
	inc de
	ld [hli], a
	inc hl
	ld a, [de]
	inc de
	ld [hl], a
.skipCopyingCoords
	ld a, [wFlyAnimCounter]
	dec a
	ld [wFlyAnimCounter], a
	jr nz, DoFlyAnimation
	ret

LoadBirdSpriteGraphics:
	ld de, BirdSprite
	ld b, BANK(BirdSprite)
	ld c, $c
	ld hl, vNPCSprites
	call CopyVideoData
<<<<<<< HEAD
	ld de, BirdSprite + $c0 ; moving amination sprite
=======
	ld de, BirdSprite + $c0 ; moving animation sprite
>>>>>>> bcf0bd96
	ld b, BANK(BirdSprite)
	ld c, $0c
	ld hl, vNPCSprites2
	jp CopyVideoData

InitFacingDirectionList:
	ld a, [wSpriteStateData1 + 2] ; player's sprite facing direction (image index is locked to standing images)
	ld [wSavedPlayerFacingDirection], a
	ld a, [wSpriteStateData1 + 4] ; player's sprite Y screen position
	ld [wSavedPlayerScreenY], a
	ld hl, PlayerSpinningFacingOrder
	ld de, wFacingDirectionList
	ld bc, 4
	call CopyData
	ld a, [wSpriteStateData1 + 2] ; player's sprite facing direction (image index is locked to standing images)
	ld hl, wFacingDirectionList
; find the place in the list that matches the current facing direction
.loop
	cp [hl]
	inc hl
	jr nz, .loop
	dec hl
	ret

PlayerSpinningFacingOrder:
; The order of the direction the player's sprite is facing when teleporting
; away. Creates a spinning effect.
	db SPRITE_FACING_DOWN, SPRITE_FACING_LEFT, SPRITE_FACING_UP, SPRITE_FACING_RIGHT

SpinPlayerSprite:
; copy the current value from the list into the sprite data and rotate the list
	ld a, [hl]
	ld [wSpriteStateData1 + 2], a ; player's sprite facing direction (image index is locked to standing images)
	push hl
	ld hl, wFacingDirectionList
	ld de, wFacingDirectionList - 1
	ld bc, 4
	call CopyData
	ld a, [wFacingDirectionList - 1]
	ld [wFacingDirectionList + 3], a
	pop hl
	ret

PlayerSpinInPlace:
	call SpinPlayerSprite
	ld a, [wPlayerSpinInPlaceAnimFrameDelay]
	ld c, a
	and $3
	jr nz, .skipPlayingSound
; when the last delay was a multiple of 4, play a sound if there is one
	ld a, [wPlayerSpinInPlaceAnimSoundID]
	cp $ff
	call nz, PlaySound
.skipPlayingSound
	ld a, [wPlayerSpinInPlaceAnimFrameDelayDelta]
	add c
	ld [wPlayerSpinInPlaceAnimFrameDelay], a
	ld c, a
	ld a, [wPlayerSpinInPlaceAnimFrameDelayEndValue]
	cp c
	ret z
	call DelayFrames
	jr PlayerSpinInPlace

PlayerSpinWhileMovingUpOrDown:
	call SpinPlayerSprite
	ld a, [wPlayerSpinWhileMovingUpOrDownAnimDeltaY]
	ld c, a
	ld a, [wSpriteStateData1 + 4] ; player's sprite Y screen position
	add c
	ld [wSpriteStateData1 + 4], a
	ld c, a
	ld a, [wPlayerSpinWhileMovingUpOrDownAnimMaxY]
	cp c
	ret z
	ld a, [wPlayerSpinWhileMovingUpOrDownAnimFrameDelay]
	ld c, a
	call DelayFrames
	jr PlayerSpinWhileMovingUpOrDown

RestoreFacingDirectionAndYScreenPos:
	ld a, [wSavedPlayerScreenY]
	ld [wSpriteStateData1 + 4], a
	ld a, [wSavedPlayerFacingDirection]
	ld [wSpriteStateData1 + 2], a
	ret

; if SGB, 2 frames, else 3 frames
GetPlayerTeleportAnimFrameDelay:
	ld a, [wOnSGB]
	xor $1
	inc a
	inc a
	ret

IsPlayerStandingOnWarpPadOrHole:
	ld b, 0
	ld hl, .warpPadAndHoleData
	ld a, [wCurMapTileset]
	ld c, a
.loop
	ld a, [hli]
	cp $ff
	jr z, .done
	cp c
	jr nz, .nextEntry
	aCoord 8, 9
	cp [hl]
	jr z, .foundMatch
.nextEntry
	inc hl
	inc hl
	jr .loop
.foundMatch
	inc hl
	ld b, [hl]
.done
	ld a, b
	ld [wStandingOnWarpPadOrHole], a
	ret

; format: db tileset id, tile id, value to be put in [wStandingOnWarpPadOrHole]
.warpPadAndHoleData:
	db FACILITY, $20, 1 ; warp pad
	db FACILITY, $11, 2 ; hole
	db CAVERN,   $22, 2 ; hole
	db INTERIOR, $55, 1 ; warp pad
	db $FF

FishingAnim:
	ld c, 10
	call DelayFrames
	ld hl, wd736
	set 6, [hl] ; reserve the last 4 OAM entries
	ld hl, vNPCSprites
	ld de, RedSprite
	ld b, BANK(RedSprite)
	ld c, $c
	call CopyVideoData
	ld a, $4
	ld hl, RedFishingTiles
	call LoadAnimSpriteGfx
	ld a, [wSpriteStateData1 + 2]
	ld c, a
	ld b, $0
	ld hl, FishingRodOAM
	add hl, bc
	ld de, wOAMBuffer + $9c
	ld bc, $4
	call CopyData
	ld c, 100
	call DelayFrames
	ld a, [wRodResponse]
	and a
	ld hl, NoNibbleText
	jr z, .done
	cp $2
	ld hl, NothingHereText
	jr z, .done

; there was a bite

; shake the player's sprite vertically
	ld b, 10
.loop
	ld hl, wSpriteStateData1 + 4 ; player's sprite Y screen position
	call .ShakePlayerSprite
	ld hl, wOAMBuffer + $9c
	call .ShakePlayerSprite
	call Delay3
	dec b
	jr nz, .loop

; If the player is facing up, hide the fishing rod so it doesn't overlap with
; the exclamation bubble that will be shown next.
	ld a, [wSpriteStateData1 + 2] ; player's sprite facing direction
	cp SPRITE_FACING_UP
	jr nz, .skipHidingFishingRod
	ld a, $a0
	ld [wOAMBuffer + $9c], a

.skipHidingFishingRod
	ld hl, wEmotionBubbleSpriteIndex
	xor a
	ld [hli], a ; player's sprite
	ld [hl], a ; EXCLAMATION_BUBBLE
	predef EmotionBubble

; If the player is facing up, unhide the fishing rod.
	ld a, [wSpriteStateData1 + 2] ; player's sprite facing direction
	cp SPRITE_FACING_UP
	jr nz, .skipUnhidingFishingRod
	ld a, $44
	ld [wOAMBuffer + $9c], a

.skipUnhidingFishingRod
	ld hl, ItsABiteText

.done
	call PrintText
	ld hl, wd736
	res 6, [hl] ; unreserve the last 4 OAM entries
	call LoadFontTilePatterns
	ret

.ShakePlayerSprite
	ld a, [hl]
	xor $1
	ld [hl], a
	ret

NoNibbleText:
	TX_FAR _NoNibbleText
	db "@"

NothingHereText:
	TX_FAR _NothingHereText
	db "@"

ItsABiteText:
	TX_FAR _ItsABiteText
	db "@"

FishingRodOAM:
; specifies how the fishing rod should be drawn on the screen
; first byte = screen y coordinate
; second byte = screen x coordinate
; third byte = tile number
; fourth byte = sprite properties
	db $5B, $4C, $FD, $00 ; player facing down
	db $44, $4C, $FD, $00 ; player facing up
	db $50, $40, $FE, $00 ; player facing left
	db $50, $58, $FE, $20 ; player facing right ($20 means "horizontally flip the tile")

RedFishingTiles:
	dw RedFishingTilesFront
	db 2, BANK(RedFishingTilesFront)
	dw vNPCSprites + $20

	dw RedFishingTilesBack
	db 2, BANK(RedFishingTilesBack)
	dw vNPCSprites + $60

	dw RedFishingTilesSide
	db 2, BANK(RedFishingTilesSide)
	dw vNPCSprites + $a0

	dw RedFishingRodTiles
	db 3, BANK(RedFishingRodTiles)
	dw vNPCSprites2 + $7d0

_HandleMidJump:
	ld a, [wPlayerJumpingYScreenCoordsIndex]
	ld c, a
	inc a
	cp $10
	jr nc, .finishedJump
	ld [wPlayerJumpingYScreenCoordsIndex], a
	ld b, 0
	ld hl, PlayerJumpingYScreenCoords
	add hl, bc
	ld a, [hl]
	ld [wSpriteStateData1 + 4], a ; player's sprite y coordinate
	ret
.finishedJump
	ld a, [wWalkCounter]
	cp 0
	ret nz
	call UpdateSprites
	call Delay3
	xor a
	ld [hJoyHeld], a
	ld [hJoyPressed], a
	ld [hJoyReleased], a
	ld [wPlayerJumpingYScreenCoordsIndex], a
	ld hl, wd736
	res 6, [hl] ; not jumping down a ledge any more
	ld hl, wd730
	res 7, [hl] ; not simulating joypad states any more
	xor a
	ld [wJoyIgnore], a
	ret

PlayerJumpingYScreenCoords:
; Sequence of y screen coordinates for player's sprite when jumping over a ledge.
	db $38, $36, $34, $32, $31, $30, $30, $30, $31, $32, $33, $34, $36, $38, $3C, $3C<|MERGE_RESOLUTION|>--- conflicted
+++ resolved
@@ -258,11 +258,7 @@
 	ld c, $c
 	ld hl, vNPCSprites
 	call CopyVideoData
-<<<<<<< HEAD
-	ld de, BirdSprite + $c0 ; moving amination sprite
-=======
 	ld de, BirdSprite + $c0 ; moving animation sprite
->>>>>>> bcf0bd96
 	ld b, BANK(BirdSprite)
 	ld c, $0c
 	ld hl, vNPCSprites2
