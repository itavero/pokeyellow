; only used for setting bit 2 of wd736 upon entering a new map
IsPlayerStandingOnWarp::
	ld a, [wNumberOfWarps]
	and a
	ret z
	ld c, a
	ld hl, wWarpEntries
.loop
	ld a, [wYCoord]
	cp [hl]
	jr nz, .nextWarp1
	inc hl
	ld a, [wXCoord]
	cp [hl]
	jr nz, .nextWarp2
	inc hl
	ld a, [hli] ; target warp
	ld [wDestinationWarpID], a
	ld a, [hl] ; target map
	ldh [hWarpDestinationMap], a
	ld hl, wd736
	set 2, [hl] ; standing on warp flag
	ret
.nextWarp1
	inc hl
.nextWarp2
	inc hl
	inc hl
	inc hl
	dec c
	jr nz, .loop
	ret

CheckForceBikeOrSurf::
	ld hl, wd732
	bit 5, [hl]
	ret nz
	ld hl, ForcedBikeOrSurfMaps
	ld a, [wYCoord]
	ld b, a
	ld a, [wXCoord]
	ld c, a
	ld a, [wCurMap]
	ld d, a
.loop
	ld a, [hli]
	cp $ff
	ret z ;if we reach FF then it's not part of the list
	cp d ;compare to current map
	jr nz, .incorrectMap
	ld a, [hli]
	cp b ;compare y-coord
	jr nz, .incorrectY
	ld a, [hli]
	cp c ;compare x-coord
	jr nz, .loop ; incorrect x-coord, check next item
	ld a, [wCurMap]
	cp SEAFOAM_ISLANDS_B3F
	ld a, $2
	ld [wSeafoamIslandsB3FCurScript], a
	jr z, .forceSurfing
	ld a, [wCurMap]
	cp SEAFOAM_ISLANDS_B4F
	ld a, $2
	ld [wSeafoamIslandsB4FCurScript], a
	jr z, .forceSurfing
	;force bike riding
	ld hl, wd732
	set 5, [hl]
	ld a, $1
	ld [wWalkBikeSurfState], a
	ld [wWalkBikeSurfStateCopy], a
	call ForceBikeOrSurf
	ret
.incorrectMap
	inc hl
.incorrectY
	inc hl
	jr .loop
.forceSurfing
	ld a, $2
	ld [wWalkBikeSurfState], a
	ld [wWalkBikeSurfStateCopy], a
	call ForceBikeOrSurf
	ret

INCLUDE "data/maps/force_bike_surf.asm"

IsPlayerFacingEdgeOfMap::
	push hl
	push de
	push bc
	ld a, [wSpritePlayerStateData1FacingDirection]
	srl a
	ld c, a
	ld b, $0
	ld hl, .functionPointerTable
	add hl, bc
	ld a, [hli]
	ld h, [hl]
	ld l, a
	ld a, [wYCoord]
	ld b, a
	ld a, [wXCoord]
	ld c, a
	ld de, .return
	push de
	jp hl
.return
	pop bc
	pop de
	pop hl
	ret

.functionPointerTable
	dw .facingDown
	dw .facingUp
	dw .facingLeft
	dw .facingRight

.facingDown
	ld a, [wCurMapHeight]
	add a
	dec a
	cp b
	jr z, .setCarry
	jr .resetCarry

.facingUp
	ld a, b
	and a
	jr z, .setCarry
	jr .resetCarry

.facingLeft
	ld a, c
	and a
	jr z, .setCarry
	jr .resetCarry

.facingRight
	ld a, [wCurMapWidth]
	add a
	dec a
	cp c
	jr z, .setCarry
	jr .resetCarry
.resetCarry
	and a
	ret
.setCarry
	scf
	ret

IsWarpTileInFrontOfPlayer::
	push hl
	push de
	push bc
	call _GetTileAndCoordsInFrontOfPlayer
	ld a, [wCurMap]
	cp SS_ANNE_BOW
	jr z, IsSSAnneBowWarpTileInFrontOfPlayer
	ld a, [wSpritePlayerStateData1FacingDirection]
	srl a
	ld c, a
	ld b, 0
	ld hl, WarpTileListPointers
	add hl, bc
	ld a, [hli]
	ld h, [hl]
	ld l, a
	ld a, [wTileInFrontOfPlayer]
	ld de, $1
	call IsInArray
.done
	pop bc
	pop de
	pop hl
	ret

INCLUDE "data/tilesets/warp_carpet_tile_ids.asm"

IsSSAnneBowWarpTileInFrontOfPlayer:
	ld a, [wTileInFrontOfPlayer]
	cp $15
	jr nz, .notSSAnne5Warp
	scf
	jr IsWarpTileInFrontOfPlayer.done
.notSSAnne5Warp
	and a
	jr IsWarpTileInFrontOfPlayer.done

IsPlayerStandingOnDoorTileOrWarpTile::
	push hl
	push de
	push bc
	farcall IsPlayerStandingOnDoorTile
	jr c, .done
	ld a, [wCurMapTileset]
	add a
	ld c, a
	ld b, $0
	ld hl, WarpTileIDPointers
	add hl, bc
	ld a, [hli]
	ld h, [hl]
	ld l, a
	ld de, $1
	lda_coord 8, 9
	call IsInArray
	jr nc, .done
	ld hl, wd736
	res 2, [hl]
.done
	pop bc
	pop de
	pop hl
	ret

INCLUDE "data/tilesets/warp_tile_ids.asm"

PrintSafariZoneSteps::
	ld a, [wCurMap]
	cp SAFARI_ZONE_EAST
	ret c
	cp CERULEAN_CAVE_2F
	ret nc
	hlcoord 0, 0
	lb bc, 3, 7
	call TextBoxBorder
	hlcoord 1, 1
	ld de, wSafariSteps
	lb bc, 2, 3
	call PrintNumber
	hlcoord 4, 1
	ld de, SafariSteps
	call PlaceString
	hlcoord 1, 3
	ld de, SafariBallText
	call PlaceString
	ld a, [wNumSafariBalls]
	cp 10
<<<<<<< HEAD
	jr nc, .numSafariBallsTwoDigits
	hlcoord 5, 3
	ld a, " "
	ld [hl], a
.numSafariBallsTwoDigits
=======
	jr nc, .tenOrMore
	hlcoord 5, 3
	ld a, " "
	ld [hl], a
.tenOrMore
>>>>>>> d809d3d5
	hlcoord 6, 3
	ld de, wNumSafariBalls
	lb bc, 1, 2
	jp PrintNumber

SafariSteps:
	db "/500@"

SafariBallText:
	db "BALL×× @"

GetTileAndCoordsInFrontOfPlayer:
	call GetPredefRegisters

_GetTileAndCoordsInFrontOfPlayer:
	ld a, [wYCoord]
	ld d, a
	ld a, [wXCoord]
	ld e, a
	ld a, [wSpritePlayerStateData1FacingDirection]
	and a ; cp SPRITE_FACING_DOWN
	jr nz, .notFacingDown
; facing down
	lda_coord 8, 11
	inc d
	jr .storeTile
.notFacingDown
	cp SPRITE_FACING_UP
	jr nz, .notFacingUp
; facing up
	lda_coord 8, 7
	dec d
	jr .storeTile
.notFacingUp
	cp SPRITE_FACING_LEFT
	jr nz, .notFacingLeft
; facing left
	lda_coord 6, 9
	dec e
	jr .storeTile
.notFacingLeft
	cp SPRITE_FACING_RIGHT
	jr nz, .storeTile
; facing right
	lda_coord 10, 9
	inc e
.storeTile
	ld c, a
	ld [wTileInFrontOfPlayer], a
	ret

GetTileTwoStepsInFrontOfPlayer:
	xor a
	ldh [hPlayerFacing], a
	ld hl, wYCoord
	ld a, [hli]
	ld d, a
	ld e, [hl]
	ld a, [wSpritePlayerStateData1FacingDirection]
	and a ; cp SPRITE_FACING_DOWN
	jr nz, .notFacingDown
; facing down
	ld hl, hPlayerFacing
	set 0, [hl]
	lda_coord 8, 13
	inc d
	jr .storeTile
.notFacingDown
	cp SPRITE_FACING_UP
	jr nz, .notFacingUp
; facing up
	ld hl, hPlayerFacing
	set 1, [hl]
	lda_coord 8, 5
	dec d
	jr .storeTile
.notFacingUp
	cp SPRITE_FACING_LEFT
	jr nz, .notFacingLeft
; facing left
	ld hl, hPlayerFacing
	set 2, [hl]
	lda_coord 4, 9
	dec e
	jr .storeTile
.notFacingLeft
	cp SPRITE_FACING_RIGHT
	jr nz, .storeTile
; facing right
	ld hl, hPlayerFacing
	set 3, [hl]
	lda_coord 12, 9
	inc e
.storeTile
	ld c, a
	ld [wTileInFrontOfBoulderAndBoulderCollisionResult], a
	ld [wTileInFrontOfPlayer], a
	ret

CheckForCollisionWhenPushingBoulder:
	call GetTileTwoStepsInFrontOfPlayer
	call IsTilePassable
	jr c, .done
	ld hl, TilePairCollisionsLand
	call CheckForTilePairCollisions2
	ld a, $ff
	jr c, .done ; if there is an elevation difference between the current tile and the one two steps ahead
	ld a, [wTileInFrontOfBoulderAndBoulderCollisionResult]
	cp $15 ; stairs tile
	ld a, $ff
	jr z, .done ; if the tile two steps ahead is stairs
	call CheckForBoulderCollisionWithSprites
.done
	ld [wTileInFrontOfBoulderAndBoulderCollisionResult], a
	ret

; sets a to $ff if there is a collision and $00 if there is no collision
CheckForBoulderCollisionWithSprites:
	ld a, [wBoulderSpriteIndex]
	dec a
	swap a
	ld d, 0
	ld e, a
	ld hl, wSprite01StateData2MapY
	add hl, de
	ld a, [hli] ; map Y position
	ldh [hPlayerYCoord], a
	ld a, [hl] ; map X position
	ldh [hPlayerXCoord], a
	ld a, [wNumSprites]
	ld c, a
	ld de, $f
	ld hl, wSprite01StateData2MapY
	ldh a, [hPlayerFacing]
	and $3 ; facing up or down?
	jr z, .pushingHorizontallyLoop
.pushingVerticallyLoop
	inc hl
	ldh a, [hPlayerXCoord]
	cp [hl]
	jr nz, .nextSprite1 ; if X coordinates don't match
	dec hl
	ld a, [hli]
	ld b, a
	ldh a, [hPlayerFacing]
	rrca
	jr c, .pushingDown
; pushing up
	ldh a, [hPlayerYCoord]
	dec a
	jr .compareYCoords
.pushingDown
	ldh a, [hPlayerYCoord]
	inc a
.compareYCoords
	cp b
	jr z, .failure
.nextSprite1
	dec c
	jr z, .success
	add hl, de
	jr .pushingVerticallyLoop
.pushingHorizontallyLoop
	ld a, [hli]
	ld b, a
	ldh a, [hPlayerYCoord]
	cp b
	jr nz, .nextSprite2
	ld b, [hl]
	ldh a, [hPlayerFacing]
	bit 2, a
	jr nz, .pushingLeft
; pushing right
	ldh a, [hPlayerXCoord]
	inc a
	jr .compareXCoords
.pushingLeft
	ldh a, [hPlayerXCoord]
	dec a
.compareXCoords
	cp b
	jr z, .failure
.nextSprite2
	dec c
	jr z, .success
	add hl, de
	jr .pushingHorizontallyLoop
.failure
	ld a, $ff
	ret
.success
	xor a
	ret<|MERGE_RESOLUTION|>--- conflicted
+++ resolved
@@ -240,19 +240,11 @@
 	call PlaceString
 	ld a, [wNumSafariBalls]
 	cp 10
-<<<<<<< HEAD
-	jr nc, .numSafariBallsTwoDigits
-	hlcoord 5, 3
-	ld a, " "
-	ld [hl], a
-.numSafariBallsTwoDigits
-=======
 	jr nc, .tenOrMore
 	hlcoord 5, 3
 	ld a, " "
 	ld [hl], a
 .tenOrMore
->>>>>>> d809d3d5
 	hlcoord 6, 3
 	ld de, wNumSafariBalls
 	lb bc, 1, 2
