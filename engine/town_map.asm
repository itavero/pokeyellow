DisplayTownMap: ; 70e3e (1c:4e3e)
	call LoadTownMap
	ld hl, wUpdateSpritesEnabled
	ld a, [hl]
	push af
	ld [hl], $ff
	push hl
	ld a, $1
	ld [hJoy7], a
	ld a, [W_CURMAP] ; W_CURMAP
	push af
	ld b, $0
	call Func_711c4
	hlCoord 1, 0
	ld de, wcd6d
	call PlaceString
	ld hl, wOAMBuffer
	ld de, wTileMapBackup
	ld bc, $10
	call CopyData
	ld hl, vSprites + $40
	ld de, TownMapCursor ; $4f40
	ld bc, (BANK(TownMapCursor) << 8) + $04
	call CopyVideoDataDouble
	xor a
	ld [wWhichTrade], a ; wWhichTrade
	pop af
	jr Func_70e92

Func_70e7e: ; 70e7e (1c:4e7e)
	ld hl, wTileMap
	ld bc, $114
	call ClearScreenArea
	ld hl, TownMapOrder ; $4f11
	ld a, [wWhichTrade] ; wWhichTrade
	ld c, a
	ld b, $0
	add hl, bc
	ld a, [hl]

Func_70e92: ; 70e92 (1c:4e92)
	ld de, wHPBarMaxHP
	call Func_712f1
	ld a, [de]
	push hl
	call Func_71258
	ld a, $4
	ld [wcd5b], a
	ld hl, wOAMBuffer + $10
	call Func_71279
	pop hl
	ld de, wcd6d
.asm_70eac
	ld a, [hli]
	ld [de], a
	inc de
	cp $50
	jr nz, .asm_70eac
	hlCoord 1, 0
	ld de, wcd6d
	call PlaceString
	ld hl, wOAMBuffer + $10
	ld de, wTileMapBackup + 16
	ld bc, $10
	call CopyData
.asm_70ec8
	call TownMapSpriteBlinkingAnimation
	call JoypadLowSensitivity
	ld a, [hJoy5]
	ld b, a
	and $c3
	jr z, .asm_70ec8
	ld a, (SFX_02_3c - SFX_Headers_02) / 3
	call PlaySound
	bit 6, b
	jr nz, .asm_70ef2
	bit 7, b
	jr nz, .asm_70f01
	xor a
<<<<<<< HEAD
	ld [wd09b], a
	ld [hJoy7], a
	ld [W_SUBANIMTRANSFORM], a ; W_SUBANIMTRANSFORM
=======
	ld [wTownMapSpriteBlinkingEnabled], a
	ld [$ffb7], a
	ld [wTownMapSpriteBlinkingCounter], a
>>>>>>> 2ed65d9c
	call Func_711ab
	pop hl
	pop af
	ld [hl], a
	ret
.asm_70ef2
	ld a, [wWhichTrade] ; wWhichTrade
	inc a
	cp $2f
	jr nz, .asm_70efb
	xor a
.asm_70efb
	ld [wWhichTrade], a ; wWhichTrade
	jp Func_70e7e
.asm_70f01
	ld a, [wWhichTrade] ; wWhichTrade
	dec a
	cp $ff
	jr nz, .asm_70f0b
	ld a, $2e
.asm_70f0b
	ld [wWhichTrade], a ; wWhichTrade
	jp Func_70e7e

INCLUDE "data/town_map_order.asm"

TownMapCursor: ; 70f40 (1c:4f40)
	INCBIN "gfx/town_map_cursor.1bpp"

LoadTownMap_Nest: ; 70f60 (1c:4f60)
	call LoadTownMap
	ld hl, wUpdateSpritesEnabled
	ld a, [hl]
	push af
	ld [hl], $ff
	push hl
	call Func_711ef
	call GetMonName
	hlCoord 1, 0
	call PlaceString
	ld h, b
	ld l, c
	ld de, MonsNestText
	call PlaceString
	call WaitForTextScrollButtonPress
	call Func_711ab
	pop hl
	pop af
	ld [hl], a
	ret

MonsNestText: ; 70f89 (1c:4f89)
	db "'s NEST@"

LoadTownMap_Fly: ; 70f90 (1c:4f90)
	call ClearSprites
	call LoadTownMap
	call LoadPlayerSpriteGraphics
	call LoadFontTilePatterns
	ld de, BirdSprite ; $4d80
	ld hl, vSprites + $40
	ld bc, (BANK(BirdSprite) << 8) + $0c
	call CopyVideoData
	ld de, TownMapUpArrow ; $5093
	ld hl, vChars1 + $6d0
	ld bc, (BANK(TownMapUpArrow) << 8) + $01
	call CopyVideoDataDouble
	call Func_71070
	ld hl, wUpdateSpritesEnabled
	ld a, [hl]
	push af
	ld [hl], $ff
	push hl
	ld hl, wTileMap
	ld de, ToText
	call PlaceString
	ld a, [W_CURMAP] ; W_CURMAP
	ld b, $0
	call Func_711c4
	ld hl, wTrainerEngageDistance
	deCoord 18, 0

.townMapFlyLoop
	ld a, $7f
	ld [de], a
	push hl
	push hl
	hlCoord 3, 0
	ld bc, $10f
	call ClearScreenArea
	pop hl
	ld a, [hl]
	ld b, $4
	call Func_711c4
	hlCoord 3, 0
	ld de, wcd6d
	call PlaceString
	ld c, $f
	call DelayFrames
	hlCoord 18, 0
	ld [hl], $ed
	hlCoord 19, 0
	ld [hl], $ee
	pop hl
.asm_71004
	push hl
	call DelayFrame
	call JoypadLowSensitivity
	ld a, [hJoy5]
	ld b, a
	pop hl
	and $c3
	jr z, .asm_71004
	bit 0, b
	jr nz, .asm_71026
	ld a, (SFX_02_3c - SFX_Headers_02) / 3
	call PlaySound
	bit 6, b
	jr nz, .asm_71042
	bit 7, b
	jr nz, .asm_71058
	jr .asm_71037
.asm_71026
	ld a, (SFX_02_3e - SFX_Headers_02) / 3
	call PlaySound
	ld a, [hl]
	ld [wDestinationMap], a
	ld hl, wd732
	set 3, [hl]
	inc hl
	set 7, [hl]
.asm_71037
	xor a
	ld [wTownMapSpriteBlinkingEnabled], a
	call GBPalWhiteOutWithDelay3
	pop hl
	pop af
	ld [hl], a
	ret
.asm_71042
	deCoord 18, 0
	inc hl
	ld a, [hl]
	cp $ff
	jr z, .asm_71052
	cp $fe
	jr z, .asm_71042
	jp .townMapFlyLoop
.asm_71052
	ld hl, wTrainerEngageDistance
	jp .townMapFlyLoop
.asm_71058
	deCoord 19, 0
	dec hl
	ld a, [hl]
	cp $ff
	jr z, .asm_71068
	cp $fe
	jr z, .asm_71058
	jp .townMapFlyLoop
.asm_71068
	ld hl, wcd49
	jr .asm_71058

ToText: ; 7106d (1c:506d)
	db "To@"

Func_71070: ; 71070 (1c:5070)
	ld hl, wWhichTrade ; wWhichTrade
	ld [hl], $ff
	inc hl
	ld a, [W_TOWNVISITEDFLAG]
	ld e, a
	ld a, [W_TOWNVISITEDFLAG + 1]
	ld d, a
	ld bc, $b
.asm_71081
	srl d
	rr e
	ld a, $fe
	jr nc, .asm_7108a
	ld a, b
.asm_7108a
	ld [hl], a
	inc hl
	inc b
	dec c
	jr nz, .asm_71081
	ld [hl], $ff
	ret

TownMapUpArrow: ; 71093 (1c:5093)
	INCBIN "gfx/up_arrow.1bpp"

LoadTownMap: ; 7109b (1c:509b)
	call GBPalWhiteOutWithDelay3
	call ClearScreen
	call UpdateSprites
	ld hl, wTileMap
	ld b, $12
	ld c, $12
	call TextBoxBorder
	call DisableLCD
	ld hl, WorldMapTileGraphics ; $65a8
	ld de, vChars2 + $600
	ld bc, $100
	ld a, BANK(WorldMapTileGraphics)
	call FarCopyData2
	ld hl, MonNestIcon ; $56be
	ld de, vSprites + $40
	ld bc, $8
	ld a, BANK(MonNestIcon)
	call FarCopyDataDouble
	ld hl, wTileMap
	ld de, CompressedMap ; $5100
.asm_710d3
	ld a, [de]
	and a
	jr z, .asm_710e9
	ld b, a
	and $f
	ld c, a
	ld a, b
	swap a
	and $f
	add $60
.asm_710e2
	ld [hli], a
	dec c
	jr nz, .asm_710e2
	inc de
	jr .asm_710d3
.asm_710e9
	call EnableLCD
	ld b, $2
	call GoPAL_SET
	call Delay3
	call GBPalNormal
	xor a
	ld [wTownMapSpriteBlinkingCounter], a
	inc a
	ld [wTownMapSpriteBlinkingEnabled], a
	ret

CompressedMap: ; 71100 (1c:5100)
; you can decompress this file with the redrle program in the extras/ dir
	INCBIN "gfx/town_map.rle"

Func_711ab: ; 711ab (1c:51ab)
	xor a
	ld [wTownMapSpriteBlinkingEnabled], a
	call GBPalWhiteOut
	call ClearScreen
	call ClearSprites
	call LoadPlayerSpriteGraphics
	call LoadFontTilePatterns
	call UpdateSprites
	jp GoPAL_SET_CF1C

Func_711c4: ; 711c4 (1c:51c4)
	push af
	ld a, b
	ld [wcd5b], a
	pop af
	ld de, wHPBarMaxHP
	call Func_712f1
	ld a, [de]
	push hl
	call Func_71258
	call Func_7126d
	pop hl
	ld de, wcd6d
.asm_711dc
	ld a, [hli]
	ld [de], a
	inc de
	cp $50
	jr nz, .asm_711dc
	ld hl, wOAMBuffer
	ld de, wTileMapBackup
	ld bc, $a0
	jp CopyData

Func_711ef: ; 711ef (1c:51ef)
	callba Func_e9cb
	call Func_712d9
	ld hl, wOAMBuffer
	ld de, wHPBarMaxHP
.asm_71200
	ld a, [de]
	cp $ff
	jr z, .asm_7121d
	and a
	jr z, .asm_7121a
	push hl
	call Func_712f1
	pop hl
	ld a, [de]
	cp $19
	jr z, .asm_7121a
	call Func_71258
	ld a, $4
	ld [hli], a
	xor a
	ld [hli], a
.asm_7121a
	inc de
	jr .asm_71200
.asm_7121d
	ld a, l
	and a
	jr nz, .asm_71236
	hlCoord 1, 7
	ld b, $2
	ld c, $f
	call TextBoxBorder
	hlCoord 2, 9
	ld de, AreaUnknownText
	call PlaceString
	jr .asm_7123e
.asm_71236
	ld a, [W_CURMAP] ; W_CURMAP
	ld b, $0
	call Func_711c4
.asm_7123e
	ld hl, wOAMBuffer
	ld de, wTileMapBackup
	ld bc, $a0
	jp CopyData

AreaUnknownText: ; 7124a (1c:524a)
	db " AREA UNKNOWN@"

Func_71258: ; 71258 (1c:5258)
	push af
	and $f0
	srl a
	add $18
	ld b, a
	ld [hli], a
	pop af
	and $f
	swap a
	srl a
	add $18
	ld c, a
	ld [hli], a
	ret

Func_7126d: ; 7126d (1c:526d)
	ld a, [wcd5b]
	and a
	ld hl, wOAMBuffer + $90
	jr z, Func_71279
	ld hl, wOAMBuffer + $80

Func_71279: ; 71279 (1c:5279)
	push hl
	ld hl, $fcfc
	add hl, bc
	ld b, h
	ld c, l
	pop hl

Func_71281: ; 71281 (1c:5281)
	ld de, $202
.asm_71284
	push de
	push bc
.asm_71286
	ld a, b
	ld [hli], a
	ld a, c
	ld [hli], a
	ld a, [wcd5b]
	ld [hli], a
	inc a
	ld [wcd5b], a
	xor a
	ld [hli], a
	inc d
	ld a, $8
	add c
	ld c, a
	dec e
	jr nz, .asm_71286
	pop bc
	pop de
	ld a, $8
	add b
	ld b, a
	dec d
	jr nz, .asm_71284
	ret

Func_712a6: ; 712a6 (1c:52a6)
	xor a
	ld [wcd5c], a
	ld de, $202
.asm_712ad
	push de
	push bc
.asm_712af
	ld a, b
	ld [hli], a
	ld a, c
	ld [hli], a
	ld a, [wcd5b]
	ld [hli], a
	ld a, [wcd5c]
	ld [hli], a
	xor $20
	ld [wcd5c], a
	inc d
	ld a, $8
	add c
	ld c, a
	dec e
	jr nz, .asm_712af
	pop bc
	pop de
	push hl
	ld hl, wcd5b
	inc [hl]
	inc [hl]
	pop hl
	ld a, $8
	add b
	ld b, a
	dec d
	jr nz, .asm_712ad
	ret

Func_712d9: ; 712d9 (1c:52d9)
	ld de, wHPBarMaxHP
.asm_712dc
	ld a, [de]
	inc de
	cp $ff
	ret z
	ld c, a
	ld l, e
	ld h, d
.asm_712e4
	ld a, [hl]
	cp $ff
	jr z, .asm_712dc
	cp c
	jr nz, .asm_712ee
	xor a
	ld [hl], a
.asm_712ee
	inc hl
	jr .asm_712e4

Func_712f1: ; 712f1 (1c:52f1)
	cp REDS_HOUSE_1F
	jr c, .asm_71304
	ld bc, $4
	ld hl, InternalMapEntries ; $5382
.asm_712fb
	cp [hl]
	jr c, .asm_71301
	add hl, bc
	jr .asm_712fb
.asm_71301
	inc hl
	jr .asm_7130d
.asm_71304
	ld hl, ExternalMapEntries ; $5313
	ld c, a
	ld b, $0
	add hl, bc
	add hl, bc
	add hl, bc
.asm_7130d
	ld a, [hli]
	ld [de], a
	ld a, [hli]
	ld h, [hl]
	ld l, a
	ret

INCLUDE "data/town_map_entries.asm"

INCLUDE "text/map_names.asm"

MonNestIcon: ; 716be (1c:56be)
	INCBIN "gfx/mon_nest_icon.1bpp"

TownMapSpriteBlinkingAnimation: ; 716c6 (1c:56c6)
	ld a, [wTownMapSpriteBlinkingCounter]
	inc a
	cp 25
	jr z, .hideSprites
	cp 50
	jr nz, .done
; show sprites when the counter reaches 50
	ld hl, wTileMapBackup
	ld de, wOAMBuffer
	ld bc, $90
	call CopyData
	xor a
	jr .done
.hideSprites
	ld hl, wOAMBuffer
	ld b, $24
	ld de, $4
.hideSpritesLoop
	ld [hl], $a0
	add hl, de
	dec b
	jr nz, .hideSpritesLoop
	ld a, 25
.done
	ld [wTownMapSpriteBlinkingCounter], a
	jp DelayFrame<|MERGE_RESOLUTION|>--- conflicted
+++ resolved
@@ -77,15 +77,9 @@
 	bit 7, b
 	jr nz, .asm_70f01
 	xor a
-<<<<<<< HEAD
-	ld [wd09b], a
+	ld [wTownMapSpriteBlinkingEnabled], a
 	ld [hJoy7], a
-	ld [W_SUBANIMTRANSFORM], a ; W_SUBANIMTRANSFORM
-=======
-	ld [wTownMapSpriteBlinkingEnabled], a
-	ld [$ffb7], a
 	ld [wTownMapSpriteBlinkingCounter], a
->>>>>>> 2ed65d9c
 	call Func_711ab
 	pop hl
 	pop af
