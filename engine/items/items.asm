UseItem_: ; d2ed (3:52ed)
	ld a, 1
	ld [wActionResultOrTookBattleTurn], a ; initialise to success value
	ld a, [wcf91]	;contains item_ID
	cp a, HM_01
	jp nc, ItemUseTMHM
	ld hl, ItemUsePtrTable
	dec a
	add a
	ld c, a
	ld b, 0
	add hl, bc
	ld a, [hli]
	ld h, [hl]
	ld l, a
	jp [hl]

ItemUsePtrTable: ; d307 (3:5307)
	dw ItemUseBall       ; MASTER_BALL
	dw ItemUseBall       ; ULTRA_BALL
	dw ItemUseBall       ; GREAT_BALL
	dw ItemUseBall       ; POKE_BALL
	dw ItemUseTownMap    ; TOWN_MAP
	dw ItemUseBicycle    ; BICYCLE
	dw ItemUseSurfboard  ; out-of-battle Surf effect
	dw ItemUseBall       ; SAFARI_BALL
	dw ItemUsePokedex    ; POKEDEX
	dw ItemUseEvoStone   ; MOON_STONE
	dw ItemUseMedicine   ; ANTIDOTE
	dw ItemUseMedicine   ; BURN_HEAL
	dw ItemUseMedicine   ; ICE_HEAL
	dw ItemUseMedicine   ; AWAKENING
	dw ItemUseMedicine   ; PARLYZ_HEAL
	dw ItemUseMedicine   ; FULL_RESTORE
	dw ItemUseMedicine   ; MAX_POTION
	dw ItemUseMedicine   ; HYPER_POTION
	dw ItemUseMedicine   ; SUPER_POTION
	dw ItemUseMedicine   ; POTION
	dw ItemUseBait       ; BOULDERBADGE
	dw ItemUseRock       ; CASCADEBADGE
	dw UnusableItem      ; THUNDERBADGE
	dw UnusableItem      ; RAINBOWBADGE
	dw UnusableItem      ; SOULBADGE
	dw UnusableItem      ; MARSHBADGE
	dw UnusableItem      ; VOLCANOBADGE
	dw UnusableItem      ; EARTHBADGE
	dw ItemUseEscapeRope ; ESCAPE_ROPE
	dw ItemUseRepel      ; REPEL
	dw UnusableItem      ; OLD_AMBER
	dw ItemUseEvoStone   ; FIRE_STONE
	dw ItemUseEvoStone   ; THUNDER_STONE
	dw ItemUseEvoStone   ; WATER_STONE
	dw ItemUseVitamin    ; HP_UP
	dw ItemUseVitamin    ; PROTEIN
	dw ItemUseVitamin    ; IRON
	dw ItemUseVitamin    ; CARBOS
	dw ItemUseVitamin    ; CALCIUM
	dw ItemUseVitamin    ; RARE_CANDY
	dw UnusableItem      ; DOME_FOSSIL
	dw UnusableItem      ; HELIX_FOSSIL
	dw UnusableItem      ; SECRET_KEY
	dw UnusableItem
	dw UnusableItem      ; BIKE_VOUCHER
	dw ItemUseXAccuracy  ; X_ACCURACY
	dw ItemUseEvoStone   ; LEAF_STONE
	dw ItemUseCardKey    ; CARD_KEY
	dw UnusableItem      ; NUGGET
	dw UnusableItem      ; ??? PP_UP
	dw ItemUsePokedoll   ; POKE_DOLL
	dw ItemUseMedicine   ; FULL_HEAL
	dw ItemUseMedicine   ; REVIVE
	dw ItemUseMedicine   ; MAX_REVIVE
	dw ItemUseGuardSpec  ; GUARD_SPEC
	dw ItemUseSuperRepel ; SUPER_REPL
	dw ItemUseMaxRepel   ; MAX_REPEL
	dw ItemUseDireHit    ; DIRE_HIT
	dw UnusableItem      ; COIN
	dw ItemUseMedicine   ; FRESH_WATER
	dw ItemUseMedicine   ; SODA_POP
	dw ItemUseMedicine   ; LEMONADE
	dw UnusableItem      ; S_S_TICKET
	dw UnusableItem      ; GOLD_TEETH
	dw ItemUseXStat      ; X_ATTACK
	dw ItemUseXStat      ; X_DEFEND
	dw ItemUseXStat      ; X_SPEED
	dw ItemUseXStat      ; X_SPECIAL
	dw ItemUseCoinCase   ; COIN_CASE
	dw ItemUseOaksParcel ; OAKS_PARCEL
	dw ItemUseItemfinder ; ITEMFINDER
	dw UnusableItem      ; SILPH_SCOPE
	dw ItemUsePokeflute  ; POKE_FLUTE
	dw UnusableItem      ; LIFT_KEY
	dw UnusableItem      ; EXP_ALL
	dw ItemUseOldRod     ; OLD_ROD
	dw ItemUseGoodRod    ; GOOD_ROD
	dw ItemUseSuperRod   ; SUPER_ROD
	dw ItemUsePPUp       ; PP_UP (real one)
	dw ItemUsePPRestore  ; ETHER
	dw ItemUsePPRestore  ; MAX_ETHER
	dw ItemUsePPRestore  ; ELIXER
	dw ItemUsePPRestore  ; MAX_ELIXER

ItemUseBall: ; d3ad (3:53ad)
	ld a, [wIsInBattle]
	and a
	jp z, ItemUseNotTime ; not in battle
	dec a
	jp nz, ThrowBallAtTrainerMon
	ld a, [wBattleType]
	cp $1
	jr z, .UseBall
	cp $4 ; pikachu battle?
	jr z, .UseBall
	ld a, [wPartyCount]	;is Party full?
	cp a, PARTY_LENGTH
	jr nz, .UseBall
	ld a, [wNumInBox]	;is Box full?
	cp a, MONS_PER_BOX
	jp z, BoxFullCannotThrowBall
.UseBall
;ok, you can use a ball
	xor a
	ld [wCapturedMonSpecies], a
	ld a, [wBattleType]
	cp a, 2		;SafariBattle
	jr nz, .skipSafariZoneCode
.safariZone
	; remove a Safari Ball from inventory
	ld hl, wNumSafariBalls
	dec [hl]
.skipSafariZoneCode
	call RunDefaultPaletteCommand
	ld a, $43
	ld [wd11e], a
	call LoadScreenTilesFromBuffer1	;restore screenBuffer from Backup
	ld hl, ItemUseText00
	call PrintText
	callab IsGhostBattle
	ld b, $10
	jp z, .next12
	ld a, [wBattleType]
	cp $1
	jr z, .oldManBattle
	cp $4
	jr z, .oldManBattle ; pikachu battle technically old man battle
	jr .notOldManBattle

.oldManBattle
	ld hl, wGrassRate
	ld de, wPlayerName
	ld bc, NAME_LENGTH
	call CopyData ; save the player's name in the Wild Monster data
	ld a, [wBattleType]
	cp $1
	jp nz, .BallSuccess
	ld a, $1
	ld [wCapturedMonSpecies], a
	ld a, [wd74c]
	bit 7, a
	ld b, $63
	jp nz, .next12
	jp .BallSuccess

.notOldManBattle
	ld a, [wCurMap]
	cp a, POKEMONTOWER_6
	jr nz, .loop
	ld a, [wEnemyMonSpecies2]
	cp a, MAROWAK
	ld b, $10
	jp z, .next12
; if not fighting ghost Marowak, loop until a random number in the current
; pokeball's allowed range is found
.loop
	call Random
	ld b, a
	ld hl, wcf91
.asm_d54a
	ld a, [hl]
	cp a, MASTER_BALL
	jp z, .BallSuccess
	cp a, POKE_BALL
	jr z, .checkForAilments
	ld a, 200
	cp b
	jr c, .loop	;get only numbers <= 200 for Great Ball
	ld a, [hl]
	cp a, GREAT_BALL
	jr z, .checkForAilments
	ld a, 150	;get only numbers <= 150 for Ultra Ball
	cp b
	jr c, .loop
.checkForAilments
; pokemon can be caught more easily with any (primary) status ailment
; Frozen/Asleep pokemon are relatively even easier to catch
; for Frozen/Asleep pokemon, any random number from 0-24 ensures a catch.
; for the others, a random number from 0-11 ensures a catch.
	ld a, [wEnemyMonStatus]	;status ailments
	and a
	jr z, .noAilments
	and a, 1 << FRZ | SLP	;is frozen and/or asleep?
	ld c, 12
	jr z, .notFrozenOrAsleep
	ld c, 25
.notFrozenOrAsleep
	ld a, b
	sub c
	jp c, .BallSuccess
	ld b, a
.noAilments
	push bc		;save RANDOM number
	xor a
	ld [H_MULTIPLICAND], a
	ld hl, wEnemyMonMaxHP
	ld a, [hli]
	ld [H_MULTIPLICAND + 1], a
	ld a, [hl]
	ld [H_MULTIPLICAND + 2], a
	ld a, 255
	ld [H_MULTIPLIER], a
	call Multiply	; MaxHP * 255
	ld a, [wcf91]
	cp GREAT_BALL
	ld a, 12		;any other BallFactor
	jr nz, .next7
	ld a, 8
.next7
	ld [H_DIVISOR], a
	ld b, 4		; number of bytes in dividend
	call Divide
	ld hl, wEnemyMonHP
	ld a, [hli]
	ld b, a
	ld a, [hl]

; explanation: we have a 16-bit value equal to [b << 8 | a].
; This number is divided by 4. The result is 8 bit (reg. a).
; Always bigger than zero.
	srl b
	rr a
	srl b
	rr a ; a = current HP / 4
	and a
	jr nz, .next8
	inc a
.next8
	ld [H_DIVISOR], a
	ld b, 4
	call Divide	; ((MaxHP * 255) / BallFactor) / (CurHP / 4)
	ld a, [H_QUOTIENT + 2]
	and a
	jr z, .next9
	ld a, 255
	ld [H_QUOTIENT + 3], a
.next9
	pop bc
	ld a, [wEnemyMonCatchRate]	;enemy: Catch Rate
	cp b
	jr c, .next10
	ld a, [H_QUOTIENT + 2]
	and a
	jr nz, .BallSuccess ; if ((MaxHP * 255) / BallFactor) / (CurHP / 4) > 0x255, automatic success
	call Random
	ld b, a
	ld a, [H_QUOTIENT + 3]
	cp b
	jr c, .next10
.BallSuccess
	jr .BallSuccess2

.next10
	ld a, [H_QUOTIENT + 3]
	ld [wd11e], a
	xor a
	ld [H_MULTIPLICAND], a
	ld [H_MULTIPLICAND + 1], a
	ld a, [wEnemyMonCatchRate]	;enemy: Catch Rate
	ld [H_MULTIPLICAND + 2], a
	ld a, 100
	ld [H_MULTIPLIER], a
	call Multiply	; CatchRate * 100
	ld a, [wcf91]
	ld b, 255
	cp POKE_BALL
	jr z, .next11
	ld b, 200
	cp GREAT_BALL
	jr z, .next11
	ld b, 150
	cp ULTRA_BALL
	jr z, .next11
.next11
	ld a, b
	ld [H_DIVISOR], a
	ld b, 4
	call Divide
	ld a, [H_QUOTIENT + 2]
	and a
	ld b, $63
	jr nz, .next12
	ld a, [wd11e]
	ld [H_MULTIPLIER], a
	call Multiply
	ld a, 255
	ld [H_DIVISOR], a
	ld b, 4
	call Divide
	ld a, [wEnemyMonStatus]	;status ailments
	and a
	jr z, .next13
	and 1 << FRZ | SLP
	ld b, 5
	jr z, .next14
	ld b, 10
.next14
	ld a, [H_QUOTIENT + 3]
	add b
	ld [H_QUOTIENT + 3], a
.next13
	ld a, [H_QUOTIENT + 3]
	cp a, 10
	ld b, $20
	jr c, .next12
	cp a, 30
	ld b, $61
	jr c, .next12
	cp a, 70
	ld b, $62
	jr c, .next12
	ld b, $63
.next12
	ld a, b
	ld [wPokeBallAnimData], a
.BallSuccess2
	ld c, 20
	call DelayFrames
	ld a, TOSS_ANIM
	ld [wAnimationID], a
	xor a
	ld [H_WHOSETURN], a
	ld [wAnimationType], a
	ld [wDamageMultipliers], a
	ld a, [wWhichPokemon]
	push af
	ld a, [wcf91]
	push af
	predef MoveAnimation
	pop af
	ld [wcf91], a
	pop af
	ld [wWhichPokemon], a
	ld a, [wPokeBallAnimData]
	cp a, $10
	ld hl, ItemUseBallText00
	jp z, .printText0
	cp a, $20
	ld hl, ItemUseBallText01
	jp z, .printText0
	cp a, $61
	ld hl, ItemUseBallText02
	jp z, .printText0
	cp a, $62
	ld hl, ItemUseBallText03
	jp z, .printText0
	cp a, $63
	ld hl, ItemUseBallText04
	jp z, .printText0
	ld hl, wEnemyMonHP	;current HP
	ld a, [hli]
	push af
	ld a, [hli]
	push af		;backup currentHP...
	inc hl
	ld a, [hl]
	push af		;...and status ailments
	push hl
	ld hl, wEnemyBattleStatus3
	bit Transformed, [hl]
	jr z, .next15
	ld a, $4c
	ld [wEnemyMonSpecies2], a
	jr .next16

.next15
	set Transformed, [hl]
	ld hl, wTransformedEnemyMonOriginalDVs
	ld a, [wEnemyMonDVs]
	ld [hli], a
	ld a, [wEnemyMonDVs + 1]
	ld [hl], a
.next16
	ld a, [wcf91]
	push af
	ld a, [wEnemyMonSpecies2]
	ld [wcf91], a
	ld a, [wEnemyMonLevel]
	ld [wCurEnemyLVL], a
	callab LoadEnemyMonData
	pop af
	ld [wcf91], a
	pop hl
	pop af
	ld [hld], a
	dec hl
	pop af
	ld [hld], a
	pop af
	ld [hl], a
	ld a, [wEnemyMonSpecies]	;enemy
	ld [wCapturedMonSpecies], a
	ld [wcf91], a
	ld [wd11e], a
	ld a, [wBattleType]
	cp $1
	jp z, .printText1 ; just barely out of reach for a relative jump
	cp $4
	jr z, .printText1
	ld hl, ItemUseBallText05
	call PrintText
	predef IndexToPokedex
	ld a, [wd11e]
	dec a
	ld c, a
	ld b, FLAG_TEST
	ld hl, wPokedexOwned
	predef FlagActionPredef
	ld a, c
	push af
	ld a, [wd11e]
	dec a
	ld c, a
	ld b, FLAG_SET
	predef FlagActionPredef
	pop af
	and a
	jr nz, .checkParty
	ld hl, ItemUseBallText06
	call PrintText
	call ClearSprites
	ld a, [wEnemyMonSpecies]	;caught mon_ID
	ld [wd11e], a
	predef ShowPokedexData
.checkParty
	ld a, $1
	ld [wd49c], a
	ld a, $85
	ld [wPikachuMood], a
	ld a, [wPartyCount]
	cp PARTY_LENGTH		;is party full?
	jr z, .sendToBox
	xor a ; PLAYER_PARTY_DATA
	ld [wMonDataLocation], a
	call ClearSprites
	ld hl, .emptyString
	call PrintText
	call AddPartyMon	;add mon to Party
	jr .End

.sendToBox
	call ClearSprites
	call SendNewMonToBox
	ld hl, ItemUseBallText07
	ld a, [wd7f1]
	bit 0, a
	jr nz, .sendToBox2
	ld hl, ItemUseBallText08
.sendToBox2
	call PrintText
	jr .End

.printText1
	ld hl, ItemUseBallText05
.printText0
	call PrintText
	call ClearSprites
.End
	ld a, [wBattleType]
	and a
	ret nz
	ld hl, wNumBagItems
	inc a
	ld [wItemQuantity], a
	jp RemoveItemFromInventory

.emptyString
	db "@"

ItemUseBallText00: ; d697 (3:5697)
;"It dodged the thrown ball!"
;"This pokemon can't be caught"
	TX_FAR _ItemUseBallText00
	db "@"
ItemUseBallText01: ; d69c (3:569c)
;"You missed the pokemon!"
	TX_FAR _ItemUseBallText01
	db "@"
ItemUseBallText02: ; d6a1 (3:56a1)
;"Darn! The pokemon broke free!"
	TX_FAR _ItemUseBallText02
	db "@"
ItemUseBallText03: ; d6a6 (3:56a6)
;"Aww! It appeared to be caught!"
	TX_FAR _ItemUseBallText03
	db "@"
ItemUseBallText04: ; d6ab (3:56ab)
;"Shoot! It was so close too!"
	TX_FAR _ItemUseBallText04
	db "@"
ItemUseBallText05: ; d6b0 (3:56b0)
;"All right! {MonName} was caught!"
;play sound
	TX_FAR _ItemUseBallText05
	db $12, $06
	db "@"
ItemUseBallText07: ; d6b7 (3:59b7)
;"X was transferred to Bill's PC"
	TX_FAR _ItemUseBallText07
	db "@"
ItemUseBallText08: ; d6bc (3:56bc)
;"X was transferred to someone's PC"
	TX_FAR _ItemUseBallText08
	db "@"

ItemUseBallText06: ; d6c1 (3:56c1)
;"New DEX data will be added..."
;play sound
	TX_FAR _ItemUseBallText06
	db $13, $06
	db "@"

ItemUseTownMap: ; d6c8 (3:56c8)
	ld a, [wIsInBattle]
	and a
	jp nz, ItemUseNotTime
	jpba DisplayTownMap

ItemUseBicycle: ; d6d7 (3:56d7)
	ld a, [wIsInBattle]
	and a
	jp nz, ItemUseNotTime
	ld a, [wWalkBikeSurfState]
	ld [wWalkBikeSurfStateCopy], a
	cp a, 2 ; is the player surfing?
	jp z, ItemUseNotTime
	dec a ; is player already bicycling?
	jr nz, .tryToGetOnBike
.getOffBike
	call ItemUseReloadOverworldData
	xor a
	ld [wWalkBikeSurfState], a ; change player state to walking
	ld a, $00
	ld [wPikachuSpawnState], a
	call PlayDefaultMusic ; play walking music
	ld hl, GotOffBicycleText
	jp PrintText

.tryToGetOnBike
	call IsBikeRidingAllowed
	jp nc, NoCyclingAllowedHere
	call ItemUseReloadOverworldData
	xor a ; no keys pressed
	ld [hJoyHeld], a ; current joypad state
	ld a, $1
	ld [wWalkBikeSurfState], a ; change player state to bicycling
	call PlayDefaultMusic ; play bike riding music
	xor a
	ld [wWalkBikeSurfState], a
	ld hl, GotOnBicycleText
	call PrintText
	ld a, $1
	ld [wWalkBikeSurfState], a
	ret

; used for Surf out-of-battle effect
ItemUseSurfboard: ; d725 (3:5725)
	ld a, [wWalkBikeSurfState]
	ld [wWalkBikeSurfStateCopy], a
	cp a, 2 ; is the player already surfing?
	jr z, .tryToStopSurfing
.tryToSurf
	call IsNextTileShoreOrWater
	jp nc, SurfingAttemptFailed
	ld hl, TilePairCollisionsWater
	call CheckForTilePairCollisions
	jp c, SurfingAttemptFailed
.surf
	call .makePlayerMoveForward
	ld hl, wd730
	set 7, [hl]
	ld a, 2
	ld [wWalkBikeSurfState], a ; change player state to surfing
	call PlayDefaultMusic ; play surfing music
	ld hl, SurfingGotOnText
	jp PrintText

.tryToStopSurfing
	xor a
	ld [hSpriteIndexOrTextID], a
	ld d, 16 ; talking range in pixels (normal range)
	call IsSpriteInFrontOfPlayer2
	res 7, [hl]
	ld a, [hSpriteIndexOrTextID]
	and a ; is there a sprite in the way?
	jr nz, .cannotStopSurfing
	ld hl, TilePairCollisionsWater
	call CheckForTilePairCollisions
	jr c, .cannotStopSurfing
	ld a, [wTileInFrontOfPlayer]
	ld c, a
	call IsTilePassable
	jr nc, .stopSurfing
.cannotStopSurfing
	ld hl, SurfingNoPlaceToGetOffText
	jp PrintText

.stopSurfing
	call .makePlayerMoveForward
	ld a, $3
	ld [wPikachuSpawnState], a
	ld hl, wPikachuOverworldStateFlags
	set 5, [hl]
	ld hl, wd730
	set 7, [hl]
	xor a
	ld [wWalkBikeSurfState], a ; change player state to walking
	dec a
	ld [wJoyIgnore], a
	call PlayDefaultMusic ; play walking music
	call GBPalWhiteOutWithDelay3
	jp LoadWalkingPlayerSpriteGraphics

; uses a simulated button press to make the player move forward
.makePlayerMoveForward
	ld a, [wPlayerDirection] ; direction the player is going
	bit PLAYER_DIR_BIT_UP, a
	ld b, D_UP
	jr nz, .storeSimulatedButtonPress
	bit PLAYER_DIR_BIT_DOWN, a
	ld b, D_DOWN
	jr nz, .storeSimulatedButtonPress
	bit PLAYER_DIR_BIT_LEFT, a
	ld b, D_LEFT
	jr nz, .storeSimulatedButtonPress
	ld b, D_RIGHT
.storeSimulatedButtonPress
	ld a, b
	ld [wSimulatedJoypadStatesEnd], a
	xor a
	ld [wWastedByteCD39], a
	inc a
	ld [wSimulatedJoypadStatesIndex], a
	ret

SurfingGotOnText: ; d7c1 (3:57c1)
	TX_FAR _SurfingGotOnText
	db "@"

SurfingNoPlaceToGetOffText: ; d7c6 (3:57c6)
	TX_FAR _SurfingNoPlaceToGetOffText
	db "@"

ItemUsePokedex: ; d7cb (3:57cb)
	predef_jump ShowPokedexMenu

ItemUseEvoStone: ; d7d0 (3:57d0)
	ld a, [wIsInBattle]
	and a
	jp nz, ItemUseNotTime
	ld a, [wWhichPokemon]
	push af
	ld a, [wcf91]
	ld [wEvoStoneItemID], a
	push af
	ld a, EVO_STONE_PARTY_MENU
	ld [wPartyMenuTypeOrMessageID], a
	ld a, $ff
	ld [wUpdateSpritesEnabled], a
	call DisplayPartyMenu
	ld a, [wcf91]
	ld [wLoadedMon], a
	pop bc
	jr c, .canceledItemUse
	ld a, b
	ld [wcf91], a
	call Func_d85d
	jr nc, .noEffect
	callab IsThisPartymonStarterPikachu_Party
	jr nc, .notPlayerPikachu
	ld e, $1b
	callab PlayPikachuSoundClip
	ld a, [wWhichPokemon]
	ld hl, wPartyMonNicks
	call GetPartyMonName
	ld hl, RefusingText
	call PrintText
	ld a, $4
	ld [wd49c], a
	ld a, $82
	ld [wPikachuMood], a
	jr .canceledItemUse

.notPlayerPikachu
	ld a, SFX_HEAL_AILMENT
	call PlaySoundWaitForCurrent
	call WaitForSoundToFinish
	ld a, $01
	ld [wForceEvolution], a
	callab TryEvolvingMon ; try to evolve pokemon
	pop af
	ld [wWhichPokemon], a
	ld hl, wNumBagItems
	ld a, 1 ; remove 1 stone
	ld [wItemQuantity], a
	jp RemoveItemFromInventory

.noEffect
	call ItemUseNoEffect
.canceledItemUse
	xor a
	ld [wActionResultOrTookBattleTurn], a ; item not used
	pop af
	ret

Func_d85d: ; d85d (3:585d)
	ld hl, EvosMovesPointerTable
	ld a, [wLoadedMon]
	dec a
	ld c, a
	ld b, $0
	add hl, bc
	add hl, bc
	ld de, wcd6d
	ld a, BANK(TryEvolvingMon)
	ld bc, $2
	call FarCopyData
	ld hl, wcd6d
	ld a, [hli]
	ld h, [hl]
	ld l, a
	ld de, wcd6d
	ld a, BANK(TryEvolvingMon)
	ld bc, 13
	call FarCopyData
	ld hl, wcd6d
.loop
	ld a, [hli]
	and a
	jr z, .cannotEvolveWithUsedStone
	inc hl
	inc hl
	cp EV_ITEM
	jr nz, .loop
	dec hl
	dec hl
	ld b, [hl]
	ld a, [wcf91]
	inc hl
	inc hl
	inc hl
	cp b
	jr nz, .loop
	scf
	ret

.cannotEvolveWithUsedStone
	and a
	ret

RefusingText: ; d8a2 (3:58a2)
	TX_FAR _RefusingText
	db "@"

ItemUseVitamin: ; d8a7 (3:58a7)
	ld a, [wIsInBattle]
	and a
	jp nz, ItemUseNotTime

ItemUseMedicine: ; d8ae (3:58ae)
	ld a, [wPartyCount]
	and a
	jp z, Func_e4bf
	ld a, [wWhichPokemon]
	push af
	ld a, [wcf91]
	push af
	ld a, USE_ITEM_PARTY_MENU
	ld [wPartyMenuTypeOrMessageID], a
	ld a, $ff
	ld [wUpdateSpritesEnabled], a
	ld a, [wPseudoItemID]
	and a ; using Softboiled?
	jr z, .notUsingSoftboiled
; if using softboiled
	call GoBackToPartyMenu
	jr .getPartyMonDataAddress

.notUsingSoftboiled
	call DisplayPartyMenu
.getPartyMonDataAddress
	jp c, .canceledItemUse
	ld hl, wPartyMons
	ld bc, wPartyMon2 - wPartyMon1
	ld a, [wWhichPokemon]
	call AddNTimes
	ld a, [wWhichPokemon]
	ld [wUsedItemOnWhichPokemon], a
	ld d, a
	ld a, [wcf91]
	ld e, a
	ld [wd0b5], a
	pop af
	push af
	cp $28
	jr nc, .asm_d906
	push hl
	push de
	callabd_ModifyPikachuHappiness PIKAHAPPY_USEDITEM
	pop de
	pop hl
.asm_d906
	pop af
	ld [wcf91], a
	pop af
	ld [wWhichPokemon], a
	ld a, [wPseudoItemID]
	and a ; using Softboiled?
	jr z, .checkItemType
; if using softboiled
	ld a, [wWhichPokemon]
	cp d ; is the pokemon trying to use softboiled on itself?
	jr z, ItemUseMedicine ; if so, force another choice
.checkItemType
	ld a, [wcf91]
	cp a, REVIVE
	jr nc, .healHP ; if it's a Revive or Max Revive
	cp a, FULL_HEAL
	jr z, .cureStatusAilment ; if it's a Full Heal
	cp a, HP_UP
	jp nc, .useVitamin ; if it's a vitamin or Rare Candy
	cp a, FULL_RESTORE
	jr nc, .healHP ; if it's a Full Restore or one of the potions
; fall through if it's one of the status-specifc healing items
.cureStatusAilment
	ld bc, 4
	add hl, bc ; hl now points to status
	ld a, [wcf91]
	lb bc, ANTIDOTE_MSG, 1 << PSN
	cp a, ANTIDOTE
	jr z, .checkMonStatus
	lb bc, BURN_HEAL_MSG, 1 << BRN
	cp a, BURN_HEAL
	jr z, .checkMonStatus
	lb bc, ICE_HEAL_MSG, 1 << FRZ
	cp a, ICE_HEAL
	jr z, .checkMonStatus
	lb bc, AWAKENING_MSG, SLP
	cp a, AWAKENING
	jr z, .checkMonStatus
	lb bc, PARALYZ_HEAL_MSG, 1 << PAR
	cp a, PARLYZ_HEAL
	jr z, .checkMonStatus
	lb bc, FULL_HEAL_MSG, $ff ; Full Heal
.checkMonStatus
	ld a, [hl] ; pokemon's status
	and c ; does the pokemon have a status ailment the item can cure?
	jp z, .healingItemNoEffect
; if the pokemon has a status the item can heal
	xor a
	ld [hl], a ; remove the status ailment in the party data
	ld a, b
	ld [wPartyMenuTypeOrMessageID], a ; the message to display for the item used
	ld a, [wPlayerMonNumber]
	cp d ; is pokemon the item was used on active in battle?
	jp nz, .doneHealing
; if it is active in battle
	xor a
	ld [wBattleMonStatus], a ; remove the status ailment in the in-battle pokemon data
	push hl
	ld hl, wPlayerBattleStatus3
	res BadlyPoisoned, [hl] ; heal Toxic status
	pop hl
	ld bc, 30
	add hl, bc ; hl now points to party stats
	ld de, wBattleMonMaxHP
	ld bc, 10
	call CopyData ; copy party stats to in-battle stat data
	predef DoubleOrHalveSelectedStats
	jp .doneHealing

.healHP
	inc hl ; hl = address of current HP
	ld a, [hli]
	ld b, a
	ld [wHPBarOldHP+1], a
	ld a, [hl]
	ld c, a
	ld [wHPBarOldHP], a ; current HP stored at wHPBarOldHP (2 bytes, big-endian)
	or b
	jr nz, .notFainted
.fainted
	ld a, [wcf91]
	cp a, REVIVE
	jr z, .updateInBattleFaintedData
	cp a, MAX_REVIVE
	jr z, .updateInBattleFaintedData
	jp .healingItemNoEffect

.updateInBattleFaintedData
	ld a, [wWhichPokemon]
	push af
	ld a, [wUsedItemOnWhichPokemon]
	ld [wWhichPokemon], a
	push hl
	push de
	push bc
	callab Func_2fd6a
	pop bc
	pop de
	pop hl
	pop af
	ld [wWhichPokemon], a
<<<<<<< HEAD
	
	ld a, [wIsInBattle]
=======

	ld a,[wIsInBattle]
>>>>>>> 2bb64d11
	and a
	jr z, .compareCurrentHPToMaxHP
	push hl
	push de
	push bc
	ld a, [wUsedItemOnWhichPokemon]
	ld c, a
	ld hl, wPartyFoughtCurrentEnemyFlags
	ld b, FLAG_TEST
	predef FlagActionPredef
	ld a, c
	and a
	jr z, .next
	ld a, [wUsedItemOnWhichPokemon]
	ld c, a
	ld hl, wPartyGainExpFlags
	ld b, FLAG_SET
	predef FlagActionPredef
.next
	pop bc
	pop de
	pop hl
	jr .compareCurrentHPToMaxHP

.notFainted
	ld a, [wcf91]
	cp a, REVIVE
	jp z, .healingItemNoEffect
	cp a, MAX_REVIVE
	jp z, .healingItemNoEffect
.compareCurrentHPToMaxHP
	push hl
	push bc
	ld bc, 32
	add hl, bc ; hl now points to max HP
	pop bc
	ld a, [hli]
	cp b
	jr nz, .skipComparingLSB ; no need to compare the LSB's if the MSB's don't match
	ld a, [hl]
	cp c
.skipComparingLSB
	pop hl
	jr nz, .notFullHP
.fullHP ; if the pokemon's current HP equals its max HP
	ld a, [wcf91]
	cp a, FULL_RESTORE
	jp nz, .healingItemNoEffect
	inc hl
	inc hl
	ld a, [hld] ; status ailment
	and a ; does the pokemon have a status ailment?
	jp z, .healingItemNoEffect
	ld a, FULL_HEAL
	ld [wcf91], a
	dec hl
	dec hl
	dec hl
	jp .cureStatusAilment

.notFullHP ; if the pokemon's current HP doesn't equal its max HP
	xor a
	ld [wLowHealthAlarm], a ;disable low health alarm
	ld [wChannelSoundIDs + CH4], a
	push hl
	push de
	ld bc, 32
	add hl, bc ; hl now points to max HP
	ld a, [hli]
	ld [wHPBarMaxHP+1], a
	ld a, [hl]
	ld [wHPBarMaxHP], a ; max HP stored at wHPBarMaxHP (2 bytes, big-endian)
	ld a, [wPseudoItemID]
	and a ; using Softboiled?
	jp z, .notUsingSoftboiled2
; if using softboiled
	ld hl, wHPBarMaxHP
	ld a, [hli]
	push af
	ld a, [hli]
	push af
	ld a, [hli]
	push af
	ld a, [hl]
	push af
	ld hl, wPartyMon1MaxHP
	ld a, [wWhichPokemon]
	ld bc, wPartyMon2 - wPartyMon1
	call AddNTimes
	ld a, [hli]
	ld [wHPBarMaxHP + 1], a
	ld [H_DIVIDEND], a
	ld a, [hl]
	ld [wHPBarMaxHP], a
	ld [H_DIVIDEND + 1], a
	ld a, 5
	ld [H_DIVISOR], a
	ld b, 2 ; number of bytes
	call Divide ; get 1/5 of max HP of pokemon that used Softboiled
	ld bc, wPartyMon1HP - wPartyMon1MaxHP
	add hl, bc ; hl now points to LSB of current HP of pokemon that used Softboiled
; subtract 1/5 of max HP from current HP of pokemon that used Softboiled
	ld a, [H_QUOTIENT + 3]
	push af
	ld b, a
	ld a, [hl]
	ld [wHPBarOldHP], a
	sub b
	ld [hld], a
	ld [wHPBarNewHP], a
	ld a, [H_QUOTIENT + 2]
	ld b, a
	ld a, [hl]
	ld [wHPBarOldHP+1], a
	sbc b
	ld [hl], a
	ld [wHPBarNewHP+1], a
	coord hl, 4, 1
	ld a, [wWhichPokemon]
	ld bc, 2 * SCREEN_WIDTH
	call AddNTimes ; calculate coordinates of HP bar of pokemon that used Softboiled
	ld a, SFX_HEAL_HP
	call PlaySoundWaitForCurrent
	ld a, [hFlags_0xFFFA]
	set 0, a
	ld [hFlags_0xFFFA], a
	ld a, $02
	ld [wHPBarType], a
	predef UpdateHPBar2 ; animate HP bar decrease of pokemon that used Softboiled
	ld a, [hFlags_0xFFFA]
	res 0, a
	ld [hFlags_0xFFFA], a
	pop af
	ld b, a ; store heal amount (1/5 of max HP)
	ld hl, wHPBarOldHP + 1
	pop af
	ld [hld], a
	pop af
	ld [hld], a
	pop af
	ld [hld], a
	pop af
	ld [hl], a
	jr .addHealAmount

.notUsingSoftboiled2
	ld a, [wcf91]
	cp a, SODA_POP
	ld b, 60 ; Soda Pop heal amount
	jr z, .addHealAmount
	ld b, 80 ; Lemonade heal amount
	jr nc, .addHealAmount
	cp a, FRESH_WATER
	ld b, 50 ; Fresh Water heal amount
	jr z, .addHealAmount
	cp a, SUPER_POTION
	ld b, 200 ; Hyper Potion heal amount
	jr c, .addHealAmount
	ld b, 50 ; Super Potion heal amount
	jr z, .addHealAmount
	ld b, 20 ; Potion heal amount
.addHealAmount
	pop de
	pop hl
	ld a, [hl]
	add b
	ld [hld], a
	ld [wHPBarNewHP], a
	ld a, [hl]
	ld [wHPBarNewHP+1], a
	jr nc, .noCarry
	inc [hl]
	ld a, [hl]
	ld [wHPBarNewHP + 1], a
.noCarry
	push de
	inc hl
	ld d, h
	ld e, l ; de now points to current HP
	ld hl, 33
	add hl, de ; hl now points to max HP
	ld a, [wcf91]
	cp a, REVIVE
	jr z, .setCurrentHPToHalfMaxHP
	ld a, [hld]
	ld b, a
	ld a, [de]
	sub b
	dec de
	ld b, [hl]
	ld a, [de]
	sbc b
	jr nc, .setCurrentHPToMaxHp ; if current HP exceeds max HP after healing
	ld a, [wcf91]
	cp a, HYPER_POTION
	jr c, .setCurrentHPToMaxHp ; if using a Full Restore or Max Potion
	cp a, MAX_REVIVE
	jr z, .setCurrentHPToMaxHp ; if using a Max Revive
	jr .updateInBattleData

.setCurrentHPToHalfMaxHP
	dec hl
	dec de
	ld a, [hli]
	srl a
	ld [de], a
	ld [wHPBarNewHP+1], a
	ld a, [hl]
	rr a
	inc de
	ld [de], a
	ld [wHPBarNewHP], a
	dec de
	jr .doneHealingPartyHP

.setCurrentHPToMaxHp
	ld a, [hli]
	ld [de], a
	ld [wHPBarNewHP+1], a
	inc de
	ld a, [hl]
	ld [de], a
	ld [wHPBarNewHP], a
	dec de
.doneHealingPartyHP ; done updating the pokemon's current HP in the party data structure
	ld a, [wcf91]
	cp a, FULL_RESTORE
	jr nz, .updateInBattleData
	ld bc, -31
	add hl, bc
	xor a
	ld [hl], a ; remove the status ailment in the party data
.updateInBattleData
	ld h, d
	ld l, e
	pop de
	ld a, [wPlayerMonNumber]
	cp d ; is pokemon the item was used on active in battle?
	jr nz, .calculateHPBarCoords
; copy party HP to in-battle HP
	ld a, [hli]
	ld [wBattleMonHP], a
	ld a, [hld]
	ld [wBattleMonHP + 1], a
	ld a, [wcf91]
	cp a, FULL_RESTORE
	jr nz, .calculateHPBarCoords
	xor a
	ld [wBattleMonStatus], a ; remove the status ailment in the in-battle pokemon data
.calculateHPBarCoords
	ld hl, wOAMBuffer + $90
	ld bc, 2 * 20
	inc d
.calculateHPBarCoordsLoop
	add hl, bc
	dec d
	jr nz, .calculateHPBarCoordsLoop
	jr .doneHealing

.healingItemNoEffect
	call ItemUseNoEffect
	jp .done

.doneHealing
	ld a, [wPseudoItemID]
	and a ; using Softboiled?
	jr nz, .skipRemovingItem ; no item to remove if using Softboiled
	push hl
	call RemoveUsedItem
	pop hl
.skipRemovingItem
	ld a, [wcf91]
	cp a, FULL_RESTORE
	jr c, .playStatusAilmentCuringSound
	cp a, FULL_HEAL
	jr z, .playStatusAilmentCuringSound
	ld a, SFX_HEAL_HP
	call PlaySoundWaitForCurrent
	ld a, [hFlags_0xFFFA]
	set 0, a
	ld [hFlags_0xFFFA], a
	ld a, $02
	ld [wHPBarType], a
	predef UpdateHPBar2 ; animate the HP bar lengthening
	ld a, [hFlags_0xFFFA]
	res 0, a
	ld [hFlags_0xFFFA], a
	ld a, REVIVE_MSG
	ld [wPartyMenuTypeOrMessageID], a
	ld a, [wcf91]
	cp a, REVIVE
	jr z, .showHealingItemMessage
	cp a, MAX_REVIVE
	jr z, .showHealingItemMessage
	ld a, POTION_MSG
	ld [wPartyMenuTypeOrMessageID], a
	jr .showHealingItemMessage

.playStatusAilmentCuringSound
	ld a, SFX_HEAL_AILMENT
	call PlaySoundWaitForCurrent
.showHealingItemMessage
	xor a
	ld [H_AUTOBGTRANSFERENABLED], a
	call ClearScreen
	dec a
	ld [wUpdateSpritesEnabled], a
	call RedrawPartyMenu ; redraws the party menu and displays the message
	ld a, 1
	ld [H_AUTOBGTRANSFERENABLED], a
	ld c, 50
	call DelayFrames
	call WaitForTextScrollButtonPress
	jr .done

.canceledItemUse
	xor a
	ld [wActionResultOrTookBattleTurn], a ; item use failed
	pop af
	pop af
.done
	ld a, [wPseudoItemID]
	and a ; using Softboiled?
	ret nz ; if so, return
	call GBPalWhiteOut
	call z, RunDefaultPaletteCommand
	ld a, [wIsInBattle]
	and a
	ret nz
	jp ReloadMapData

.useVitamin
	push hl
	ld a, [hl]
	ld [wd0b5], a
	ld [wd11e], a
	ld bc, 33
	add hl, bc ; hl now points to level
	ld a, [hl] ; a = level
	ld [wCurEnemyLVL], a ; store level
	call GetMonHeader
	push de
	ld a, d
	ld hl, wPartyMonNicks
	call GetPartyMonName
	pop de
	pop hl
	ld a, [wcf91]
	cp a, RARE_CANDY
	jp z, .useRareCandy
	push hl
	sub a, HP_UP
	add a
	ld bc, 17
	add hl, bc
	add l
	ld l, a
	jr nc, .noCarry2
	inc h
.noCarry2
	ld a, 10
	ld b, a
	ld a, [hl] ; a = MSB of stat experience of the appropriate stat
	cp a, 100 ; is there already at least 25600 (256 * 100) stat experience?
	jr nc, .vitaminNoEffect ; if so, vitamins can't add any more
	add b ; add 2560 (256 * 10) stat experience
	jr nc, .noCarry3 ; a carry should be impossible here, so this will always jump
	ld a, 255
.noCarry3
	ld [hl], a
	pop hl
	call .recalculateStats
	ld hl, VitaminText
	ld a, [wcf91]
	sub a, HP_UP - 1
	ld c, a
.statNameLoop ; loop to get the address of the name of the stat the vitamin increases
	dec c
	jr z, .gotStatName
.statNameInnerLoop
	ld a, [hli]
	ld b, a
	ld a, $50
	cp b
	jr nz, .statNameInnerLoop
	jr .statNameLoop

.gotStatName
	ld de, wcf4b
	ld bc, 10
	call CopyData ; copy the stat's name to wcf4b
	ld a, SFX_HEAL_AILMENT
	call PlaySound
	ld hl, VitaminStatRoseText
	call PrintText
	jp RemoveUsedItem

.vitaminNoEffect
	pop hl
	ld hl, VitaminNoEffectText
	call PrintText
	jp GBPalWhiteOut

.recalculateStats
	ld bc, 34
	add hl, bc
	ld d, h
	ld e, l ; de now points to stats
	ld bc, -18
	add hl, bc ; hl now points to byte 3 of experience
	ld b, 1
	jp CalcStats ; recalculate stats
.useRareCandy
	push hl
	ld bc, 33
	add hl, bc ; hl now points to level
	ld a, [hl] ; a = level
	cp a, MAX_LEVEL
	jr z, .vitaminNoEffect ; can't raise level above 100
	inc a
	ld [hl], a ; store incremented level
	ld [wCurEnemyLVL], a
	push hl
	push de
	ld d, a
	callab CalcExperience ; calculate experience for next level and store it at $ff96
	pop de
	pop hl
	ld bc, -19
	add hl, bc ; hl now points to experience
; update experience to minimum for new level
	ld a, [hExperience]
	ld [hli], a
	ld a, [hExperience + 1]
	ld [hli], a
	ld a, [hExperience + 2]
	ld [hl], a
	pop hl
	ld a, [wWhichPokemon]
	push af
	ld a, [wcf91]
	push af
	push de
	push hl
	ld bc, 34
	add hl, bc ; hl now points to MSB of max HP
	ld a, [hli]
	ld b, a
	ld c, [hl]
	pop hl
	push bc
	push hl
	call .recalculateStats
	pop hl
	ld bc, 35 ; hl now points to LSB of max HP
	add hl, bc
	pop bc
	ld a, [hld]
	sub c
	ld c, a
	ld a, [hl]
	sbc b
	ld b, a ; bc = the amount of max HP gained from leveling up
; add the amount gained to the current HP
	ld de, -32
	add hl, de ; hl now points to MSB of current HP
	ld a, [hl]
	add c
	ld [hld], a
	ld a, [hl]
	adc b
	ld [hl], a
	ld a, RARE_CANDY_MSG
	ld [wPartyMenuTypeOrMessageID], a
	call RedrawPartyMenu
	pop de
	ld a, d
	ld [wWhichPokemon], a
	ld a, e
	ld [wd11e], a
	xor a ; PLAYER_PARTY_DATA
	ld [wMonDataLocation], a
	call LoadMonData
	ld d, $01
	callab PrintStatsBox ; display new stats text box
	call WaitForTextScrollButtonPress ; wait for button press
	xor a ; PLAYER_PARTY_DATA
	ld [wMonDataLocation], a
	predef LearnMoveFromLevelUp ; learn level up move, if any

	xor a
	ld [wForceEvolution], a
	callabd_ModifyPikachuHappiness PIKAHAPPY_LEVELUP
	ld a, [wWhichPokemon]
	push af
	ld a, [wUsedItemOnWhichPokemon]
	ld [wWhichPokemon], a
	callab Func_2fd6a ; evolve pokemon, if appropriate
	pop af
<<<<<<< HEAD
	ld [wWhichPokemon], a
	
=======
	ld [wWhichPokemon],a

>>>>>>> 2bb64d11
	callab TryEvolvingMon
	ld a, $01
	ld [wUpdateSpritesEnabled], a
	pop af
	ld [wcf91], a
	pop af
	ld [wWhichPokemon], a
	jp RemoveUsedItem

VitaminStatRoseText: ; dd44 (3:5d44)
	TX_FAR _VitaminStatRoseText
	db "@"

VitaminNoEffectText: ; dd49 (3:5d49)
	TX_FAR _VitaminNoEffectText
	db "@"

VitaminText: ; dd4e (3:5d4e)
	db "HEALTH@"
	db "ATTACK@"
	db "DEFENSE@"
	db "SPEED@"
	db "SPECIAL@"

ItemUseBait: ; dd72 (3:5d72)
	ld hl, ThrewBaitText
	call PrintText
	ld hl, wEnemyMonCatchRate ; catch rate
	srl [hl] ; halve catch rate
	ld a, BAIT_ANIM
	ld hl, wSafariBaitFactor ; bait factor
	ld de, wSafariEscapeFactor ; escape factor
	jr BaitRockCommon

ItemUseRock: ; dd87 (3:5d87)
	ld hl, ThrewRockText
	call PrintText
	ld hl, wEnemyMonCatchRate ; catch rate
	ld a, [hl]
	add a ; double catch rate
	jr nc, .noCarry
	ld a, $ff
.noCarry
	ld [hl], a
	ld a, ROCK_ANIM
	ld hl, wSafariEscapeFactor ; escape factor
	ld de, wSafariBaitFactor ; bait factor

BaitRockCommon: ; dd9f (3:5d9f)
	ld [wAnimationID], a
	xor a
	ld [wAnimationType], a
	ld [H_WHOSETURN], a
	ld [de], a ; zero escape factor (for bait), zero bait factor (for rock)
.randomLoop ; loop until a random number less than 5 is generated
	call Random
	and a, 7
	cp a, 5
	jr nc, .randomLoop
	inc a ; increment the random number, giving a range from 1 to 5 inclusive
	ld b, a
	ld a, [hl]
	add b ; increase bait factor (for bait), increase escape factor (for rock)
	jr nc, .noCarry
	ld a, $ff
.noCarry
	ld [hl], a
	predef MoveAnimation ; do animation
	ld c, 70
	jp DelayFrames

ThrewBaitText: ; ddc6 (3:5dc6)
	TX_FAR _ThrewBaitText
	db "@"

ThrewRockText: ; ddca (3:5dca)
	TX_FAR _ThrewRockText
	db "@"

; also used for Dig out-of-battle effect
ItemUseEscapeRope: ; ddcf (3:5dcf)
	ld a, [wIsInBattle]
	and a
	jr nz, .notUsable
	ld a, [wCurMap]
	cp a, AGATHAS_ROOM
	jr z, .notUsable
	cp a, BILLS_HOUSE
	jr z, .notUsable
	cp a, POKEMON_FAN_CLUB
	jr z, .notUsable
	ld a, [wCurMapTileset]
	ld b, a
	ld hl, EscapeRopeTilesets
.loop
	ld a, [hli]
	cp a, $ff
	jr z, .notUsable
	cp b
	jr nz, .loop
	ld hl, wd732
	set 3, [hl]
	set 6, [hl]
	call Func_1510
	ld hl, wd72e
	res 4, [hl]
	ld hl, wd790
	res 7, [hl]
	xor a
	ld [wNumSafariBalls], a
	ld [wSafariZoneEntranceCurScript], a
	inc a
	ld [wEscapedFromBattle], a
	ld [wActionResultOrTookBattleTurn], a ; item used
	ld a, [wPseudoItemID]
	and a ; using Dig?
	ret nz ; if so, return
	call ItemUseReloadOverworldData
	ld c, 30
	call DelayFrames
	jp RemoveUsedItem

.notUsable
	jp ItemUseNotTime

EscapeRopeTilesets: ; de28 (3:5e28)
	db FOREST, CEMETERY, CAVERN, FACILITY, INTERIOR
	db $ff ; terminator

ItemUseRepel: ; de2e (3:5e2e)
	ld b, 100

ItemUseRepelCommon: ; e005 (3:6005)
	ld a, [wIsInBattle]
	and a
	jp nz, ItemUseNotTime
	ld a, b
	ld [wRepelRemainingSteps], a
	jp PrintItemUseTextAndRemoveItem

; handles X Accuracy item
ItemUseXAccuracy: ; de3e (3:5e3e)
	ld a, [wIsInBattle]
	and a
	jp z, ItemUseNotTime
	ld hl, wPlayerBattleStatus2
	set UsingXAccuracy, [hl] ; X Accuracy bit
	callabd_ModifyPikachuHappiness PIKAHAPPY_USEDXITEM
	jp PrintItemUseTextAndRemoveItem

; This function is bugged and never works. It always jumps to ItemUseNotTime.
; The Card Key is handled in a different way.
ItemUseCardKey: ; de57 (3:de57)
	xor a
	ld [wUnusedD71F], a
	call GetTileAndCoordsInFrontOfPlayer
	ld a, [GetTileAndCoordsInFrontOfPlayer] ; $4586
	cp a, $18
	jr nz, .next0
	ld hl, CardKeyTable1
	jr .next1

.next0
	cp a, $24
	jr nz, .next2
	ld hl, CardKeyTable2
	jr .next1

.next2
	cp a, $5e
	jp nz, ItemUseNotTime
	ld hl, CardKeyTable3
.next1
	ld a, [wCurMap]
	ld b, a
.loop
	ld a, [hli]
	cp a, $ff
	jp z, ItemUseNotTime
	cp b
	jr nz, .nextEntry1
	ld a, [hli]
	cp d
	jr nz, .nextEntry2
	ld a, [hli]
	cp e
	jr nz, .nextEntry3
	ld a, [hl]
	ld [wUnusedD71F], a
	jr .done

.nextEntry1
	inc hl
.nextEntry2
	inc hl
.nextEntry3
	inc hl
	jr .loop

.done
	ld hl, ItemUseText00
	call PrintText
	ld hl, wd728
	set 7, [hl]
	ret

; These tables are probably supposed to be door locations in Silph Co., 
; but they are unused.
; The reason there are 3 tables is unknown.

; Format:
; 00: Map ID
; 01: Y
; 02: X
; 03: ID?

CardKeyTable1: ; dea7 (3:5ea7)
	db  SILPH_CO_2F, $04, $04, $00
	db  SILPH_CO_2F, $04, $05, $01
	db  SILPH_CO_4F, $0C, $04, $02
	db  SILPH_CO_4F, $0C, $05, $03
	db  SILPH_CO_7F, $06, $0A, $04
	db  SILPH_CO_7F, $06, $0B, $05
	db  SILPH_CO_9F, $04, $12, $06
	db  SILPH_CO_9F, $04, $13, $07
	db SILPH_CO_10F, $08, $0A, $08
	db SILPH_CO_10F, $08, $0B, $09
	db $ff

CardKeyTable2: ; ded0 (3:5ed0)
	db SILPH_CO_3F, $08, $09, $0A
	db SILPH_CO_3F, $09, $09, $0B
	db SILPH_CO_5F, $04, $07, $0C
	db SILPH_CO_5F, $05, $07, $0D
	db SILPH_CO_6F, $0C, $05, $0E
	db SILPH_CO_6F, $0D, $05, $0F
	db SILPH_CO_8F, $08, $07, $10
	db SILPH_CO_8F, $09, $07, $11
	db SILPH_CO_9F, $08, $03, $12
	db SILPH_CO_9F, $09, $03, $13
	db $ff

CardKeyTable3: ; def9 (3:5ef9)
	db SILPH_CO_11F, $08, $09, $14
	db SILPH_CO_11F, $09, $09, $15
	db $ff

ItemUsePokedoll: ; df02 (3:5f02)
	ld a, [wIsInBattle]
	dec a
	jp nz, ItemUseNotTime
	ld a, $01
	ld [wEscapedFromBattle], a
	jp PrintItemUseTextAndRemoveItem

ItemUseGuardSpec: ; df11 (3:5f11)
	ld a, [wIsInBattle]
	and a
<<<<<<< HEAD
	jp z, ItemUseNotTime
	
=======
	jp z,ItemUseNotTime

>>>>>>> 2bb64d11
	ld a, [wWhichPokemon]
	push af
	ld a, [wPlayerMonNumber]
	ld [wWhichPokemon], a
	callabd_ModifyPikachuHappiness PIKAHAPPY_USEDXITEM
	pop af
	ld [wWhichPokemon], a
<<<<<<< HEAD
	
	ld hl, wPlayerBattleStatus2
	set ProtectedByMist, [hl] ; Mist bit
=======

	ld hl,wPlayerBattleStatus2
	set ProtectedByMist,[hl] ; Mist bit
>>>>>>> 2bb64d11
	jp PrintItemUseTextAndRemoveItem

ItemUseSuperRepel: ; df38 (3:5f38)
	ld b, 200
	jp ItemUseRepelCommon

ItemUseMaxRepel: ; df3d (3:5f3d)
	ld b, 250
	jp ItemUseRepelCommon

ItemUseDireHit: ; df42 (3:5f42)
	ld a, [wIsInBattle]
	and a
<<<<<<< HEAD
	jp z, ItemUseNotTime
	
=======
	jp z,ItemUseNotTime

>>>>>>> 2bb64d11
	ld a, [wWhichPokemon]
	push af
	ld a, [wPlayerMonNumber]
	ld [wWhichPokemon], a
	callabd_ModifyPikachuHappiness PIKAHAPPY_USEDXITEM
	pop af
	ld [wWhichPokemon], a
<<<<<<< HEAD
	
	ld hl, wPlayerBattleStatus2
	set GettingPumped, [hl] ; Focus Energy bit
=======

	ld hl,wPlayerBattleStatus2
	set GettingPumped,[hl] ; Focus Energy bit
>>>>>>> 2bb64d11
	jp PrintItemUseTextAndRemoveItem

ItemUseXStat: ; df69 (3:df69)
	ld a, [wIsInBattle]
	and a
	jr nz, .inBattle
	call ItemUseNotTime
	ld a, 2
	ld [wActionResultOrTookBattleTurn], a ; item not used
	ret

.inBattle
	ld hl, wPlayerMoveNum
	ld a, [hli]
	push af ; save [wPlayerMoveNum]
	ld a, [hl]
	push af ; save [wPlayerMoveEffect]
	push hl
	ld a, [wcf91]
	sub a, X_ATTACK - ATTACK_UP1_EFFECT
	ld [hl], a ; store player move effect
	call PrintItemUseTextAndRemoveItem
	ld a, XSTATITEM_ANIM ; X stat item animation ID
	ld [wPlayerMoveNum], a
	call LoadScreenTilesFromBuffer1 ; restore saved screen
	call Delay3
	xor a
	ld [H_WHOSETURN], a ; set turn to player's turn
	callba StatModifierUpEffect ; do stat increase move

	ld a, [wWhichPokemon]
	push af
	ld a, [wPlayerMonNumber]
	ld [wWhichPokemon], a
	callabd_ModifyPikachuHappiness PIKAHAPPY_USEDXITEM
	pop af
	ld [wWhichPokemon], a

	pop hl
	pop af
	ld [hld], a ; restore [wPlayerMoveEffect]
	pop af
	ld [hl], a ; restore [wPlayerMoveNum]
	ret

ItemUsePokeflute: ; dfbd (3:5fbd)
	ld a, [wIsInBattle]
	and a
	jr nz, .inBattle
; if not in battle
	call ItemUseReloadOverworldData
	ld a, [wCurMap]
	cp a, ROUTE_12
	jr nz, .notRoute12
	ld a, [wd7d8]
	bit 7, a
	jr nz, .noSnorlaxOrPikachuToWakeUp
; if the player hasn't beaten Route 12 Snorlax
	ld hl, Route12SnorlaxFluteCoords
	call ArePlayerCoordsInArray
	jr nc, .noSnorlaxOrPikachuToWakeUp
	ld hl, PlayedFluteHadEffectText
	call PrintText
	ld hl, wd7d8
	set 6, [hl]
	ret

.notRoute12
	cp a, ROUTE_16
	jr nz, .notRoute16
	ld a, [wd7e0]
	bit 1, a
	jr nz, .noSnorlaxOrPikachuToWakeUp
; if the player hasn't beaten Route 16 Snorlax
	ld hl, Route16SnorlaxFluteCoords
	call ArePlayerCoordsInArray
	jr nc, .noSnorlaxOrPikachuToWakeUp
	ld hl, PlayedFluteHadEffectText
	call PrintText
	ld hl, wd7e0
	set 0, [hl]
	ret

.notRoute16
	cp a, PEWTER_POKECENTER
	jr nz, .noSnorlaxOrPikachuToWakeUp
	call CheckPikachuFollowingPlayer
	jr z, .noSnorlaxOrPikachuToWakeUp
	callab IsPikachuRightNextToPlayer
	jr nc, .noSnorlaxOrPikachuToWakeUp
	ld hl, PlayedFluteHadEffectText
	call PrintText
	call ItemUseReloadOverworldData
	ld e, $1a
	callab Func_fd001
	ret

.noSnorlaxOrPikachuToWakeUp
	ld hl, PlayedFluteNoEffectText
	jp PrintText

.inBattle
	xor a
	ld [wWereAnyMonsAsleep], a
	ld b, $ff ^ SLP
	ld hl, wPartyMon1Status
	call WakeUpEntireParty
	ld a, [wIsInBattle]
	dec a ; is it a trainer battle?
	jr z, .skipWakingUpEnemyParty
; if it's a trainer battle
	ld hl, wEnemyMon1Status
	call WakeUpEntireParty
.skipWakingUpEnemyParty
	ld hl, wBattleMonStatus
	ld a, [hl]
	and b ; remove Sleep status
	ld [hl], a
	ld hl, wEnemyMonStatus
	ld a, [hl]
	ld c, a
	and b ; remove Sleep status
	ld [hl], a
	ld a, c
	and a, SLP
	jr z, .asm_e063
	ld a, $1
	ld [wWereAnyMonsAsleep], a
.asm_e063
	call LoadScreenTilesFromBuffer2 ; restore saved screen
	ld a, [wWereAnyMonsAsleep]
	and a ; were any pokemon asleep before playing the flute?
	ld hl, PlayedFluteNoEffectText
	jp z, PrintText ; if no pokemon were asleep
; if some pokemon were asleep
	ld hl, PlayedFluteHadEffectText
	call PrintText
	ld a, [wLowHealthAlarm]
	and a, $80
	jr nz, .skipMusic
	call WaitForSoundToFinish ; wait for sound to end
	callba Music_PokeFluteInBattle ; play in-battle pokeflute music
.musicWaitLoop ; wait for music to finish playing
	ld a, [wChannelSoundIDs + CH6]
	and a ; music off?
	jr nz, .musicWaitLoop
.skipMusic
	ld hl, FluteWokeUpText
	jp PrintText

; wakes up all party pokemon
; INPUT:
; hl must point to status of first pokemon in party (player's or enemy's)
; b must equal ~SLP
; [wWereAnyMonsAsleep] should be initialized to 0
; OUTPUT:
; [wWereAnyMonsAsleep]: set to 1 if any pokemon were asleep
WakeUpEntireParty: ; e094 (3:6094)
	ld de, 44
	ld c, 6
.loop
	ld a, [hl]
	push af
	and a, SLP ; is pokemon asleep?
	jr z, .notAsleep
	ld a, 1
	ld [wWereAnyMonsAsleep], a ; indicate that a pokemon had to be woken up
.notAsleep
	pop af
	and b ; remove Sleep status
	ld [hl], a
	add hl, de
	dec c
	jr nz, .loop
	ret

; Format:
; 00: Y
; 01: X
Route12SnorlaxFluteCoords: ; e0ac (3:60ac)
	db 62, 9  ; one space West of Snorlax
	db 61, 10 ; one space North of Snorlax
	db 63, 10 ; one space South of Snorlax
	db 62, 11 ; one space East of Snorlax
	db $ff ; terminator

; Format:
; 00: Y
; 01: X
Route16SnorlaxFluteCoords: ; e0b5 (3:60b5)
	db 10, 27 ; one space East of Snorlax
	db 10, 25 ; one space West of Snorlax
	db $ff ; terminator

PlayedFluteNoEffectText: ; e0ba (3:60ba)
	TX_FAR _PlayedFluteNoEffectText
	db "@"

FluteWokeUpText: ; e0bf (3:60bf)
	TX_FAR _FluteWokeUpText
	db "@"

PlayedFluteHadEffectText: ; e0c4 (3:60c4)
	TX_FAR _PlayedFluteHadEffectText
	db $06
	TX_ASM
	ld a, [wIsInBattle]
	and a
	jr nz, .done
; play out-of-battle pokeflute music
	call StopAllMusic ; turn off music
	ld a, SFX_POKEFLUTE
	ld c, BANK(SFX_Pokeflute)
	call PlayMusic
.musicWaitLoop ; wait for music to finish playing
	ld a, [wChannelSoundIDs + CH2]
	cp a, SFX_POKEFLUTE
	jr z, .musicWaitLoop
	call PlayDefaultMusic ; start playing normal music again
.done
	jp TextScriptEnd ; end text

ItemUseCoinCase: ; e0e7 (3:60e7)
	ld a, [wIsInBattle]
	and a
	jp nz, ItemUseNotTime
	ld hl, CoinCaseNumCoinsText
	jp PrintText

CoinCaseNumCoinsText: ; e0f1 (3:60f1)
	TX_FAR _CoinCaseNumCoinsText
	db "@"

ItemUseOldRod: ; e0f9 (3:60f9)
	call FishingInit
	jp c, ItemUseNotTime
	lb bc, 5, MAGIKARP
	ld a, $1 ; set bite
	jr RodResponse

ItemUseGoodRod: ; e106 (3:6106)
	call FishingInit
	jp c, ItemUseNotTime
.RandomLoop
	call Random
	srl a
	jr c, .SetBite
	and %11
	cp 2
	jr nc, .RandomLoop
	; choose which monster appears
	ld hl, GoodRodMons
	add a
	ld c, a
	ld b, 0
	add hl, bc
	ld b, [hl]
	inc hl
	ld c, [hl]
	and a
.SetBite
	ld a, 0
	rla
	xor 1
	jr RodResponse

INCLUDE "data/good_rod.asm"

ItemUseSuperRod: ; e130 (3:6130)
	call FishingInit
	jp c, ItemUseNotTime
	callab ReadSuperRodData
	ld c, e
	ld b, d
	ld a, $2
	ld [wRodResponse], a
	ld a, c
	and a ; are there fish in the map?
	jr z, DoNotGenerateFishingEncounter ; if not, do not generate an encounter
	ld a, $1
	ld [wRodResponse], a
	call Random
	and $1
	jr nz, RodResponse
	xor a
	ld [wRodResponse], a
	jr DoNotGenerateFishingEncounter

<<<<<<< HEAD
	
=======
>>>>>>> 2bb64d11
RodResponse: ; e15b (3:615b)
	ld [wRodResponse], a

	dec a ; is there a bite?
	jr nz, DoNotGenerateFishingEncounter
	; if yes, store level and species data
	ld a, 1
	ld [wMoveMissed], a
	ld a, b ; level
	ld [wCurEnemyLVL], a
	ld a, c ; species
	ld [wCurOpponent], a

DoNotGenerateFishingEncounter: ; e16e (3:616e)
	ld hl, wWalkBikeSurfState
	ld a, [hl] ; store the value in a
	push af
	push hl
	ld [hl], 0
	callba FishingAnim
	pop hl
	pop af
	ld [hl], a
	ret

; checks if fishing is possible and if so, runs initialization code common to all rods
; unsets carry if fishing is possible, sets carry if not
FishingInit: ; e182 (3:6182)
	ld a, [wIsInBattle]
	and a
	jr z, .notInBattle
	scf ; can't fish during battle
	ret

.notInBattle
	call IsNextTileShoreOrWater
	jr nc, .cannotFish
	ld a, [wWalkBikeSurfState]
	cp a, 2 ; Surfing?
	jr z, .cannotFish
	call ItemUseReloadOverworldData
	ld hl, ItemUseText00
	call PrintText
	ld a, SFX_HEAL_AILMENT
	call PlaySound
	ld a, $2
	ld [wd49c], a
	ld a, $81
	ld [wPikachuMood], a
	ld c, 80
	call DelayFrames
	and a
	ret

.cannotFish
	scf ; can't fish when surfing
	ret

ItemUseOaksParcel: ; e1b7 (3:61b7)
	jp ItemUseNotYoursToUse

ItemUseItemfinder: ; e1ba (3:61ba)
	ld a, [wIsInBattle]
	and a
	jp nz, ItemUseNotTime
	call ItemUseReloadOverworldData
	callba HiddenItemNear ; check for hidden items
	ld hl, ItemfinderFoundNothingText
	jr nc, .printText ; if no hidden items
	ld c, 4
.loop
	ld a, SFX_HEALING_MACHINE
	call PlaySoundWaitForCurrent
	ld a, SFX_PURCHASE
	call PlaySoundWaitForCurrent
	dec c
	jr nz, .loop
	ld hl, ItemfinderFoundItemText
.printText
	jp PrintText

ItemfinderFoundItemText: ; e1e6 (3:61e6)
	TX_FAR _ItemfinderFoundItemText
	db "@"

ItemfinderFoundNothingText: ; e1eb (3:61eb)
	TX_FAR _ItemfinderFoundNothingText
	db "@"

ItemUsePPUp: ; e1f0 (3:61f0)
	ld a, [wIsInBattle]
	and a
	jp nz, ItemUseNotTime

ItemUsePPRestore: ; e1f7 (3:61f7)
	ld a, [wWhichPokemon]
	push af
	ld a, [wcf91]
	ld [wPPRestoreItem], a
.chooseMon
	xor a
	ld [wUpdateSpritesEnabled], a
	ld a, USE_ITEM_PARTY_MENU
	ld [wPartyMenuTypeOrMessageID], a
	call DisplayPartyMenu
	jr nc, .chooseMove
	jp .itemNotUsed

.chooseMove
	ld a, [wIsInBattle]
	and a
	jr z, .usePPItem
	ld a, [wWhichPokemon]
	ld b, a
	ld a, [wPlayerMonNumber]
	cp b
	jr nz, .usePPItem
	ld a, [wPlayerBattleStatus3]
	bit Transformed, a
	jr z, .usePPItem
	call ItemUseNotTime
	jp .itemNotUsed

.usePPItem
	ld a, [wPPRestoreItem]
	cp a, ELIXER
	jp nc, .useElixir ; if Elixir or Max Elixir
	ld a, $02
	ld [wMoveMenuType], a
	ld hl, RaisePPWhichTechniqueText
	ld a, [wPPRestoreItem]
	cp a, ETHER ; is it a PP Up?
	jr c, .printWhichTechniqueMessage ; if so, print the raise PP message
	ld hl, RestorePPWhichTechniqueText ; otherwise, print the restore PP message
.printWhichTechniqueMessage
	call PrintText
	xor a
	ld [wPlayerMoveListIndex], a
	callab MoveSelectionMenu ; move selection menu
	ld a, 0
	ld [wPlayerMoveListIndex], a
	jr nz, .chooseMon
	ld hl, wPartyMon1Moves
	ld bc, wPartyMon2 - wPartyMon1
	call GetSelectedMoveOffset
	push hl
	ld a, [hl]
	ld [wd11e], a
	call GetMoveName
	call CopyStringToCF4B ; copy name to wcf4b
	pop hl
	ld a, [wPPRestoreItem]
	cp a, ETHER
	jr nc, .useEther ; if Ether or Max Ether
.usePPUp
	ld bc, 21
	add hl, bc
	ld a, [hl] ; move PP
	cp a, 3 << 6 ; have 3 PP Ups already been used?
	jr c, .PPNotMaxedOut
	ld hl, PPMaxedOutText
	call PrintText
	jr .chooseMove

.PPNotMaxedOut
	ld a, [hl]
	add a, 1 << 6 ; increase PP Up count by 1
	ld [hl], a
	ld a, 1 ; 1 PP Up used
	ld [wd11e], a
	call RestoreBonusPP ; add the bonus PP to current PP
	ld a, SFX_HEAL_AILMENT
	call PlaySound
	ld hl, PPIncreasedText
	call PrintText
.done
	pop af
	ld [wWhichPokemon], a
	call GBPalWhiteOut
	call RunDefaultPaletteCommand
	jp RemoveUsedItem

.afterRestoringPP ; after using a (Max) Ether/Elixir
	ld a, [wWhichPokemon]
	ld b, a
	ld a, [wPlayerMonNumber]
	cp b ; is the pokemon whose PP was restored active in battle?
	jr nz, .skipUpdatingInBattleData
	ld hl, wPartyMon1PP
	ld bc, wPartyMon2 - wPartyMon1
	call AddNTimes
	ld de, wBattleMonPP
	ld bc, 4
	call CopyData ; copy party data to in-battle data
.skipUpdatingInBattleData
	ld a, SFX_HEAL_AILMENT
	call PlaySound
	ld hl, PPRestoredText
	call PrintText
	jr .done

.useEther
	call .restorePP
	jr nz, .afterRestoringPP
	jp .noEffect

; unsets zero flag if PP was restored, sets zero flag if not
; however, this is bugged for Max Ethers and Max Elixirs (see below)
.restorePP
	xor a ; PLAYER_PARTY_DATA
	ld [wMonDataLocation], a
	call GetMaxPP
	ld hl, wPartyMon1Moves
	ld bc, wPartyMon2 - wPartyMon1
	call GetSelectedMoveOffset
	ld bc, wPartyMon1PP - wPartyMon1Moves
	add hl, bc ; hl now points to move's PP
	ld a, [wMaxPP]
	ld b, a
	ld a, [wPPRestoreItem]
	cp a, MAX_ETHER
	jr z, .fullyRestorePP
	ld a, [hl] ; move PP
	and a, %00111111 ; lower 6 bit bits store current PP
	cp b ; does current PP equal max PP?
	ret z ; if so, return
	add a, 10 ; increase current PP by 10
; b holds the max PP amount and b will hold the new PP amount.
; So, if the new amount meets or exceeds the max amount, 
; cap the amount to the max amount by leaving b unchanged.
; Otherwise, store the new amount in b.
	cp b ; does the new amount meet or exceed the maximum?
	jr nc, .storeNewAmount
	ld b, a
.storeNewAmount
	ld a, [hl] ; move PP
	and a, %11000000 ; PP Up counter bits
	add b
	ld [hl], a
	ret

.fullyRestorePP
	ld a, [hl] ; move PP
; Note that this code has a bug. It doesn't mask out the upper two bits, which
; are used to count how many PP Ups have been used on the move. So, Max Ethers
; and Max Elixirs will not be detected as having no effect on a move with full
; PP if the move has had any PP Ups used on it.
	cp b ; does current PP equal max PP?
	ret z
	jr .storeNewAmount

.useElixir
; decrement the item ID so that ELIXER becomes ETHER and MAX_ELIXER becomes MAX_ETHER
	ld hl, wPPRestoreItem
	dec [hl]
	dec [hl]
	xor a
	ld hl, wCurrentMenuItem
	ld [hli], a
	ld [hl], a ; zero the counter for number of moves that had their PP restored
	ld b, 4
; loop through each move and restore PP
.elixirLoop
	push bc
	ld hl, wPartyMon1Moves
	ld bc, wPartyMon2 - wPartyMon1
	call GetSelectedMoveOffset
	ld a, [hl]
	and a ; does the current slot have a move?
	jr z, .nextMove
	call .restorePP
	jr z, .nextMove
; if some PP was restored
	ld hl, wTileBehindCursor ; counter for number of moves that had their PP restored
	inc [hl]
.nextMove
	ld hl, wCurrentMenuItem
	inc [hl]
	pop bc
	dec b
	jr nz, .elixirLoop
	ld a, [wTileBehindCursor]
	and a ; did any moves have their PP restored?
	jp nz, .afterRestoringPP
.noEffect
	call ItemUseNoEffect
.itemNotUsed
	call GBPalWhiteOut
	call RunDefaultPaletteCommand
	pop af
	xor a
	ld [wActionResultOrTookBattleTurn], a ; item use failed
	ret

RaisePPWhichTechniqueText: ; e358 (3:6358)
	TX_FAR _RaisePPWhichTechniqueText
	db "@"

RestorePPWhichTechniqueText: ; e35d (3:635d)
	TX_FAR _RestorePPWhichTechniqueText
	db "@"

PPMaxedOutText: ; e362 (3:6362)
	TX_FAR _PPMaxedOutText
	db "@"

PPIncreasedText: ; e367 (3:6367)
	TX_FAR _PPIncreasedText
	db "@"

PPRestoredText: ; e36c (3:636c)
	TX_FAR _PPRestoredText
	db "@"

; for items that can't be used from the Item menu
UnusableItem: ; e371 (3:6371)
	jp ItemUseNotTime

ItemUseTMHM: ; e374 (3:6374)
	ld a, [wIsInBattle]
	and a
	jp nz, ItemUseNotTime
	ld a, [wcf91]
	sub a, TM_01
	push af
	jr nc, .skipAdding
	add a, 55 ; if item is an HM, add 55
.skipAdding
	inc a
	ld [wd11e], a
	predef TMToMove ; get move ID from TM/HM ID
	ld a, [wd11e]
	ld [wMoveNum], a
	call GetMoveName
	call CopyStringToCF4B ; copy name to wcf4b
	pop af
	ld hl, BootedUpTMText
	jr nc, .printBootedUpMachineText
	ld hl, BootedUpHMText
.printBootedUpMachineText
	call PrintText
	ld hl, TeachMachineMoveText
	call PrintText
	coord hl, 14, 7
	lb bc, 8, 15
	ld a, TWO_OPTION_MENU
	ld [wTextBoxID], a
	call DisplayTextBoxID ; yes/no menu
	ld a, [wCurrentMenuItem]
	and a
	jr z, .useMachine
	ld a, 2
	ld [wActionResultOrTookBattleTurn], a ; item not used
	ret

.useMachine
	ld a, [wWhichPokemon]
	push af
	ld a, [wcf91]
	push af
.chooseMon
	ld hl, wcf4b
	ld de, wTempMoveNameBuffer
	ld bc, 14
	call CopyData ; save the move name because DisplayPartyMenu will overwrite it
	ld a, $ff
	ld [wUpdateSpritesEnabled], a
	ld a, TMHM_PARTY_MENU
	ld [wPartyMenuTypeOrMessageID], a
	call DisplayPartyMenu
	push af
	ld hl, wTempMoveNameBuffer
	ld de, wcf4b
	ld bc, 14
	call CopyData
	pop af
	jr nc, .checkIfAbleToLearnMove
; if the player canceled teaching the move
	pop af
	pop af
	call GBPalWhiteOutWithDelay3
	call ClearSprites
	call RunDefaultPaletteCommand
	jp LoadScreenTilesFromBuffer1 ; restore saved screen
.checkIfAbleToLearnMove
	predef CanLearnTM ; check if the pokemon can learn the move
	push bc
	ld a, [wWhichPokemon]
	ld hl, wPartyMonNicks
	call GetPartyMonName
	pop bc
	ld a, c
	and a ; can the pokemon learn the move?
	jr nz, .checkIfAlreadyLearnedMove
; if the pokemon can't learn the move
	ld a, SFX_DENIED
	call PlaySoundWaitForCurrent
	ld hl, MonCannotLearnMachineMoveText
	call PrintText
	jr .chooseMon

.checkIfAlreadyLearnedMove
	callab CheckIfMoveIsKnown ; check if the pokemon already knows the move
	jr c, .chooseMon
	predef LearnMove ; teach move
	ld a, [wWhichPokemon]
	ld d, a
	pop af
	ld [wcf91], a
	pop af
	ld [wWhichPokemon], a
	ld a, b
	and a
	ret z
<<<<<<< HEAD
	
	ld a, [wWhichPokemon]
=======

	ld a,[wWhichPokemon]
>>>>>>> 2bb64d11
	push af
	ld a, d
	ld [wWhichPokemon], a
	callabd_ModifyPikachuHappiness PIKAHAPPY_USEDTMHM
	callab IsThisPartymonStarterPikachu_Party
	jr nc, .notTeachingThunderboltOrThunderToPikachu
	ld a, [wcf91]
	cp a, TM_24 ; are we teaching thunderbolt to the player pikachu?
	jr z, .teachingThunderboltOrThunderToPlayerPikachu
	cp a, TM_25 ; are we teaching thunder then?
	jr nz, .notTeachingThunderboltOrThunderToPikachu
.teachingThunderboltOrThunderToPlayerPikachu
	ld a, $5
	ld [wd49c], a
	ld a, $85
	ld [wPikachuMood], a
.notTeachingThunderboltOrThunderToPikachu
	pop af
	ld [wWhichPokemon], a

	ld a, [wcf91]
	call IsItemHM
	ret c
	jp RemoveUsedItem

BootedUpTMText: ; e483 (3:6483)
	TX_FAR _BootedUpTMText
	db "@"

BootedUpHMText: ; e488 (3:6488)
	TX_FAR _BootedUpHMText
	db "@"

TeachMachineMoveText: ; e48d (3:648d)
	TX_FAR _TeachMachineMoveText
	db "@"

MonCannotLearnMachineMoveText: ; e492 (3:6492)
	TX_FAR _MonCannotLearnMachineMoveText
	db "@"

PrintItemUseTextAndRemoveItem: ; e497 (3:6497)
	ld hl, ItemUseText00
	call PrintText
	ld a, SFX_HEAL_AILMENT
	call PlaySound
	call WaitForTextScrollButtonPress ; wait for button press

RemoveUsedItem: ; e4a5 (3:64a5)
	ld hl, wNumBagItems
	ld a, 1 ; one item
	ld [wItemQuantity], a
	jp RemoveItemFromInventory

ItemUseNoEffect: ; e4b0 (3:64b0)
	ld hl, ItemUseNoEffectText
	jr ItemUseFailed

ItemUseNotTime: ; e4b5 (3:64b5)
	ld hl, ItemUseNotTimeText
	jr ItemUseFailed

ItemUseNotYoursToUse: ; e4ba (3:64ba)
	ld hl, ItemUseNotYoursToUseText
	jr ItemUseFailed

Func_e4bf: ; e4bf (3:64bf)
	ld a, $2
	ld [wActionResultOrTookBattleTurn], a
	ld hl, DontHavePokemonText
	jp PrintText

<<<<<<< HEAD
	
=======
>>>>>>> 2bb64d11
ThrowBallAtTrainerMon: ; e4ca (3:64ca)
	call RunDefaultPaletteCommand
	call LoadScreenTilesFromBuffer1 ; restore saved screen
	call Delay3
	ld a, TOSS_ANIM
	ld [wAnimationID], a
	predef MoveAnimation ; do animation
	ld hl, ThrowBallAtTrainerMonText1
	call PrintText
	ld hl, ThrowBallAtTrainerMonText2
	call PrintText
	jr RemoveUsedItem

NoCyclingAllowedHere: ; e4eb (3:64eb)
	ld hl, NoCyclingAllowedHereText
	jr ItemUseFailed

BoxFullCannotThrowBall: ; e4f0 (3:64f0)
	ld hl, BoxFullCannotThrowBallText
	jr ItemUseFailed

SurfingAttemptFailed: ; e4f5 (3:64f5)
	ld hl, NoSurfingHereText

ItemUseFailed: ; e4f8 (3:64f8)
	xor a
	ld [wActionResultOrTookBattleTurn], a ; item use failed
	jp PrintText

ItemUseNotTimeText: ; e4ff (3:64ff)
	TX_FAR _ItemUseNotTimeText
	db "@"

ItemUseNotYoursToUseText: ; e504 (3:6504)
	TX_FAR _ItemUseNotYoursToUseText
	db "@"

ItemUseNoEffectText: ; e509 (3:6509)
	TX_FAR _ItemUseNoEffectText
	db "@"

ThrowBallAtTrainerMonText1: ; e50e (3:650e)
	TX_FAR _ThrowBallAtTrainerMonText1
	db "@"

ThrowBallAtTrainerMonText2: ; e513 (3:6513)
	TX_FAR _ThrowBallAtTrainerMonText2
	db "@"

NoCyclingAllowedHereText: ; e518 (3:6518)
	TX_FAR _NoCyclingAllowedHereText
	db "@"

NoSurfingHereText: ; e51d (3:651d)
	TX_FAR _NoSurfingHereText
	db "@"

BoxFullCannotThrowBallText: ; e522 (3:6522)
	TX_FAR _BoxFullCannotThrowBallText
	db "@"

DontHavePokemonText: ; e527 (3:6527)
	TX_FAR _DontHavePokemonText
	db "@"

ItemUseText00: ; e52c (3:652c)
	TX_FAR _ItemUseText001
	db $05
	TX_FAR _ItemUseText002
	db "@"

GotOnBicycleText: ; e536 (3:6536)
	TX_FAR _GotOnBicycleText1
	db $05
	TX_FAR _GotOnBicycleText2
	db "@"

GotOffBicycleText: ; e540 (3:6540)
	TX_FAR _GotOffBicycleText1
	db $05
	TX_FAR _GotOffBicycleText2
	db "@"

; restores bonus PP (from PP Ups) when healing at a pokemon center
; also, when a PP Up is used, it increases the current PP by one PP Up bonus
; INPUT:
; [wWhichPokemon] = index of pokemon in party
; [wCurrentMenuItem] = index of move (when using a PP Up)
RestoreBonusPP: ; e54a (3:654a)
	ld hl, wPartyMon1Moves
	ld bc, wPartyMon2 - wPartyMon1
	ld a, [wWhichPokemon]
	call AddNTimes
	push hl
	ld de, wNormalMaxPPList - 1
	predef LoadMovePPs ; loads the normal max PP of each of the pokemon's moves to wNormalMaxPPList
	pop hl
	ld c, wPartyMon1PP - wPartyMon1Moves
	ld b, 0
	add hl, bc ; hl now points to move 1 PP
	ld de, wNormalMaxPPList
	ld b, 0 ; initialize move counter to zero
; loop through the pokemon's moves
.loop
	inc b
	ld a, b
	cp a, 5 ; reached the end of the pokemon's moves?
	ret z ; if so, return
	ld a, [wUsingPPUp]
	dec a ; using a PP Up?
	jr nz, .skipMenuItemIDCheck
; if using a PP Up, check if this is the move it's being used on
	ld a, [wCurrentMenuItem]
	inc a
	cp b
	jr nz, .nextMove
.skipMenuItemIDCheck
	ld a, [hl]
	and a, %11000000 ; have any PP Ups been used?
	call nz, AddBonusPP ; if so, add bonus PP
.nextMove
	inc hl
	inc de
	jr .loop

; adds bonus PP from PP Ups to current PP
; 1/5 of normal max PP (capped at 7) is added for each PP Up
; INPUT:
; [de] = normal max PP
; [hl] = move PP
AddBonusPP: ; e586 (3:6586)
	push bc
	ld a, [de] ; normal max PP of move
	ld [H_DIVIDEND + 3], a
	xor a
	ld [H_DIVIDEND], a
	ld [H_DIVIDEND + 1], a
	ld [H_DIVIDEND + 2], a
	ld a, 5
	ld [H_DIVISOR], a
	ld b, 4
	call Divide
	ld a, [hl] ; move PP
	ld b, a
	swap a
	and a, %1111
	srl a
	srl a
	ld c, a ; c = number of PP Ups used
.loop
	ld a, [H_QUOTIENT + 3]
	cp a, 8 ; is the amount greater than or equal to 8?
	jr c, .addAmount
	ld a, 7 ; cap the amount at 7
.addAmount
	add b
	ld b, a
	ld a, [wUsingPPUp]
	dec a ; is the player using a PP Up right now?
	jr z, .done ; if so, only add the bonus once
	dec c
	jr nz, .loop
.done
	ld [hl], b
	pop bc
	ret

; gets max PP of a pokemon's move (including PP from PP Ups)
; INPUT:
; [wWhichPokemon] = index of pokemon within party/box
; [wMonDataLocation] = pokemon source
; 00: player's party
; 01: enemy's party
; 02: current box
; 03: daycare
; 04: player's in-battle pokemon
; [wCurrentMenuItem] = move index
; OUTPUT:
; [wMaxPP] = max PP
GetMaxPP: ; e5bb (3:65bb)
	ld a, [wMonDataLocation]
	and a
	ld hl, wPartyMon1Moves
	ld bc, wPartyMon2 - wPartyMon1
	jr z, .sourceWithMultipleMon
	ld hl, wEnemyMon1Moves
	dec a
	jr z, .sourceWithMultipleMon
	ld hl, wBoxMon1Moves
	ld bc, wBoxMon2 - wBoxMon1
	dec a
	jr z, .sourceWithMultipleMon
	ld hl, wDayCareMonMoves
	dec a
	jr z, .sourceWithOneMon
	ld hl, wBattleMonMoves ; player's in-battle pokemon
.sourceWithOneMon
	call GetSelectedMoveOffset2
	jr .next

.sourceWithMultipleMon
	call GetSelectedMoveOffset
.next
	ld a, [hl]
	dec a
	push hl
	ld hl, Moves
	ld bc, MoveEnd - Moves
	call AddNTimes
	ld de, wcd6d
	ld a, BANK(Moves)
	call FarCopyData
	ld de, wcd6d + 5 ; PP is byte 5 of move data
	ld a, [de]
	ld b, a ; b = normal max PP
	pop hl
	push bc
	ld bc, wPartyMon1PP - wPartyMon1Moves ; PP offset if not player's in-battle pokemon data
	ld a, [wMonDataLocation]
	cp a, 4 ; player's in-battle pokemon?
	jr nz, .addPPOffset
	ld bc, wBattleMonPP - wBattleMonMoves ; PP offset if player's in-battle pokemon data
.addPPOffset
	add hl, bc
	ld a, [hl] ; a = current PP
	and a, %11000000 ; get PP Up count
	pop bc
	or b ; place normal max PP in 6 lower bits of a
	ld h, d
	ld l, e
	inc hl ; hl = wcd73
	ld [hl], a
	xor a ; add the bonus for the existing PP Up count
	ld [wUsingPPUp], a
	call AddBonusPP ; add bonus PP from PP Ups
	ld a, [hl]
	and a, %00111111 ; mask out the PP Up count
	ld [wMaxPP], a ; store max PP
	ret

GetSelectedMoveOffset: ; e627 (3:6627)
	ld a, [wWhichPokemon]
	call AddNTimes

GetSelectedMoveOffset2: ; e62d (3:662d)
	ld a, [wCurrentMenuItem]
	ld c, a
	ld b, 0
	add hl, bc
	ret

; confirms the item toss and then tosses the item
; INPUT:
; hl = address of inventory (either wNumBagItems or wNumBoxItems)
; [wcf91] = item ID
; [wWhichPokemon] = index of item within inventory
; [wItemQuantity] = quantity to toss
; OUTPUT:
; clears carry flag if the item is tossed, sets carry flag if not
TossItem_: ; e635 (3:6635)
	push hl
	ld a, [wcf91]
	call IsItemHM
	pop hl
	jr c, .tooImportantToToss
	push hl
	call IsKeyItem_
	ld a, [wIsKeyItem]
	pop hl
	and a
	jr nz, .tooImportantToToss
	push hl
	ld a, [wcf91]
	ld [wd11e], a
	call GetItemName
	call CopyStringToCF4B ; copy name to wcf4b
	ld hl, IsItOKToTossItemText
	call PrintText
	coord hl, 14, 7
	lb bc, 8, 15
	ld a, TWO_OPTION_MENU
	ld [wTextBoxID], a
	call DisplayTextBoxID ; yes/no menu
	ld a, [wMenuExitMethod]
	cp a, CHOSE_SECOND_ITEM
	pop hl
	scf
	ret z ; return if the player chose No
; if the player chose Yes
	push hl
	ld a, [wWhichPokemon]
	call RemoveItemFromInventory
	ld a, [wcf91]
	ld [wd11e], a
	call GetItemName
	call CopyStringToCF4B ; copy name to wcf4b
	ld hl, ThrewAwayItemText
	call PrintText
	pop hl
	and a
	ret

.tooImportantToToss
	push hl
	ld hl, TooImportantToTossText
	call PrintText
	pop hl
	scf
	ret

ThrewAwayItemText: ; e699 (3:6699)
	TX_FAR _ThrewAwayItemText
	db "@"

IsItOKToTossItemText: ; e69e (3:669e)
	TX_FAR _IsItOKToTossItemText
	db "@"

TooImportantToTossText: ; e6a3 (3:66a3)
	TX_FAR _TooImportantToTossText
	db "@"

; checks if an item is a key item
; INPUT:
; [wcf91] = item ID
; OUTPUT:
; [wIsKeyItem] = result
; 00: item is not key item
; 01: item is key item
IsKeyItem_: ; e6a8 (3:66a8)
	ld a, $01
	ld [wIsKeyItem], a
	ld a, [wcf91]
	cp a, HM_01 ; is the item an HM or TM?
	jr nc, .checkIfItemIsHM
; if the item is not an HM or TM
	push af
	ld hl, KeyItemBitfield
	ld de, wBuffer
	ld bc, 15 ; only 11 bytes are actually used
	call CopyData
	pop af
	dec a
	ld c, a
	ld hl, wBuffer
	ld b, FLAG_TEST
	predef FlagActionPredef
	ld a, c
	and a
	ret nz
.checkIfItemIsHM
	ld a, [wcf91]
	call IsItemHM
	ret c
	xor a
	ld [wIsKeyItem], a
	ret

INCLUDE "data/key_items.asm"

SendNewMonToBox: ; e6e8 (3:66e8)
	ld de, wNumInBox
	ld a, [de]
	inc a
	ld [de], a
	ld a, [wcf91]
	ld [wd0b5], a
	ld c, a
.asm_e6f5
	inc de
	ld a, [de]
	ld b, a
	ld a, c
	ld c, b
	ld [de], a
	cp $ff
	jr nz, .asm_e6f5
	call GetMonHeader
	ld hl, wBoxMonOT
	ld bc, NAME_LENGTH
	ld a, [wNumInBox]
	dec a
	jr z, .asm_e732
	dec a
	call AddNTimes
	push hl
	ld bc, NAME_LENGTH
	add hl, bc
	ld d, h
	ld e, l
	pop hl
	ld a, [wNumInBox]
	dec a
	ld b, a
.asm_e71f
	push bc
	push hl
	ld bc, NAME_LENGTH
	call CopyData
	pop hl
	ld d, h
	ld e, l
	ld bc, -NAME_LENGTH
	add hl, bc
	pop bc
	dec b
	jr nz, .asm_e71f
.asm_e732
	ld hl, wPlayerName
	ld de, wBoxMonOT
	ld bc, NAME_LENGTH
	call CopyData
	ld a, [wNumInBox]
	dec a
	jr z, .asm_e76e
	ld hl, wBoxMonNicks
	ld bc, NAME_LENGTH
	dec a
	call AddNTimes
	push hl
	ld bc, NAME_LENGTH
	add hl, bc
	ld d, h
	ld e, l
	pop hl
	ld a, [wNumInBox]
	dec a
	ld b, a
.asm_e75b
	push bc
	push hl
	ld bc, NAME_LENGTH
	call CopyData
	pop hl
	ld d, h
	ld e, l
	ld bc, -NAME_LENGTH
	add hl, bc
	pop bc
	dec b
	jr nz, .asm_e75b
.asm_e76e
	ld hl, wBoxMonNicks
	ld a, NAME_MON_SCREEN
	ld [wNamingScreenType], a
	predef AskName
	ld a, [wNumInBox]
	dec a
	jr z, .asm_e7ab
	ld hl, wBoxMons
	ld bc, wBoxMon2 - wBoxMon1
	dec a
	call AddNTimes
	push hl
	ld bc, wBoxMon2 - wBoxMon1
	add hl, bc
	ld d, h
	ld e, l
	pop hl
	ld a, [wNumInBox]
	dec a
	ld b, a
.asm_e798
	push bc
	push hl
	ld bc, wBoxMon2 - wBoxMon1
	call CopyData
	pop hl
	ld d, h
	ld e, l
	ld bc, wBoxMon1 - wBoxMon2
	add hl, bc
	pop bc
	dec b
	jr nz, .asm_e798
.asm_e7ab
	ld a, [wEnemyMonLevel]
	ld [wEnemyMonBoxLevel], a
	ld hl, wEnemyMon
	ld de, wBoxMon1
	ld bc, wEnemyMonDVs - wEnemyMon
	call CopyData
	ld hl, wPlayerID
	ld a, [hli]
	ld [de], a
	inc de
	ld a, [hl]
	ld [de], a
	inc de
	push de
	ld a, [wCurEnemyLVL]
	ld d, a
	callab CalcExperience
	pop de
	ld a, [hExperience]
	ld [de], a
	inc de
	ld a, [hExperience + 1]
	ld [de], a
	inc de
	ld a, [hExperience + 2]
	ld [de], a
	inc de
	xor a
	ld b, NUM_STATS * 2
.asm_e7e3
	ld [de], a
	inc de
	dec b
	jr nz, .asm_e7e3
	ld hl, wEnemyMonDVs
	ld a, [hli]
	ld [de], a
	inc de
	ld a, [hli]
	ld [de], a
	ld hl, wEnemyMonPP
	ld b, NUM_MOVES
.asm_e7f5
	ld a, [hli]
	inc de
	ld [de], a
	dec b
	jr nz, .asm_e7f5
	ld a, [wcf91]
	cp KADABRA
	jr nz, .notKadabra
	ld a, $60 ; twistedspoon in gsc
	ld [wBoxMon1CatchRate], a
.notKadabra
	ret

; checks if the tile in front of the player is a shore or water tile
; used for surfing and fishing
; unsets carry if it is, sets carry if not
IsNextTileShoreOrWater: ; e808 (3:6808)
	ld a, [wCurMapTileset]
	ld hl, WaterTilesets
	ld de, 1
	call IsInArray ; does the current map allow surfing?
	ret nc ; if not, return
	ld hl, WaterTile
	ld a, [wCurMapTileset]
	cp SHIP_PORT ; Vermilion Dock tileset
	jr z, .skipShoreTiles ; if it's the Vermilion Dock tileset
	cp GYM ; eastern shore tile in Safari Zone
	jr z, .skipShoreTiles
	cp DOJO ; usual eastern shore tile
	jr z, .skipShoreTiles
	ld hl, ShoreTiles
.skipShoreTiles
	ld a, [wTileInFrontOfPlayer]
	ld de, $1
	call IsInArray
	ret

; tilesets with water
WaterTilesets: ; e834 (3:6834)
	db OVERWORLD, FOREST, DOJO, GYM, SHIP, SHIP_PORT, CAVERN, FACILITY, PLATEAU
	db $ff ; terminator

; shore tiles
ShoreTiles: ; e83e (3:683e)
	db $48, $32
WaterTile: ; e840 (3:6840)
	db $14
	db $ff ; terminator

; reloads map view and processes sprite data
; for items that cause the overworld to be displayed
ItemUseReloadOverworldData: ; e842 (3:6842)
	call LoadCurrentMapView
	jp UpdateSprites

; creates a list at wBuffer of maps where the mon in [wd11e] can be found.
; this is used by the pokedex to display locations the mon can be found on the map.
FindWildLocationsOfMon: ; e848 (3:6848)
	ld hl, WildDataPointers
	ld de, wBuffer
	ld c, $0
.loop
	inc hl
	ld a, [hld]
	inc a
	jr z, .done
	push hl
	ld a, [hli]
	ld h, [hl]
	ld l, a
	ld a, [hli]
	and a
	call nz, CheckMapForMon ; land
	ld a, [hli]
	and a
	call nz, CheckMapForMon ; water
	pop hl
	inc hl
	inc hl
	inc c
	jr .loop

.done
	ld a, $ff ; list terminator
	ld [de], a
	ret

CheckMapForMon: ; e86d (3:686d)
	inc hl
	ld b, $a
.loop
	ld a, [wd11e]
	cp [hl]
	jr nz, .nextEntry
	ld a, c
	ld [de], a
	inc de
.nextEntry
	inc hl
	inc hl
	dec b
	jr nz, .loop
	dec hl
	ret<|MERGE_RESOLUTION|>--- conflicted
+++ resolved
@@ -919,13 +919,8 @@
 	pop hl
 	pop af
 	ld [wWhichPokemon], a
-<<<<<<< HEAD
-	
+
 	ld a, [wIsInBattle]
-=======
-
-	ld a,[wIsInBattle]
->>>>>>> 2bb64d11
 	and a
 	jr z, .compareCurrentHPToMaxHP
 	push hl
@@ -1425,13 +1420,8 @@
 	ld [wWhichPokemon], a
 	callab Func_2fd6a ; evolve pokemon, if appropriate
 	pop af
-<<<<<<< HEAD
 	ld [wWhichPokemon], a
-	
-=======
-	ld [wWhichPokemon],a
-
->>>>>>> 2bb64d11
+
 	callab TryEvolvingMon
 	ld a, $01
 	ld [wUpdateSpritesEnabled], a
@@ -1638,7 +1628,7 @@
 	set 7, [hl]
 	ret
 
-; These tables are probably supposed to be door locations in Silph Co., 
+; These tables are probably supposed to be door locations in Silph Co.,
 ; but they are unused.
 ; The reason there are 3 tables is unknown.
 
@@ -1690,13 +1680,8 @@
 ItemUseGuardSpec: ; df11 (3:5f11)
 	ld a, [wIsInBattle]
 	and a
-<<<<<<< HEAD
 	jp z, ItemUseNotTime
-	
-=======
-	jp z,ItemUseNotTime
-
->>>>>>> 2bb64d11
+
 	ld a, [wWhichPokemon]
 	push af
 	ld a, [wPlayerMonNumber]
@@ -1704,15 +1689,9 @@
 	callabd_ModifyPikachuHappiness PIKAHAPPY_USEDXITEM
 	pop af
 	ld [wWhichPokemon], a
-<<<<<<< HEAD
-	
+
 	ld hl, wPlayerBattleStatus2
 	set ProtectedByMist, [hl] ; Mist bit
-=======
-
-	ld hl,wPlayerBattleStatus2
-	set ProtectedByMist,[hl] ; Mist bit
->>>>>>> 2bb64d11
 	jp PrintItemUseTextAndRemoveItem
 
 ItemUseSuperRepel: ; df38 (3:5f38)
@@ -1726,13 +1705,8 @@
 ItemUseDireHit: ; df42 (3:5f42)
 	ld a, [wIsInBattle]
 	and a
-<<<<<<< HEAD
 	jp z, ItemUseNotTime
-	
-=======
-	jp z,ItemUseNotTime
-
->>>>>>> 2bb64d11
+
 	ld a, [wWhichPokemon]
 	push af
 	ld a, [wPlayerMonNumber]
@@ -1740,15 +1714,9 @@
 	callabd_ModifyPikachuHappiness PIKAHAPPY_USEDXITEM
 	pop af
 	ld [wWhichPokemon], a
-<<<<<<< HEAD
-	
+
 	ld hl, wPlayerBattleStatus2
 	set GettingPumped, [hl] ; Focus Energy bit
-=======
-
-	ld hl,wPlayerBattleStatus2
-	set GettingPumped,[hl] ; Focus Energy bit
->>>>>>> 2bb64d11
 	jp PrintItemUseTextAndRemoveItem
 
 ItemUseXStat: ; df69 (3:df69)
@@ -2037,10 +2005,6 @@
 	ld [wRodResponse], a
 	jr DoNotGenerateFishingEncounter
 
-<<<<<<< HEAD
-	
-=======
->>>>>>> 2bb64d11
 RodResponse: ; e15b (3:615b)
 	ld [wRodResponse], a
 
@@ -2269,7 +2233,7 @@
 	ret z ; if so, return
 	add a, 10 ; increase current PP by 10
 ; b holds the max PP amount and b will hold the new PP amount.
-; So, if the new amount meets or exceeds the max amount, 
+; So, if the new amount meets or exceeds the max amount,
 ; cap the amount to the max amount by leaving b unchanged.
 ; Otherwise, store the new amount in b.
 	cp b ; does the new amount meet or exceed the maximum?
@@ -2455,13 +2419,8 @@
 	ld a, b
 	and a
 	ret z
-<<<<<<< HEAD
-	
+
 	ld a, [wWhichPokemon]
-=======
-
-	ld a,[wWhichPokemon]
->>>>>>> 2bb64d11
 	push af
 	ld a, d
 	ld [wWhichPokemon], a
@@ -2534,10 +2493,6 @@
 	ld hl, DontHavePokemonText
 	jp PrintText
 
-<<<<<<< HEAD
-	
-=======
->>>>>>> 2bb64d11
 ThrowBallAtTrainerMon: ; e4ca (3:64ca)
 	call RunDefaultPaletteCommand
 	call LoadScreenTilesFromBuffer1 ; restore saved screen
