UseItem_: ; d5c7 (3:55c7)
	ld a,1
	ld [wActionResultOrTookBattleTurn],a ; initialise to success value
	ld a,[wcf91]	;contains item_ID
	cp a,HM_01
	jp nc,ItemUseTMHM
	ld hl,ItemUsePtrTable
	dec a
	add a
	ld c,a
	ld b,0
	add hl,bc
	ld a,[hli]
	ld h,[hl]
	ld l,a
	jp [hl]

ItemUsePtrTable: ; d5e1 (3:55e1)
	dw ItemUseBall       ; MASTER_BALL
	dw ItemUseBall       ; ULTRA_BALL
	dw ItemUseBall       ; GREAT_BALL
	dw ItemUseBall       ; POKE_BALL
	dw ItemUseTownMap    ; TOWN_MAP
	dw ItemUseBicycle    ; BICYCLE
	dw ItemUseSurfboard  ; out-of-battle Surf effect
	dw ItemUseBall       ; SAFARI_BALL
	dw ItemUsePokedex    ; POKEDEX
	dw ItemUseEvoStone   ; MOON_STONE
	dw ItemUseMedicine   ; ANTIDOTE
	dw ItemUseMedicine   ; BURN_HEAL
	dw ItemUseMedicine   ; ICE_HEAL
	dw ItemUseMedicine   ; AWAKENING
	dw ItemUseMedicine   ; PARLYZ_HEAL
	dw ItemUseMedicine   ; FULL_RESTORE
	dw ItemUseMedicine   ; MAX_POTION
	dw ItemUseMedicine   ; HYPER_POTION
	dw ItemUseMedicine   ; SUPER_POTION
	dw ItemUseMedicine   ; POTION
	dw ItemUseBait       ; BOULDERBADGE
	dw ItemUseRock       ; CASCADEBADGE
	dw UnusableItem      ; THUNDERBADGE
	dw UnusableItem      ; RAINBOWBADGE
	dw UnusableItem      ; SOULBADGE
	dw UnusableItem      ; MARSHBADGE
	dw UnusableItem      ; VOLCANOBADGE
	dw UnusableItem      ; EARTHBADGE
	dw ItemUseEscapeRope ; ESCAPE_ROPE
	dw ItemUseRepel      ; REPEL
	dw UnusableItem      ; OLD_AMBER
	dw ItemUseEvoStone   ; FIRE_STONE
	dw ItemUseEvoStone   ; THUNDER_STONE
	dw ItemUseEvoStone   ; WATER_STONE
	dw ItemUseVitamin    ; HP_UP
	dw ItemUseVitamin    ; PROTEIN
	dw ItemUseVitamin    ; IRON
	dw ItemUseVitamin    ; CARBOS
	dw ItemUseVitamin    ; CALCIUM
	dw ItemUseVitamin    ; RARE_CANDY
	dw UnusableItem      ; DOME_FOSSIL
	dw UnusableItem      ; HELIX_FOSSIL
	dw UnusableItem      ; SECRET_KEY
	dw UnusableItem
	dw UnusableItem      ; BIKE_VOUCHER
	dw ItemUseXAccuracy  ; X_ACCURACY
	dw ItemUseEvoStone   ; LEAF_STONE
	dw ItemUseCardKey    ; CARD_KEY
	dw UnusableItem      ; NUGGET
	dw UnusableItem      ; ??? PP_UP
	dw ItemUsePokedoll   ; POKE_DOLL
	dw ItemUseMedicine   ; FULL_HEAL
	dw ItemUseMedicine   ; REVIVE
	dw ItemUseMedicine   ; MAX_REVIVE
	dw ItemUseGuardSpec  ; GUARD_SPEC_
	dw ItemUseSuperRepel ; SUPER_REPL
	dw ItemUseMaxRepel   ; MAX_REPEL
	dw ItemUseDireHit    ; DIRE_HIT
	dw UnusableItem      ; COIN
	dw ItemUseMedicine   ; FRESH_WATER
	dw ItemUseMedicine   ; SODA_POP
	dw ItemUseMedicine   ; LEMONADE
	dw UnusableItem      ; S_S__TICKET
	dw UnusableItem      ; GOLD_TEETH
	dw ItemUseXStat      ; X_ATTACK
	dw ItemUseXStat      ; X_DEFEND
	dw ItemUseXStat      ; X_SPEED
	dw ItemUseXStat      ; X_SPECIAL
	dw ItemUseCoinCase   ; COIN_CASE
	dw ItemUseOaksParcel ; OAKS_PARCEL
	dw ItemUseItemfinder ; ITEMFINDER
	dw UnusableItem      ; SILPH_SCOPE
	dw ItemUsePokeflute  ; POKE_FLUTE
	dw UnusableItem      ; LIFT_KEY
	dw UnusableItem      ; EXP__ALL
	dw ItemUseOldRod     ; OLD_ROD
	dw ItemUseGoodRod    ; GOOD_ROD
	dw ItemUseSuperRod   ; SUPER_ROD
	dw ItemUsePPUp       ; PP_UP (real one)
	dw ItemUsePPRestore  ; ETHER
	dw ItemUsePPRestore  ; MAX_ETHER
	dw ItemUsePPRestore  ; ELIXER
	dw ItemUsePPRestore  ; MAX_ELIXER

ItemUseBall: ; d687 (3:5687)
	ld a,[W_ISINBATTLE]
	and a
	jp z,ItemUseNotTime ; not in battle
	dec a
	jp nz,ThrowBallAtTrainerMon
	ld a,[W_BATTLETYPE]
	dec a
	jr z,.UseBall
	ld a,[wPartyCount]	;is Party full?
	cp a,PARTY_LENGTH
	jr nz,.UseBall
	ld a,[W_NUMINBOX]	;is Box full?
	cp a,MONS_PER_BOX
	jp z,BoxFullCannotThrowBall
.UseBall
;ok, you can use a ball
	xor a
	ld [wCapturedMonSpecies],a
	ld a,[W_BATTLETYPE]
	cp a,2		;SafariBattle
	jr nz,.skipSafariZoneCode
.safariZone
	; remove a Safari Ball from inventory
	ld hl,W_NUMSAFARIBALLS
	dec [hl]
.skipSafariZoneCode
	call GoPAL_SET_CF1C
	ld a,$43
	ld [wd11e],a
	call LoadScreenTilesFromBuffer1	;restore screenBuffer from Backup
	ld hl,ItemUseText00
	call PrintText
	callab IsGhostBattle
	ld b,$10
	jp z,.next12
	ld a,[W_BATTLETYPE]
	dec a
	jr nz,.notOldManBattle
.oldManBattle
	ld hl,W_GRASSRATE
	ld de,wPlayerName
	ld bc,11
	call CopyData ; save the player's name in the Wild Monster data (part of the Cinnabar Island Missingno glitch)
	jp .BallSuccess
.notOldManBattle
	ld a,[W_CURMAP]
	cp a,POKEMONTOWER_6
	jr nz,.loop
	ld a,[wEnemyMonSpecies2]
	cp a,MAROWAK
	ld b,$10
	jp z,.next12
; if not fighting ghost Marowak, loop until a random number in the current
; pokeball's allowed range is found
.loop
	call Random
	ld b,a
	ld hl,wcf91
	ld a,[hl]
	cp a,MASTER_BALL
	jp z,.BallSuccess
	cp a,POKE_BALL
	jr z,.checkForAilments
	ld a,200
	cp b
	jr c,.loop	;get only numbers <= 200 for Great Ball
	ld a,[hl]
	cp a,GREAT_BALL
	jr z,.checkForAilments
	ld a,150	;get only numbers <= 150 for Ultra Ball
	cp b
	jr c,.loop
.checkForAilments
; pokemon can be caught more easily with any (primary) status ailment
; Frozen/Asleep pokemon are relatively even easier to catch
; for Frozen/Asleep pokemon, any random number from 0-24 ensures a catch.
; for the others, a random number from 0-11 ensures a catch.
	ld a,[wEnemyMonStatus]	;status ailments
	and a
	jr z,.noAilments
	and a, 1 << FRZ | SLP	;is frozen and/or asleep?
	ld c,12
	jr z,.notFrozenOrAsleep
	ld c,25
.notFrozenOrAsleep
	ld a,b
	sub c
	jp c,.BallSuccess
	ld b,a
.noAilments
	push bc		;save RANDOM number
	xor a
	ld [H_MULTIPLICAND],a
	ld hl,wEnemyMonMaxHP
	ld a,[hli]
	ld [H_MULTIPLICAND + 1],a
	ld a,[hl]
	ld [H_MULTIPLICAND + 2],a
	ld a,255
	ld [H_MULTIPLIER],a
	call Multiply	; MaxHP * 255
	ld a,[wcf91]
	cp a,GREAT_BALL
	ld a,12		;any other BallFactor
	jr nz,.next7
	ld a,8
.next7
	ld [H_DIVISOR],a
	ld b,4		; number of bytes in dividend
	call Divide
	ld hl,wEnemyMonHP
	ld a,[hli]
	ld b,a
	ld a,[hl]

; explanation: we have a 16-bit value equal to [b << 8 | a].
; This number is divided by 4. The result is 8 bit (reg. a).
; Always bigger than zero.
	srl b
	rr a
	srl b
	rr a ; a = current HP / 4
	and a
	jr nz,.next8
	inc a
.next8
	ld [H_DIVISOR],a
	ld b,4
	call Divide	; ((MaxHP * 255) / BallFactor) / (CurHP / 4)
	ld a,[H_QUOTIENT + 2]
	and a
	jr z,.next9
	ld a,255
	ld [H_QUOTIENT + 3],a
.next9
	pop bc
	ld a,[wEnemyMonCatchRate]	;enemy: Catch Rate
	cp b
	jr c,.next10
	ld a,[H_QUOTIENT + 2]
	and a
	jr nz,.BallSuccess ; if ((MaxHP * 255) / BallFactor) / (CurHP / 4) > 0x255, automatic success
	call Random
	ld b,a
	ld a,[H_QUOTIENT + 3]
	cp b
	jr c,.next10
.BallSuccess
	jr .BallSuccess2
.next10
	ld a,[H_QUOTIENT + 3]
	ld [wd11e],a
	xor a
	ld [H_MULTIPLICAND],a
	ld [H_MULTIPLICAND + 1],a
	ld a,[wEnemyMonCatchRate]	;enemy: Catch Rate
	ld [H_MULTIPLICAND + 2],a
	ld a,100
	ld [H_MULTIPLIER],a
	call Multiply	; CatchRate * 100
	ld a,[wcf91]
	ld b,255
	cp a,POKE_BALL
	jr z,.next11
	ld b,200
	cp a,GREAT_BALL
	jr z,.next11
	ld b,150
	cp a,ULTRA_BALL
	jr z,.next11
.next11
	ld a,b
	ld [H_DIVISOR],a
	ld b,4
	call Divide
	ld a,[H_QUOTIENT + 2]
	and a
	ld b,$63
	jr nz,.next12
	ld a,[wd11e]
	ld [H_MULTIPLIER],a
	call Multiply
	ld a,255
	ld [H_DIVISOR],a
	ld b,4
	call Divide
	ld a,[wEnemyMonStatus]	;status ailments
	and a
	jr z,.next13
	and a, 1 << FRZ | SLP
	ld b,5
	jr z,.next14
	ld b,10
.next14
	ld a,[H_QUOTIENT + 3]
	add b
	ld [H_QUOTIENT + 3],a
.next13
	ld a,[H_QUOTIENT + 3]
	cp a,10
	ld b,$20
	jr c,.next12
	cp a,30
	ld b,$61
	jr c,.next12
	cp a,70
	ld b,$62
	jr c,.next12
	ld b,$63
.next12
	ld a,b
	ld [wPokeBallAnimData],a
.BallSuccess2
	ld c,20
	call DelayFrames
	ld a,TOSS_ANIM
	ld [W_ANIMATIONID],a
	xor a
	ld [H_WHOSETURN],a
	ld [wAnimationType],a
	ld [wDamageMultipliers],a
	ld a,[wWhichPokemon]
	push af
	ld a,[wcf91]
	push af
	predef MoveAnimation
	pop af
	ld [wcf91],a
	pop af
	ld [wWhichPokemon],a
	ld a,[wPokeBallAnimData]
	cp a,$10
	ld hl,ItemUseBallText00
	jp z,.printText0
	cp a,$20
	ld hl,ItemUseBallText01
	jp z,.printText0
	cp a,$61
	ld hl,ItemUseBallText02
	jp z,.printText0
	cp a,$62
	ld hl,ItemUseBallText03
	jp z,.printText0
	cp a,$63
	ld hl,ItemUseBallText04
	jp z,.printText0
	ld hl,wEnemyMonHP	;current HP
	ld a,[hli]
	push af
	ld a,[hli]
	push af		;backup currentHP...
	inc hl
	ld a,[hl]
	push af		;...and status ailments
	push hl
	ld hl,W_ENEMYBATTSTATUS3
	bit Transformed,[hl]
	jr z,.next15
	ld a,$4c
	ld [wEnemyMonSpecies2],a
	jr .next16
.next15
	set Transformed,[hl]
	ld hl,wcceb
	ld a,[wEnemyMonDVs]
	ld [hli],a
	ld a,[wEnemyMonDVs + 1]
	ld [hl],a
.next16
	ld a,[wcf91]
	push af
	ld a,[wEnemyMonSpecies2]
	ld [wcf91],a
	ld a,[wEnemyMonLevel]
	ld [W_CURENEMYLVL],a
	callab LoadEnemyMonData
	pop af
	ld [wcf91],a
	pop hl
	pop af
	ld [hld],a
	dec hl
	pop af
	ld [hld],a
	pop af
	ld [hl],a
	ld a,[wEnemyMonSpecies]	;enemy
	ld [wCapturedMonSpecies],a
	ld [wcf91],a
	ld [wd11e],a
	ld a,[W_BATTLETYPE]
	dec a
	jr z,.printText1
	ld hl,ItemUseBallText05
	call PrintText
	predef IndexToPokedex
	ld a,[wd11e]
	dec a
	ld c,a
	ld b,FLAG_TEST
	ld hl,wPokedexOwned
	predef FlagActionPredef
	ld a,c
	push af
	ld a,[wd11e]
	dec a
	ld c,a
	ld b,FLAG_SET
	predef FlagActionPredef
	pop af
	and a
	jr nz,.checkParty
	ld hl,ItemUseBallText06
	call PrintText
	call ClearSprites
	ld a,[wEnemyMonSpecies]	;caught mon_ID
	ld [wd11e],a
	predef ShowPokedexData
.checkParty
	ld a,[wPartyCount]
	cp a,PARTY_LENGTH		;is party full?
	jr z,.sendToBox
	xor a ; PLAYER_PARTY_DATA
	ld [wMonDataLocation],a
	call ClearSprites
	call AddPartyMon	;add mon to Party
	jr .End
.sendToBox
	call ClearSprites
	call SendNewMonToBox
	ld hl,ItemUseBallText07
	CheckEvent EVENT_MET_BILL
	jr nz,.sendToBox2
	ld hl,ItemUseBallText08
.sendToBox2
	call PrintText
	jr .End
.printText1
	ld hl,ItemUseBallText05
.printText0
	call PrintText
	call ClearSprites
.End
	ld a,[W_BATTLETYPE]
	and a
	ret nz
	ld hl,wNumBagItems
	inc a
	ld [wItemQuantity],a
	jp RemoveItemFromInventory
ItemUseBallText00: ; d937 (3:5937)
;"It dodged the thrown ball!"
;"This pokemon can't be caught"
	TX_FAR _ItemUseBallText00
	db "@"
ItemUseBallText01: ; d93c (3:593c)
;"You missed the pokemon!"
	TX_FAR _ItemUseBallText01
	db "@"
ItemUseBallText02: ; d941 (3:5941)
;"Darn! The pokemon broke free!"
	TX_FAR _ItemUseBallText02
	db "@"
ItemUseBallText03: ; d946 (3:5946)
;"Aww! It appeared to be caught!"
	TX_FAR _ItemUseBallText03
	db "@"
ItemUseBallText04: ; d94b (3:594b)
;"Shoot! It was so close too!"
	TX_FAR _ItemUseBallText04
	db "@"
ItemUseBallText05: ; d950 (3:5950)
;"All right! {MonName} was caught!"
;play sound
	TX_FAR _ItemUseBallText05
	db $12,$06
	db "@"
ItemUseBallText07: ; d957 (3:5957)
;"X was transferred to Bill's PC"
	TX_FAR _ItemUseBallText07
	db "@"
ItemUseBallText08: ; d95c (3:595c)
;"X was transferred to someone's PC"
	TX_FAR _ItemUseBallText08
	db "@"

ItemUseBallText06: ; d961 (3:5961)
;"New DEX data will be added..."
;play sound
	TX_FAR _ItemUseBallText06
	db $13,$06
	db "@"

ItemUseTownMap: ; d968 (3:5968)
	ld a,[W_ISINBATTLE]
	and a
	jp nz,ItemUseNotTime
	jpba DisplayTownMap

ItemUseBicycle: ; d977 (3:5977)
	ld a,[W_ISINBATTLE]
	and a
	jp nz,ItemUseNotTime
	ld a,[wWalkBikeSurfState]
	ld [wWalkBikeSurfStateCopy],a
	cp a,2 ; is the player surfing?
	jp z,ItemUseNotTime
	dec a ; is player already bicycling?
	jr nz,.tryToGetOnBike
.getOffBike
	call ItemUseReloadOverworldData
	xor a
	ld [wWalkBikeSurfState],a ; change player state to walking
	call PlayDefaultMusic ; play walking music
	ld hl,GotOffBicycleText
	jr .printText
.tryToGetOnBike
	call IsBikeRidingAllowed
	jp nc,NoCyclingAllowedHere
	call ItemUseReloadOverworldData
	xor a ; no keys pressed
	ld [hJoyHeld],a ; current joypad state
	inc a
	ld [wWalkBikeSurfState],a ; change player state to bicycling
	ld hl,GotOnBicycleText
	call PlayDefaultMusic ; play bike riding music
.printText
	jp PrintText

; used for Surf out-of-battle effect
ItemUseSurfboard: ; d9b4 (3:59b4)
	ld a,[wWalkBikeSurfState]
	ld [wWalkBikeSurfStateCopy],a
	cp a,2 ; is the player already surfing?
	jr z,.tryToStopSurfing
.tryToSurf
	call IsNextTileShoreOrWater
	jp c,SurfingAttemptFailed
	ld hl,TilePairCollisionsWater
	call CheckForTilePairCollisions
	jp c,SurfingAttemptFailed
.surf
	call .makePlayerMoveForward
	ld hl,wd730
	set 7,[hl]
	ld a,2
	ld [wWalkBikeSurfState],a ; change player state to surfing
	call PlayDefaultMusic ; play surfing music
	ld hl,SurfingGotOnText
	jp PrintText
.tryToStopSurfing
	xor a
	ld [hSpriteIndexOrTextID],a
	ld d,16 ; talking range in pixels (normal range)
	call IsSpriteInFrontOfPlayer2
	res 7,[hl]
	ld a,[hSpriteIndexOrTextID]
	and a ; is there a sprite in the way?
	jr nz,.cannotStopSurfing
	ld hl,TilePairCollisionsWater
	call CheckForTilePairCollisions
	jr c,.cannotStopSurfing
	ld hl,W_TILESETCOLLISIONPTR ; pointer to list of passable tiles
	ld a,[hli]
	ld h,[hl]
	ld l,a ; hl now points to passable tiles
	ld a,[wTileInFrontOfPlayer] ; tile in front of the player
	ld b,a
.passableTileLoop
	ld a,[hli]
	cp b
	jr z,.stopSurfing
	cp a,$ff
	jr nz,.passableTileLoop
.cannotStopSurfing
	ld hl,SurfingNoPlaceToGetOffText
	jp PrintText
.stopSurfing
	call .makePlayerMoveForward
	ld hl,wd730
	set 7,[hl]
	xor a
	ld [wWalkBikeSurfState],a ; change player state to walking
	dec a
	ld [wJoyIgnore],a
	call PlayDefaultMusic ; play walking music
	jp LoadWalkingPlayerSpriteGraphics
; uses a simulated button press to make the player move forward
.makePlayerMoveForward
	ld a,[wPlayerDirection] ; direction the player is going
	bit PLAYER_DIR_BIT_UP,a
	ld b,D_UP
	jr nz,.storeSimulatedButtonPress
	bit PLAYER_DIR_BIT_DOWN,a
	ld b,D_DOWN
	jr nz,.storeSimulatedButtonPress
	bit PLAYER_DIR_BIT_LEFT,a
	ld b,D_LEFT
	jr nz,.storeSimulatedButtonPress
	ld b,D_RIGHT
.storeSimulatedButtonPress
	ld a,b
	ld [wSimulatedJoypadStatesEnd],a
	xor a
	ld [wWastedByteCD39],a
	inc a
	ld [wSimulatedJoypadStatesIndex],a
	ret

SurfingGotOnText: ; da4c (3:5a4c)
	TX_FAR _SurfingGotOnText
	db "@"

SurfingNoPlaceToGetOffText: ; da51 (3:5a51)
	TX_FAR _SurfingNoPlaceToGetOffText
	db "@"

ItemUsePokedex: ; da56 (3:5a56)
	predef_jump ShowPokedexMenu

ItemUseEvoStone: ; da5b (3:5a5b)
	ld a,[W_ISINBATTLE]
	and a
	jp nz,ItemUseNotTime
	ld a,[wWhichPokemon]
	push af
	ld a,[wcf91]
	ld [wEvoStoneItemID],a
	push af
	ld a,EVO_STONE_PARTY_MENU
	ld [wPartyMenuTypeOrMessageID],a
	ld a,$ff
	ld [wUpdateSpritesEnabled],a
	call DisplayPartyMenu
	pop bc
	jr c,.canceledItemUse
	ld a,b
	ld [wcf91],a
	ld a,$01
	ld [wForceEvolution],a
	ld a,SFX_HEAL_AILMENT
	call PlaySoundWaitForCurrent
	call WaitForSoundToFinish
	callab TryEvolvingMon ; try to evolve pokemon
	ld a,[wEvolutionOccurred]
	and a
	jr z,.noEffect
	pop af
	ld [wWhichPokemon],a
	ld hl,wNumBagItems
	ld a,1 ; remove 1 stone
	ld [wItemQuantity],a
	jp RemoveItemFromInventory
.noEffect
	call ItemUseNoEffect
.canceledItemUse
	xor a
	ld [wActionResultOrTookBattleTurn],a ; item not used
	pop af
	ret

ItemUseVitamin: ; dab4 (3:5ab4)
	ld a,[W_ISINBATTLE]
	and a
	jp nz,ItemUseNotTime

ItemUseMedicine: ; dabb (3:5abb)
	ld a,[wPartyCount]
	and a
	jp z,.emptyParty
	ld a,[wWhichPokemon]
	push af
	ld a,[wcf91]
	push af
	ld a,USE_ITEM_PARTY_MENU
	ld [wPartyMenuTypeOrMessageID],a
	ld a,$ff
	ld [wUpdateSpritesEnabled],a
	ld a,[wPseudoItemID]
	and a ; using Softboiled?
	jr z,.notUsingSoftboiled
; if using softboiled
	call GoBackToPartyMenu
	jr .getPartyMonDataAddress
.emptyParty
	ld hl,.emptyPartyText
	xor a
	ld [wActionResultOrTookBattleTurn],a ; item use failed
	jp PrintText
.emptyPartyText
	text "You don't have"
	line "any #MON!"
	prompt
.notUsingSoftboiled
	call DisplayPartyMenu
.getPartyMonDataAddress
	jp c,.canceledItemUse
	ld hl,wPartyMons
	ld bc,wPartyMon2 - wPartyMon1
	ld a,[wWhichPokemon]
	call AddNTimes
	ld a,[wWhichPokemon]
	ld [wUsedItemOnWhichPokemon],a
	ld d,a
	ld a,[wcf91]
	ld e,a
	ld [wd0b5],a
	pop af
	ld [wcf91],a
	pop af
	ld [wWhichPokemon],a
	ld a,[wPseudoItemID]
	and a ; using Softboiled?
	jr z,.checkItemType
; if using softboiled
	ld a,[wWhichPokemon]
	cp d ; is the pokemon trying to use softboiled on itself?
	jr z,ItemUseMedicine ; if so, force another choice
.checkItemType
	ld a,[wcf91]
	cp a,REVIVE
	jr nc,.healHP ; if it's a Revive or Max Revive
	cp a,FULL_HEAL
	jr z,.cureStatusAilment ; if it's a Full Heal
	cp a,HP_UP
	jp nc,.useVitamin ; if it's a vitamin or Rare Candy
	cp a,FULL_RESTORE
	jr nc,.healHP ; if it's a Full Restore or one of the potions
; fall through if it's one of the status-specifc healing items
.cureStatusAilment
	ld bc,4
	add hl,bc ; hl now points to status
	ld a,[wcf91]
	lb bc, ANTIDOTE_MSG, 1 << PSN
	cp a,ANTIDOTE
	jr z,.checkMonStatus
	lb bc, BURN_HEAL_MSG, 1 << BRN
	cp a,BURN_HEAL
	jr z,.checkMonStatus
	lb bc, ICE_HEAL_MSG, 1 << FRZ
	cp a,ICE_HEAL
	jr z,.checkMonStatus
	lb bc, AWAKENING_MSG, SLP
	cp a,AWAKENING
	jr z,.checkMonStatus
	lb bc, PARALYZ_HEAL_MSG, 1 << PAR
	cp a,PARLYZ_HEAL
	jr z,.checkMonStatus
	lb bc, FULL_HEAL_MSG, $ff ; Full Heal
.checkMonStatus
	ld a,[hl] ; pokemon's status
	and c ; does the pokemon have a status ailment the item can cure?
	jp z,.healingItemNoEffect
; if the pokemon has a status the item can heal
	xor a
	ld [hl],a ; remove the status ailment in the party data
	ld a,b
	ld [wPartyMenuTypeOrMessageID],a ; the message to display for the item used
	ld a,[wPlayerMonNumber]
	cp d ; is pokemon the item was used on active in battle?
	jp nz,.doneHealing
; if it is active in battle
	xor a
	ld [wBattleMonStatus],a ; remove the status ailment in the in-battle pokemon data
	push hl
	ld hl,W_PLAYERBATTSTATUS3
	res BadlyPoisoned,[hl] ; heal Toxic status
	pop hl
	ld bc,30
	add hl,bc ; hl now points to party stats
	ld de,wBattleMonMaxHP
	ld bc,10
	call CopyData ; copy party stats to in-battle stat data
	predef DoubleOrHalveSelectedStats
	jp .doneHealing
.healHP
	inc hl ; hl = address of current HP
	ld a,[hli]
	ld b,a
	ld [wHPBarOldHP+1],a
	ld a,[hl]
	ld c,a
	ld [wHPBarOldHP],a ; current HP stored at wHPBarOldHP (2 bytes, big-endian)
	or b
	jr nz,.notFainted
.fainted
	ld a,[wcf91]
	cp a,REVIVE
	jr z,.updateInBattleFaintedData
	cp a,MAX_REVIVE
	jr z,.updateInBattleFaintedData
	jp .healingItemNoEffect
.updateInBattleFaintedData
	ld a,[W_ISINBATTLE]
	and a
	jr z,.compareCurrentHPToMaxHP
	push hl
	push de
	push bc
	ld a,[wUsedItemOnWhichPokemon]
	ld c,a
	ld hl,wPartyFoughtCurrentEnemyFlags
	ld b,FLAG_TEST
	predef FlagActionPredef
	ld a,c
	and a
	jr z,.next
	ld a,[wUsedItemOnWhichPokemon]
	ld c,a
	ld hl,wPartyGainExpFlags
	ld b,FLAG_SET
	predef FlagActionPredef
.next
	pop bc
	pop de
	pop hl
	jr .compareCurrentHPToMaxHP
.notFainted
	ld a,[wcf91]
	cp a,REVIVE
	jp z,.healingItemNoEffect
	cp a,MAX_REVIVE
	jp z,.healingItemNoEffect
.compareCurrentHPToMaxHP
	push hl
	push bc
	ld bc,32
	add hl,bc ; hl now points to max HP
	pop bc
	ld a,[hli]
	cp b
	jr nz,.skipComparingLSB ; no need to compare the LSB's if the MSB's don't match
	ld a,[hl]
	cp c
.skipComparingLSB
	pop hl
	jr nz,.notFullHP
.fullHP ; if the pokemon's current HP equals its max HP
	ld a,[wcf91]
	cp a,FULL_RESTORE
	jp nz,.healingItemNoEffect
	inc hl
	inc hl
	ld a,[hld] ; status ailment
	and a ; does the pokemon have a status ailment?
	jp z,.healingItemNoEffect
	ld a,FULL_HEAL
	ld [wcf91],a
	dec hl
	dec hl
	dec hl
	jp .cureStatusAilment
.notFullHP ; if the pokemon's current HP doesn't equal its max HP
	xor a
	ld [wLowHealthAlarm],a ;disable low health alarm
	ld [wChannelSoundIDs + CH4],a
	push hl
	push de
	ld bc,32
	add hl,bc ; hl now points to max HP
	ld a,[hli]
	ld [wHPBarMaxHP+1],a
	ld a,[hl]
	ld [wHPBarMaxHP],a ; max HP stored at wHPBarMaxHP (2 bytes, big-endian)
	ld a,[wPseudoItemID]
	and a ; using Softboiled?
	jp z,.notUsingSoftboiled2
; if using softboiled
	ld hl,wHPBarMaxHP
	ld a,[hli]
	push af
	ld a,[hli]
	push af
	ld a,[hli]
	push af
	ld a,[hl]
	push af
	ld hl,wPartyMon1MaxHP
	ld a,[wWhichPokemon]
	ld bc,wPartyMon2 - wPartyMon1
	call AddNTimes
	ld a,[hli]
	ld [wHPBarMaxHP + 1],a
	ld [H_DIVIDEND],a
	ld a,[hl]
	ld [wHPBarMaxHP],a
	ld [H_DIVIDEND + 1],a
	ld a,5
	ld [H_DIVISOR],a
	ld b,2 ; number of bytes
	call Divide ; get 1/5 of max HP of pokemon that used Softboiled
	ld bc,wPartyMon1HP - wPartyMon1MaxHP
	add hl,bc ; hl now points to LSB of current HP of pokemon that used Softboiled
; subtract 1/5 of max HP from current HP of pokemon that used Softboiled
	ld a,[H_QUOTIENT + 3]
	push af
	ld b,a
	ld a,[hl]
	ld [wHPBarOldHP],a
	sub b
	ld [hld],a
	ld [wHPBarNewHP],a
	ld a,[H_QUOTIENT + 2]
	ld b,a
	ld a,[hl]
	ld [wHPBarOldHP+1],a
	sbc b
	ld [hl],a
	ld [wHPBarNewHP+1],a
	coord hl, 4, 1
	ld a,[wWhichPokemon]
	ld bc,2 * SCREEN_WIDTH
	call AddNTimes ; calculate coordinates of HP bar of pokemon that used Softboiled
	ld a,SFX_HEAL_HP
	call PlaySoundWaitForCurrent
	ld a,[hFlags_0xFFF6]
	set 0,a
	ld [hFlags_0xFFF6],a
	ld a,$02
	ld [wHPBarType],a
	predef UpdateHPBar2 ; animate HP bar decrease of pokemon that used Softboiled
	ld a,[hFlags_0xFFF6]
	res 0,a
	ld [hFlags_0xFFF6],a
	pop af
	ld b,a ; store heal amount (1/5 of max HP)
	ld hl,wHPBarOldHP + 1
	pop af
	ld [hld],a
	pop af
	ld [hld],a
	pop af
	ld [hld],a
	pop af
	ld [hl],a
	jr .addHealAmount
.notUsingSoftboiled2
	ld a,[wcf91]
	cp a,SODA_POP
	ld b,60 ; Soda Pop heal amount
	jr z,.addHealAmount
	ld b,80 ; Lemonade heal amount
	jr nc,.addHealAmount
	cp a,FRESH_WATER
	ld b,50 ; Fresh Water heal amount
	jr z,.addHealAmount
	cp a,SUPER_POTION
	ld b,200 ; Hyper Potion heal amount
	jr c,.addHealAmount
	ld b,50 ; Super Potion heal amount
	jr z,.addHealAmount
	ld b,20 ; Potion heal amount
.addHealAmount
	pop de
	pop hl
	ld a,[hl]
	add b
	ld [hld],a
	ld [wHPBarNewHP],a
	ld a,[hl]
	ld [wHPBarNewHP+1],a
	jr nc,.noCarry
	inc [hl]
	ld a,[hl]
	ld [wHPBarNewHP + 1],a
.noCarry
	push de
	inc hl
	ld d,h
	ld e,l ; de now points to current HP
	ld hl,33
	add hl,de ; hl now points to max HP
	ld a,[wcf91]
	cp a,REVIVE
	jr z,.setCurrentHPToHalfMaxHP
	ld a,[hld]
	ld b,a
	ld a,[de]
	sub b
	dec de
	ld b,[hl]
	ld a,[de]
	sbc b
	jr nc,.setCurrentHPToMaxHp ; if current HP exceeds max HP after healing
	ld a,[wcf91]
	cp a,HYPER_POTION
	jr c,.setCurrentHPToMaxHp ; if using a Full Restore or Max Potion
	cp a,MAX_REVIVE
	jr z,.setCurrentHPToMaxHp ; if using a Max Revive
	jr .updateInBattleData
.setCurrentHPToHalfMaxHP
	dec hl
	dec de
	ld a,[hli]
	srl a
	ld [de],a
	ld [wHPBarNewHP+1],a
	ld a,[hl]
	rr a
	inc de
	ld [de],a
	ld [wHPBarNewHP],a
	dec de
	jr .doneHealingPartyHP
.setCurrentHPToMaxHp
	ld a,[hli]
	ld [de],a
	ld [wHPBarNewHP+1],a
	inc de
	ld a,[hl]
	ld [de],a
	ld [wHPBarNewHP],a
	dec de
.doneHealingPartyHP ; done updating the pokemon's current HP in the party data structure
	ld a,[wcf91]
	cp a,FULL_RESTORE
	jr nz,.updateInBattleData
	ld bc,-31
	add hl,bc
	xor a
	ld [hl],a ; remove the status ailment in the party data
.updateInBattleData
	ld h,d
	ld l,e
	pop de
	ld a,[wPlayerMonNumber]
	cp d ; is pokemon the item was used on active in battle?
	jr nz,.calculateHPBarCoords
; copy party HP to in-battle HP
	ld a,[hli]
	ld [wBattleMonHP],a
	ld a,[hld]
	ld [wBattleMonHP + 1],a
	ld a,[wcf91]
	cp a,FULL_RESTORE
	jr nz,.calculateHPBarCoords
	xor a
	ld [wBattleMonStatus],a ; remove the status ailment in the in-battle pokemon data
.calculateHPBarCoords
	ld hl,wOAMBuffer + $90
	ld bc,2 * 20
	inc d
.calculateHPBarCoordsLoop
	add hl,bc
	dec d
	jr nz,.calculateHPBarCoordsLoop
	jr .doneHealing
.healingItemNoEffect
	call ItemUseNoEffect
	jp .done
.doneHealing
	ld a,[wPseudoItemID]
	and a ; using Softboiled?
	jr nz,.skipRemovingItem ; no item to remove if using Softboiled
	push hl
	call RemoveUsedItem
	pop hl
.skipRemovingItem
	ld a,[wcf91]
	cp a,FULL_RESTORE
	jr c,.playStatusAilmentCuringSound
	cp a,FULL_HEAL
	jr z,.playStatusAilmentCuringSound
	ld a,SFX_HEAL_HP
	call PlaySoundWaitForCurrent
	ld a,[hFlags_0xFFF6]
	set 0,a
	ld [hFlags_0xFFF6],a
	ld a,$02
	ld [wHPBarType],a
	predef UpdateHPBar2 ; animate the HP bar lengthening
	ld a,[hFlags_0xFFF6]
	res 0,a
	ld [hFlags_0xFFF6],a
	ld a,REVIVE_MSG
	ld [wPartyMenuTypeOrMessageID],a
	ld a,[wcf91]
	cp a,REVIVE
	jr z,.showHealingItemMessage
	cp a,MAX_REVIVE
	jr z,.showHealingItemMessage
	ld a,POTION_MSG
	ld [wPartyMenuTypeOrMessageID],a
	jr .showHealingItemMessage
.playStatusAilmentCuringSound
	ld a,SFX_HEAL_AILMENT
	call PlaySoundWaitForCurrent
.showHealingItemMessage
	xor a
	ld [H_AUTOBGTRANSFERENABLED],a
	call ClearScreen
	dec a
	ld [wUpdateSpritesEnabled],a
	call RedrawPartyMenu ; redraws the party menu and displays the message
	ld a,1
	ld [H_AUTOBGTRANSFERENABLED],a
	ld c,50
	call DelayFrames
	call WaitForTextScrollButtonPress
	jr .done
.canceledItemUse
	xor a
	ld [wActionResultOrTookBattleTurn],a ; item use failed
	pop af
	pop af
.done
	ld a,[wPseudoItemID]
	and a ; using Softboiled?
	ret nz ; if so, return
	call GBPalWhiteOut
	call z,GoPAL_SET_CF1C
	ld a,[W_ISINBATTLE]
	and a
	ret nz
	jp ReloadMapData
.useVitamin
	push hl
	ld a,[hl]
	ld [wd0b5],a
	ld [wd11e],a
	ld bc,33
	add hl,bc ; hl now points to level
	ld a,[hl] ; a = level
	ld [W_CURENEMYLVL],a ; store level
	call GetMonHeader
	push de
	ld a,d
	ld hl,wPartyMonNicks
	call GetPartyMonName
	pop de
	pop hl
	ld a,[wcf91]
	cp a,RARE_CANDY
	jp z,.useRareCandy
	push hl
	sub a,HP_UP
	add a
	ld bc,17
	add hl,bc
	add l
	ld l,a
	jr nc,.noCarry2
	inc h
.noCarry2
	ld a,10
	ld b,a
	ld a,[hl] ; a = MSB of stat experience of the appropriate stat
	cp a,100 ; is there already at least 25600 (256 * 100) stat experience?
	jr nc,.vitaminNoEffect ; if so, vitamins can't add any more
	add b ; add 2560 (256 * 10) stat experience
	jr nc,.noCarry3 ; a carry should be impossible here, so this will always jump
	ld a,255
.noCarry3
	ld [hl],a
	pop hl
	call .recalculateStats
	ld hl,VitaminText
	ld a,[wcf91]
	sub a,HP_UP - 1
	ld c,a
.statNameLoop ; loop to get the address of the name of the stat the vitamin increases
	dec c
	jr z,.gotStatName
.statNameInnerLoop
	ld a,[hli]
	ld b,a
	ld a,$50
	cp b
	jr nz,.statNameInnerLoop
	jr .statNameLoop
.gotStatName
	ld de,wcf4b
	ld bc,10
	call CopyData ; copy the stat's name to wcf4b
	ld a,SFX_HEAL_AILMENT
	call PlaySound
	ld hl,VitaminStatRoseText
	call PrintText
	jp RemoveUsedItem
.vitaminNoEffect
	pop hl
	ld hl,VitaminNoEffectText
	call PrintText
	jp GBPalWhiteOut
.recalculateStats
	ld bc,34
	add hl,bc
	ld d,h
	ld e,l ; de now points to stats
	ld bc,-18
	add hl,bc ; hl now points to byte 3 of experience
	ld b,1
	jp CalcStats ; recalculate stats
.useRareCandy
	push hl
	ld bc,33
	add hl,bc ; hl now points to level
	ld a,[hl] ; a = level
	cp a, MAX_LEVEL
	jr z,.vitaminNoEffect ; can't raise level above 100
	inc a
	ld [hl],a ; store incremented level
	ld [W_CURENEMYLVL],a
	push hl
	push de
	ld d,a
	callab CalcExperience ; calculate experience for next level and store it at $ff96
	pop de
	pop hl
	ld bc,-19
	add hl,bc ; hl now points to experience
; update experience to minimum for new level
	ld a,[hExperience]
	ld [hli],a
	ld a,[hExperience + 1]
	ld [hli],a
	ld a,[hExperience + 2]
	ld [hl],a
	pop hl
	ld a,[wWhichPokemon]
	push af
	ld a,[wcf91]
	push af
	push de
	push hl
	ld bc,34
	add hl,bc ; hl now points to MSB of max HP
	ld a,[hli]
	ld b,a
	ld c,[hl]
	pop hl
	push bc
	push hl
	call .recalculateStats
	pop hl
	ld bc,35 ; hl now points to LSB of max HP
	add hl,bc
	pop bc
	ld a,[hld]
	sub c
	ld c,a
	ld a,[hl]
	sbc b
	ld b,a ; bc = the amount of max HP gained from leveling up
; add the amount gained to the current HP
	ld de,-32
	add hl,de ; hl now points to MSB of current HP
	ld a,[hl]
	add c
	ld [hld],a
	ld a,[hl]
	adc b
	ld [hl],a
	ld a,RARE_CANDY_MSG
	ld [wPartyMenuTypeOrMessageID],a
	call RedrawPartyMenu
	pop de
	ld a,d
	ld [wWhichPokemon],a
	ld a,e
	ld [wd11e],a
	xor a ; PLAYER_PARTY_DATA
	ld [wMonDataLocation],a
	call LoadMonData
	ld d,$01
	callab PrintStatsBox ; display new stats text box
	call WaitForTextScrollButtonPress ; wait for button press
	xor a ; PLAYER_PARTY_DATA
	ld [wMonDataLocation],a
	predef LearnMoveFromLevelUp ; learn level up move, if any
	xor a
	ld [wForceEvolution],a
	callab TryEvolvingMon ; evolve pokemon, if appropriate
	ld a,$01
	ld [wUpdateSpritesEnabled],a
	pop af
	ld [wcf91],a
	pop af
	ld [wWhichPokemon],a
	jp RemoveUsedItem

VitaminStatRoseText: ; df24 (3:5f24)
	TX_FAR _VitaminStatRoseText
	db "@"

VitaminNoEffectText: ; df29 (3:5f29)
	TX_FAR _VitaminNoEffectText
	db "@"

VitaminText: ; df2e (3:5f2e)
	db "HEALTH@"
	db "ATTACK@"
	db "DEFENSE@"
	db "SPEED@"
	db "SPECIAL@"

ItemUseBait: ; df52 (3:5f52)
	ld hl,ThrewBaitText
	call PrintText
	ld hl,wEnemyMonCatchRate ; catch rate
	srl [hl] ; halve catch rate
	ld a,BAIT_ANIM
	ld hl,wSafariBaitFactor ; bait factor
	ld de,wSafariEscapeFactor ; escape factor
	jr BaitRockCommon

ItemUseRock: ; df67 (3:5f67)
	ld hl,ThrewRockText
	call PrintText
	ld hl,wEnemyMonCatchRate ; catch rate
	ld a,[hl]
	add a ; double catch rate
	jr nc,.noCarry
	ld a,$ff
.noCarry
	ld [hl],a
	ld a,ROCK_ANIM
	ld hl,wSafariEscapeFactor ; escape factor
	ld de,wSafariBaitFactor ; bait factor

BaitRockCommon: ; df7f (3:5f7f)
	ld [W_ANIMATIONID],a
	xor a
	ld [wcc5b],a
	ld [H_WHOSETURN],a
	ld [de],a ; zero escape factor (for bait), zero bait factor (for rock)
.randomLoop ; loop until a random number less than 5 is generated
	call Random
	and a,7
	cp a,5
	jr nc,.randomLoop
	inc a ; increment the random number, giving a range from 1 to 5 inclusive
	ld b,a
	ld a,[hl]
	add b ; increase bait factor (for bait), increase escape factor (for rock)
	jr nc,.noCarry
	ld a,$ff
.noCarry
	ld [hl],a
	predef MoveAnimation ; do animation
	ld c,70
	jp DelayFrames

ThrewBaitText: ; dfa5 (3:5fa5)
	TX_FAR _ThrewBaitText
	db "@"

ThrewRockText: ; dfaa (3:5faa)
	TX_FAR _ThrewRockText
	db "@"

; also used for Dig out-of-battle effect
ItemUseEscapeRope: ; dfaf (3:5faf)
	ld a,[W_ISINBATTLE]
	and a
	jr nz,.notUsable
	ld a,[W_CURMAP]
	cp a,AGATHAS_ROOM
	jr z,.notUsable
	ld a,[W_CURMAPTILESET]
	ld b,a
	ld hl,EscapeRopeTilesets
.loop
	ld a,[hli]
	cp a,$ff
	jr z,.notUsable
	cp b
	jr nz,.loop
	ld hl,wd732
	set 3,[hl]
	set 6,[hl]
	ld hl,wd72e
	res 4,[hl]
	ResetEvent EVENT_IN_SAFARI_ZONE
	xor a
	ld [W_NUMSAFARIBALLS],a
	ld [W_SAFARIZONEENTRANCECURSCRIPT],a
	inc a
	ld [wEscapedFromBattle],a
	ld [wActionResultOrTookBattleTurn],a ; item used
	ld a,[wPseudoItemID]
	and a ; using Dig?
	ret nz ; if so, return
	call ItemUseReloadOverworldData
	ld c,30
	call DelayFrames
	jp RemoveUsedItem
.notUsable
	jp ItemUseNotTime

EscapeRopeTilesets: ; dffd (3:5ffd)
	db FOREST, CEMETERY, CAVERN, FACILITY, INTERIOR
	db $ff ; terminator

ItemUseRepel: ; e003 (3:6003)
	ld b,100

ItemUseRepelCommon: ; e005 (3:6005)
	ld a,[W_ISINBATTLE]
	and a
	jp nz,ItemUseNotTime
	ld a,b
	ld [wRepelRemainingSteps],a
	jp PrintItemUseTextAndRemoveItem

; handles X Accuracy item
ItemUseXAccuracy: ; e013 (3:6013)
	ld a,[W_ISINBATTLE]
	and a
	jp z,ItemUseNotTime
	ld hl,W_PLAYERBATTSTATUS2
	set UsingXAccuracy,[hl] ; X Accuracy bit
	jp PrintItemUseTextAndRemoveItem

; This function is bugged and never works. It always jumps to ItemUseNotTime.
; The Card Key is handled in a different way.
ItemUseCardKey: ; e022 (3:6022)
	xor a
	ld [wUnusedD71F],a
	call GetTileAndCoordsInFrontOfPlayer
	ld a,[GetTileAndCoordsInFrontOfPlayer] ; $4586
	cp a,$18
	jr nz,.next0
	ld hl,CardKeyTable1
	jr .next1
.next0
	cp a,$24
	jr nz,.next2
	ld hl,CardKeyTable2
	jr .next1
.next2
	cp a,$5e
	jp nz,ItemUseNotTime
	ld hl,CardKeyTable3
.next1
	ld a,[W_CURMAP]
	ld b,a
.loop
	ld a,[hli]
	cp a,$ff
	jp z,ItemUseNotTime
	cp b
	jr nz,.nextEntry1
	ld a,[hli]
	cp d
	jr nz,.nextEntry2
	ld a,[hli]
	cp e
	jr nz,.nextEntry3
	ld a,[hl]
	ld [wUnusedD71F],a
	jr .done
.nextEntry1
	inc hl
.nextEntry2
	inc hl
.nextEntry3
	inc hl
	jr .loop
.done
	ld hl,ItemUseText00
	call PrintText
	ld hl,wd728
	set 7,[hl]
	ret

; These tables are probably supposed to be door locations in Silph Co.,
; but they are unused.
; The reason there are 3 tables is unknown.

; Format:
; 00: Map ID
; 01: Y
; 02: X
; 03: ID?

CardKeyTable1: ; e072 (3:6072)
	db  SILPH_CO_2F,$04,$04,$00
	db  SILPH_CO_2F,$04,$05,$01
	db  SILPH_CO_4F,$0C,$04,$02
	db  SILPH_CO_4F,$0C,$05,$03
	db  SILPH_CO_7F,$06,$0A,$04
	db  SILPH_CO_7F,$06,$0B,$05
	db  SILPH_CO_9F,$04,$12,$06
	db  SILPH_CO_9F,$04,$13,$07
	db SILPH_CO_10F,$08,$0A,$08
	db SILPH_CO_10F,$08,$0B,$09
	db $ff

CardKeyTable2: ; e09b (3:609b)
	db SILPH_CO_3F,$08,$09,$0A
	db SILPH_CO_3F,$09,$09,$0B
	db SILPH_CO_5F,$04,$07,$0C
	db SILPH_CO_5F,$05,$07,$0D
	db SILPH_CO_6F,$0C,$05,$0E
	db SILPH_CO_6F,$0D,$05,$0F
	db SILPH_CO_8F,$08,$07,$10
	db SILPH_CO_8F,$09,$07,$11
	db SILPH_CO_9F,$08,$03,$12
	db SILPH_CO_9F,$09,$03,$13
	db $ff

CardKeyTable3: ; e0c4 (3:60c4)
	db SILPH_CO_11F,$08,$09,$14
	db SILPH_CO_11F,$09,$09,$15
	db $ff

ItemUsePokedoll: ; e0cd (3:60cd)
	ld a,[W_ISINBATTLE]
	dec a
	jp nz,ItemUseNotTime
	ld a,$01
	ld [wEscapedFromBattle],a
	jp PrintItemUseTextAndRemoveItem

ItemUseGuardSpec: ; e0dc (3:60dc)
	ld a,[W_ISINBATTLE]
	and a
	jp z,ItemUseNotTime
	ld hl,W_PLAYERBATTSTATUS2
	set ProtectedByMist,[hl] ; Mist bit
	jp PrintItemUseTextAndRemoveItem

ItemUseSuperRepel: ; e0eb (3:60eb)
	ld b,200
	jp ItemUseRepelCommon

ItemUseMaxRepel: ; e0f0 (3:60f0)
	ld b,250
	jp ItemUseRepelCommon

ItemUseDireHit: ; e0f5 (3:60f5)
	ld a,[W_ISINBATTLE]
	and a
	jp z,ItemUseNotTime
	ld hl,W_PLAYERBATTSTATUS2
	set GettingPumped,[hl] ; Focus Energy bit
	jp PrintItemUseTextAndRemoveItem

ItemUseXStat: ; e104 (3:6104)
	ld a,[W_ISINBATTLE]
	and a
	jr nz,.inBattle
	call ItemUseNotTime
	ld a,2
	ld [wActionResultOrTookBattleTurn],a ; item not used
	ret
.inBattle
	ld hl,W_PLAYERMOVENUM
	ld a,[hli]
	push af ; save [W_PLAYERMOVENUM]
	ld a,[hl]
	push af ; save [W_PLAYERMOVEEFFECT]
	push hl
	ld a,[wcf91]
	sub a,X_ATTACK - ATTACK_UP1_EFFECT
	ld [hl],a ; store player move effect
	call PrintItemUseTextAndRemoveItem
	ld a,XSTATITEM_ANIM ; X stat item animation ID
	ld [W_PLAYERMOVENUM],a
	call LoadScreenTilesFromBuffer1 ; restore saved screen
	call Delay3
	xor a
	ld [H_WHOSETURN],a ; set turn to player's turn
	callba StatModifierUpEffect ; do stat increase move
	pop hl
	pop af
	ld [hld],a ; restore [W_PLAYERMOVEEFFECT]
	pop af
	ld [hl],a ; restore [W_PLAYERMOVENUM]
	ret

ItemUsePokeflute: ; e140 (3:6140)
	ld a,[W_ISINBATTLE]
	and a
	jr nz,.inBattle
; if not in battle
	call ItemUseReloadOverworldData
	ld a,[W_CURMAP]
	cp a,ROUTE_12
	jr nz,.notRoute12
	CheckEvent EVENT_BEAT_ROUTE12_SNORLAX
	jr nz,.noSnorlaxToWakeUp
; if the player hasn't beaten Route 12 Snorlax
	ld hl,Route12SnorlaxFluteCoords
	call ArePlayerCoordsInArray
	jr nc,.noSnorlaxToWakeUp
	ld hl,PlayedFluteHadEffectText
	call PrintText
	SetEvent EVENT_FIGHT_ROUTE12_SNORLAX
	ret
.notRoute12
	cp a,ROUTE_16
	jr nz,.noSnorlaxToWakeUp
	CheckEvent EVENT_BEAT_ROUTE16_SNORLAX
	jr nz,.noSnorlaxToWakeUp
; if the player hasn't beaten Route 16 Snorlax
	ld hl,Route16SnorlaxFluteCoords
	call ArePlayerCoordsInArray
	jr nc,.noSnorlaxToWakeUp
	ld hl,PlayedFluteHadEffectText
	call PrintText
	SetEvent EVENT_FIGHT_ROUTE16_SNORLAX
	ret
.noSnorlaxToWakeUp
	ld hl,PlayedFluteNoEffectText
	jp PrintText
.inBattle
	xor a
	ld [wWereAnyMonsAsleep],a
	ld b,~SLP & $ff
	ld hl,wPartyMon1Status
	call WakeUpEntireParty
	ld a,[W_ISINBATTLE]
	dec a ; is it a trainer battle?
	jr z,.skipWakingUpEnemyParty
; if it's a trainer battle
	ld hl,wEnemyMon1Status
	call WakeUpEntireParty
.skipWakingUpEnemyParty
	ld hl,wBattleMonStatus
	ld a,[hl]
	and b ; remove Sleep status
	ld [hl],a
	ld hl,wEnemyMonStatus
	ld a,[hl]
	and b ; remove Sleep status
	ld [hl],a
	call LoadScreenTilesFromBuffer2 ; restore saved screen
	ld a,[wWereAnyMonsAsleep]
	and a ; were any pokemon asleep before playing the flute?
	ld hl,PlayedFluteNoEffectText
	jp z,PrintText ; if no pokemon were asleep
; if some pokemon were asleep
	ld hl,PlayedFluteHadEffectText
	call PrintText
	ld a,[wLowHealthAlarm]
	and a,$80
	jr nz,.skipMusic
	call WaitForSoundToFinish ; wait for sound to end
	callba Music_PokeFluteInBattle ; play in-battle pokeflute music
.musicWaitLoop ; wait for music to finish playing
	ld a,[wChannelSoundIDs + CH6]
	and a ; music off?
	jr nz,.musicWaitLoop
.skipMusic
	ld hl,FluteWokeUpText
	jp PrintText

; wakes up all party pokemon
; INPUT:
; hl must point to status of first pokemon in party (player's or enemy's)
; b must equal ~SLP
; [wWereAnyMonsAsleep] should be initialized to 0
; OUTPUT:
; [wWereAnyMonsAsleep]: set to 1 if any pokemon were asleep
WakeUpEntireParty: ; e1e5 (3:61e5)
	ld de,44
	ld c,6
.loop
	ld a,[hl]
	push af
	and a,SLP ; is pokemon asleep?
	jr z,.notAsleep
	ld a,1
	ld [wWereAnyMonsAsleep],a ; indicate that a pokemon had to be woken up
.notAsleep
	pop af
	and b ; remove Sleep status
	ld [hl],a
	add hl,de
	dec c
	jr nz,.loop
	ret

; Format:
; 00: Y
; 01: X
Route12SnorlaxFluteCoords: ; e1fd (3:61fd)
	db 62,9  ; one space West of Snorlax
	db 61,10 ; one space North of Snorlax
	db 63,10 ; one space South of Snorlax
	db 62,11 ; one space East of Snorlax
	db $ff ; terminator

; Format:
; 00: Y
; 01: X
Route16SnorlaxFluteCoords: ; e206 (3:6206)
	db 10,27 ; one space East of Snorlax
	db 10,25 ; one space West of Snorlax
	db $ff ; terminator

PlayedFluteNoEffectText: ; e20b (3:620b)
	TX_FAR _PlayedFluteNoEffectText
	db "@"

FluteWokeUpText: ; e210 (3:6210)
	TX_FAR _FluteWokeUpText
	db "@"

PlayedFluteHadEffectText: ; e215 (3:6215)
	TX_FAR _PlayedFluteHadEffectText
	db $06
	TX_ASM
	ld a,[W_ISINBATTLE]
	and a
	jr nz,.done
; play out-of-battle pokeflute music
	ld a,$ff
	call PlaySound ; turn off music
	ld a, SFX_POKEFLUE
	ld c, BANK(SFX_Pokeflute)
	call PlayMusic
.musicWaitLoop ; wait for music to finish playing
	ld a,[wChannelSoundIDs + CH2]
	cp a, SFX_POKEFLUE
	jr z,.musicWaitLoop
	call PlayDefaultMusic ; start playing normal music again
.done
	jp TextScriptEnd ; end text

ItemUseCoinCase: ; e23a (3:623a)
	ld a,[W_ISINBATTLE]
	and a
	jp nz,ItemUseNotTime
	ld hl,CoinCaseNumCoinsText
	jp PrintText

CoinCaseNumCoinsText: ; e247 (3:6247)
	TX_FAR _CoinCaseNumCoinsText
	db "@"

ItemUseOldRod: ; e24c (3:624c)
	call FishingInit
	jp c, ItemUseNotTime
	lb bc, 5, MAGIKARP
	ld a, $1 ; set bite
	jr RodResponse

ItemUseGoodRod: ; e259 (3:6259)
	call FishingInit
	jp c,ItemUseNotTime
.RandomLoop
	call Random
	srl a
	jr c, .SetBite
	and %11
	cp 2
	jr nc, .RandomLoop
	; choose which monster appears
	ld hl,GoodRodMons
	add a,a
	ld c,a
	ld b,0
	add hl,bc
	ld b,[hl]
	inc hl
	ld c,[hl]
	and a
.SetBite
	ld a,0
	rla
	xor 1
	jr RodResponse

INCLUDE "data/good_rod.asm"

ItemUseSuperRod: ; e283 (3:6283)
	call FishingInit
	jp c, ItemUseNotTime
	call ReadSuperRodData
	ld a, e
RodResponse: ; e28d (3:628d)
	ld [wRodResponse], a

	dec a ; is there a bite?
	jr nz, .next
	; if yes, store level and species data
	ld a, 1
	ld [W_MOVEMISSED], a
	ld a, b ; level
	ld [W_CURENEMYLVL], a
	ld a, c ; species
	ld [W_CUROPPONENT], a

.next
	ld hl, wWalkBikeSurfState
	ld a, [hl] ; store the value in a
	push af
	push hl
	ld [hl], 0
	callba FishingAnim
	pop hl
	pop af
	ld [hl], a
	ret

; checks if fishing is possible and if so, runs initialization code common to all rods
; unsets carry if fishing is possible, sets carry if not
FishingInit: ; e2b4 (3:62b4)
	ld a,[W_ISINBATTLE]
	and a
	jr z,.notInBattle
	scf ; can't fish during battle
	ret
.notInBattle
	call IsNextTileShoreOrWater
	ret c
	ld a,[wWalkBikeSurfState]
	cp a,2 ; Surfing?
	jr z,.surfing
	call ItemUseReloadOverworldData
	ld hl,ItemUseText00
	call PrintText
	ld a,SFX_HEAL_AILMENT
	call PlaySound
	ld c,80
	call DelayFrames
	and a
	ret
.surfing
	scf ; can't fish when surfing
	ret

ItemUseOaksParcel: ; e2de (3:62de)
	jp ItemUseNotYoursToUse

ItemUseItemfinder: ; e2e1 (3:62e1)
	ld a,[W_ISINBATTLE]
	and a
	jp nz,ItemUseNotTime
	call ItemUseReloadOverworldData
	callba HiddenItemNear ; check for hidden items
	ld hl,ItemfinderFoundNothingText
	jr nc,.printText ; if no hidden items
	ld c,4
.loop
	ld a,SFX_HEALING_MACHINE
	call PlaySoundWaitForCurrent
	ld a,SFX_PURCHASE
	call PlaySoundWaitForCurrent
	dec c
	jr nz,.loop
	ld hl,ItemfinderFoundItemText
.printText
	jp PrintText

ItemfinderFoundItemText: ; e30d (3:630d)
	TX_FAR _ItemfinderFoundItemText
	db "@"

ItemfinderFoundNothingText: ; e312 (3:6312)
	TX_FAR _ItemfinderFoundNothingText
	db "@"

ItemUsePPUp: ; e317 (3:6317)
	ld a,[W_ISINBATTLE]
	and a
	jp nz,ItemUseNotTime

ItemUsePPRestore: ; e31e (3:631e)
	ld a,[wWhichPokemon]
	push af
	ld a,[wcf91]
	ld [wPPRestoreItem],a
.chooseMon
	xor a
	ld [wUpdateSpritesEnabled],a
	ld a,USE_ITEM_PARTY_MENU
	ld [wPartyMenuTypeOrMessageID],a
	call DisplayPartyMenu
	jr nc,.chooseMove
	jp .itemNotUsed
.chooseMove
	ld a,[wPPRestoreItem]
	cp a,ELIXER
	jp nc,.useElixir ; if Elixir or Max Elixir
	ld a,$02
	ld [wMoveMenuType],a
	ld hl,RaisePPWhichTechniqueText
	ld a,[wPPRestoreItem]
	cp a,ETHER ; is it a PP Up?
	jr c,.printWhichTechniqueMessage ; if so, print the raise PP message
	ld hl,RestorePPWhichTechniqueText ; otherwise, print the restore PP message
.printWhichTechniqueMessage
	call PrintText
	xor a
	ld [wPlayerMoveListIndex],a
	callab MoveSelectionMenu ; move selection menu
	ld a,0
	ld [wPlayerMoveListIndex],a
	jr nz,.chooseMon
	ld hl,wPartyMon1Moves
	ld bc, wPartyMon2 - wPartyMon1
	call GetSelectedMoveOffset
	push hl
	ld a,[hl]
	ld [wd11e],a
	call GetMoveName
	call CopyStringToCF4B ; copy name to wcf4b
	pop hl
	ld a,[wPPRestoreItem]
	cp a,ETHER
	jr nc,.useEther ; if Ether or Max Ether
.usePPUp
	ld bc,21
	add hl,bc
	ld a,[hl] ; move PP
	cp a,3 << 6 ; have 3 PP Ups already been used?
	jr c,.PPNotMaxedOut
	ld hl,PPMaxedOutText
	call PrintText
	jr .chooseMove
.PPNotMaxedOut
	ld a,[hl]
	add a,1 << 6 ; increase PP Up count by 1
	ld [hl],a
	ld a,1 ; 1 PP Up used
	ld [wd11e],a
	call RestoreBonusPP ; add the bonus PP to current PP
	ld hl,PPIncreasedText
	call PrintText
.done
	pop af
	ld [wWhichPokemon],a
	call GBPalWhiteOut
	call GoPAL_SET_CF1C
	jp RemoveUsedItem
.afterRestoringPP ; after using a (Max) Ether/Elixir
	ld a,[wWhichPokemon]
	ld b,a
	ld a,[wPlayerMonNumber]
	cp b ; is the pokemon whose PP was restored active in battle?
	jr nz,.skipUpdatingInBattleData
	ld hl,wPartyMon1PP
<<<<<<< HEAD
	ld bc,wPartyMon2 - wPartyMon1
=======
	ld bc, wPartyMon2 - wPartyMon1
>>>>>>> 2b018159
	call AddNTimes
	ld de,wBattleMonPP
	ld bc,4
	call CopyData ; copy party data to in-battle data
.skipUpdatingInBattleData
	ld a,SFX_HEAL_AILMENT
	call PlaySound
	ld hl,PPRestoredText
	call PrintText
	jr .done
.useEther
	call .restorePP
	jr nz,.afterRestoringPP
	jp .noEffect
; unsets zero flag if PP was restored, sets zero flag if not
; however, this is bugged for Max Ethers and Max Elixirs (see below)
.restorePP
	xor a ; PLAYER_PARTY_DATA
	ld [wMonDataLocation],a
	call GetMaxPP
	ld hl,wPartyMon1Moves
	ld bc, wPartyMon2 - wPartyMon1
	call GetSelectedMoveOffset
	ld bc, wPartyMon1PP - wPartyMon1Moves
	add hl,bc ; hl now points to move's PP
	ld a,[wMaxPP]
	ld b,a
	ld a,[wPPRestoreItem]
	cp a,MAX_ETHER
	jr z,.fullyRestorePP
	ld a,[hl] ; move PP
	and a,%00111111 ; lower 6 bit bits store current PP
	cp b ; does current PP equal max PP?
	ret z ; if so, return
	add a,10 ; increase current PP by 10
; b holds the max PP amount and b will hold the new PP amount.
; So, if the new amount meets or exceeds the max amount,
; cap the amount to the max amount by leaving b unchanged.
; Otherwise, store the new amount in b.
	cp b ; does the new amount meet or exceed the maximum?
	jr nc,.storeNewAmount
	ld b,a
.storeNewAmount
	ld a,[hl] ; move PP
	and a,%11000000 ; PP Up counter bits
	add b
	ld [hl],a
	ret
.fullyRestorePP
	ld a,[hl] ; move PP
; Note that this code has a bug. It doesn't mask out the upper two bits, which
; are used to count how many PP Ups have been used on the move. So, Max Ethers
; and Max Elixirs will not be detected as having no effect on a move with full
; PP if the move has had any PP Ups used on it.
	cp b ; does current PP equal max PP?
	ret z
	jr .storeNewAmount
.useElixir
; decrement the item ID so that ELIXER becomes ETHER and MAX_ELIXER becomes MAX_ETHER
	ld hl,wPPRestoreItem
	dec [hl]
	dec [hl]
	xor a
	ld hl,wCurrentMenuItem
	ld [hli],a
	ld [hl],a ; zero the counter for number of moves that had their PP restored
	ld b,4
; loop through each move and restore PP
.elixirLoop
	push bc
	ld hl,wPartyMon1Moves
	ld bc, wPartyMon2 - wPartyMon1
	call GetSelectedMoveOffset
	ld a,[hl]
	and a ; does the current slot have a move?
	jr z,.nextMove
	call .restorePP
	jr z,.nextMove
; if some PP was restored
	ld hl,wTileBehindCursor ; counter for number of moves that had their PP restored
	inc [hl]
.nextMove
	ld hl,wCurrentMenuItem
	inc [hl]
	pop bc
	dec b
	jr nz,.elixirLoop
	ld a,[wTileBehindCursor]
	and a ; did any moves have their PP restored?
	jp nz,.afterRestoringPP
.noEffect
	call ItemUseNoEffect
.itemNotUsed
	call GBPalWhiteOut
	call GoPAL_SET_CF1C
	pop af
	xor a
	ld [wActionResultOrTookBattleTurn],a ; item use failed
	ret

RaisePPWhichTechniqueText: ; e45d (3:645d)
	TX_FAR _RaisePPWhichTechniqueText
	db "@"

RestorePPWhichTechniqueText: ; e462 (3:6462)
	TX_FAR _RestorePPWhichTechniqueText
	db "@"

PPMaxedOutText: ; e467 (3:6467)
	TX_FAR _PPMaxedOutText
	db "@"

PPIncreasedText: ; e46c (3:646c)
	TX_FAR _PPIncreasedText
	db "@"

PPRestoredText: ; e471 (3:6471)
	TX_FAR _PPRestoredText
	db "@"

; for items that can't be used from the Item menu
UnusableItem: ; e476 (3:6476)
	jp ItemUseNotTime

ItemUseTMHM: ; e479 (3:6479)
	ld a,[W_ISINBATTLE]
	and a
	jp nz,ItemUseNotTime
	ld a,[wcf91]
	sub a,TM_01
	push af
	jr nc,.skipAdding
	add a,55 ; if item is an HM, add 55
.skipAdding
	inc a
	ld [wd11e],a
	predef TMToMove ; get move ID from TM/HM ID
	ld a,[wd11e]
	ld [wMoveNum],a
	call GetMoveName
	call CopyStringToCF4B ; copy name to wcf4b
	pop af
	ld hl,BootedUpTMText
	jr nc,.printBootedUpMachineText
	ld hl,BootedUpHMText
.printBootedUpMachineText
	call PrintText
	ld hl,TeachMachineMoveText
	call PrintText
	coord hl, 14, 7
	lb bc, 8, 15
	ld a,TWO_OPTION_MENU
	ld [wTextBoxID],a
	call DisplayTextBoxID ; yes/no menu
	ld a,[wCurrentMenuItem]
	and a
	jr z,.useMachine
	ld a,2
	ld [wActionResultOrTookBattleTurn],a ; item not used
	ret
.useMachine
	ld a,[wWhichPokemon]
	push af
	ld a,[wcf91]
	push af
.chooseMon
	ld hl,wcf4b
	ld de,wd036
	ld bc,14
	call CopyData
	ld a,$ff
	ld [wUpdateSpritesEnabled],a
	ld a,TMHM_PARTY_MENU
	ld [wPartyMenuTypeOrMessageID],a
	call DisplayPartyMenu
	push af
	ld hl,wd036
	ld de,wcf4b
	ld bc,14
	call CopyData
	pop af
	jr nc,.checkIfAbleToLearnMove
; if the player canceled teaching the move
	pop af
	pop af
	call GBPalWhiteOutWithDelay3
	call ClearSprites
	call GoPAL_SET_CF1C
	jp LoadScreenTilesFromBuffer1 ; restore saved screen
.checkIfAbleToLearnMove
	predef CanLearnTM ; check if the pokemon can learn the move
	push bc
	ld a,[wWhichPokemon]
	ld hl,wPartyMonNicks
	call GetPartyMonName
	pop bc
	ld a,c
	and a ; can the pokemon learn the move?
	jr nz,.checkIfAlreadyLearnedMove
; if the pokemon can't learn the move
	ld a,SFX_DENIED
	call PlaySoundWaitForCurrent
	ld hl,MonCannotLearnMachineMoveText
	call PrintText
	jr .chooseMon
.checkIfAlreadyLearnedMove
	callab CheckIfMoveIsKnown ; check if the pokemon already knows the move
	jr c,.chooseMon
	predef LearnMove ; teach move
	pop af
	ld [wcf91],a
	pop af
	ld [wWhichPokemon],a
	ld a,b
	and a
	ret z
	ld a,[wcf91]
	call IsItemHM
	ret c
	jp RemoveUsedItem

BootedUpTMText: ; e54f (3:654f)
	TX_FAR _BootedUpTMText
	db "@"

BootedUpHMText: ; e554 (3:6554)
	TX_FAR _BootedUpHMText
	db "@"

TeachMachineMoveText: ; e559 (3:6559)
	TX_FAR _TeachMachineMoveText
	db "@"

MonCannotLearnMachineMoveText: ; e55e (3:655e)
	TX_FAR _MonCannotLearnMachineMoveText
	db "@"

PrintItemUseTextAndRemoveItem: ; e563 (3:6563)
	ld hl,ItemUseText00
	call PrintText
	ld a,SFX_HEAL_AILMENT
	call PlaySound
	call WaitForTextScrollButtonPress ; wait for button press

RemoveUsedItem: ; e571 (3:6571)
	ld hl,wNumBagItems
	ld a,1 ; one item
	ld [wItemQuantity],a
	jp RemoveItemFromInventory

ItemUseNoEffect: ; e57c (3:657c)
	ld hl,ItemUseNoEffectText
	jr ItemUseFailed

ItemUseNotTime: ; e581 (3:6581)
	ld hl,ItemUseNotTimeText
	jr ItemUseFailed

ItemUseNotYoursToUse: ; e586 (3:6586)
	ld hl,ItemUseNotYoursToUseText
	jr ItemUseFailed

ThrowBallAtTrainerMon: ; e58b (3:658b)
	call GoPAL_SET_CF1C
	call LoadScreenTilesFromBuffer1 ; restore saved screen
	call Delay3
	ld a,TOSS_ANIM
	ld [W_ANIMATIONID],a
	predef MoveAnimation ; do animation
	ld hl,ThrowBallAtTrainerMonText1
	call PrintText
	ld hl,ThrowBallAtTrainerMonText2
	call PrintText
	jr RemoveUsedItem

NoCyclingAllowedHere: ; e5ac (3:65ac)
	ld hl,NoCyclingAllowedHereText
	jr ItemUseFailed

BoxFullCannotThrowBall: ; e5b1 (3:65b1)
	ld hl,BoxFullCannotThrowBallText
	jr ItemUseFailed

SurfingAttemptFailed: ; e5b6 (3:65b6)
	ld hl,NoSurfingHereText

ItemUseFailed: ; e5b9 (3:65b9)
	xor a
	ld [wActionResultOrTookBattleTurn],a ; item use failed
	jp PrintText

ItemUseNotTimeText: ; e5c0 (3:65c0)
	TX_FAR _ItemUseNotTimeText
	db "@"

ItemUseNotYoursToUseText: ; e5c5 (3:65c5)
	TX_FAR _ItemUseNotYoursToUseText
	db "@"

ItemUseNoEffectText: ; e5ca (3:65ca)
	TX_FAR _ItemUseNoEffectText
	db "@"

ThrowBallAtTrainerMonText1: ; e5cf (3:65cf)
	TX_FAR _ThrowBallAtTrainerMonText1
	db "@"

ThrowBallAtTrainerMonText2: ; e5d4 (3:65d4)
	TX_FAR _ThrowBallAtTrainerMonText2
	db "@"

NoCyclingAllowedHereText: ; e5d9 (3:65d9)
	TX_FAR _NoCyclingAllowedHereText
	db "@"

NoSurfingHereText: ; e5de (3:65de)
	TX_FAR _NoSurfingHereText
	db "@"

BoxFullCannotThrowBallText: ; e5e3 (3:65e3)
	TX_FAR _BoxFullCannotThrowBallText
	db "@"

ItemUseText00: ; e5e8 (3:65e8)
	TX_FAR _ItemUseText001
	db $05
	TX_FAR _ItemUseText002
	db "@"

GotOnBicycleText: ; e5f2 (3:65f2)
	TX_FAR _GotOnBicycleText1
	db $05
	TX_FAR _GotOnBicycleText2
	db "@"

GotOffBicycleText: ; e5fc (3:65fc)
	TX_FAR _GotOffBicycleText1
	db $05
	TX_FAR _GotOffBicycleText2
	db "@"

; restores bonus PP (from PP Ups) when healing at a pokemon center
; also, when a PP Up is used, it increases the current PP by one PP Up bonus
; INPUT:
; [wWhichPokemon] = index of pokemon in party
; [wCurrentMenuItem] = index of move (when using a PP Up)
RestoreBonusPP: ; e606 (3:6606)
	ld hl,wPartyMon1Moves
<<<<<<< HEAD
	ld bc,wPartyMon2 - wPartyMon1
=======
	ld bc, wPartyMon2 - wPartyMon1
>>>>>>> 2b018159
	ld a,[wWhichPokemon]
	call AddNTimes
	push hl
	ld de,wNormalMaxPPList - 1
	predef LoadMovePPs ; loads the normal max PP of each of the pokemon's moves to wNormalMaxPPList
	pop hl
	ld c, wPartyMon1PP - wPartyMon1Moves
	ld b,0
	add hl,bc ; hl now points to move 1 PP
	ld de,wNormalMaxPPList
	ld b,0 ; initialize move counter to zero
; loop through the pokemon's moves
.loop
	inc b
	ld a,b
	cp a,5 ; reached the end of the pokemon's moves?
	ret z ; if so, return
	ld a,[wUsingPPUp]
	dec a ; using a PP Up?
	jr nz,.skipMenuItemIDCheck
; if using a PP Up, check if this is the move it's being used on
	ld a,[wCurrentMenuItem]
	inc a
	cp b
	jr nz,.nextMove
.skipMenuItemIDCheck
	ld a,[hl]
	and a,%11000000 ; have any PP Ups been used?
	call nz,AddBonusPP ; if so, add bonus PP
.nextMove
	inc hl
	inc de
	jr .loop

; adds bonus PP from PP Ups to current PP
; 1/5 of normal max PP (capped at 7) is added for each PP Up
; INPUT:
; [de] = normal max PP
; [hl] = move PP
AddBonusPP: ; e642 (3:6642)
	push bc
	ld a,[de] ; normal max PP of move
	ld [H_DIVIDEND + 3],a
	xor a
	ld [H_DIVIDEND],a
	ld [H_DIVIDEND + 1],a
	ld [H_DIVIDEND + 2],a
	ld a,5
	ld [H_DIVISOR],a
	ld b,4
	call Divide
	ld a,[hl] ; move PP
	ld b,a
	swap a
	and a,%00001111
	srl a
	srl a
	ld c,a ; c = number of PP Ups used
.loop
	ld a,[H_QUOTIENT + 3]
	cp a,8 ; is the amount greater than or equal to 8?
	jr c,.addAmount
	ld a,7 ; cap the amount at 7
.addAmount
	add b
	ld b,a
	ld a,[wUsingPPUp]
	dec a ; is the player using a PP Up right now?
	jr z,.done ; if so, only add the bonus once
	dec c
	jr nz,.loop
.done
	ld [hl],b
	pop bc
	ret

; gets max PP of a pokemon's move (including PP from PP Ups)
; INPUT:
; [wWhichPokemon] = index of pokemon within party/box
; [wMonDataLocation] = pokemon source
; 00: player's party
; 01: enemy's party
; 02: current box
; 03: daycare
; 04: player's in-battle pokemon
; [wCurrentMenuItem] = move index
; OUTPUT:
; [wMaxPP] = max PP
GetMaxPP: ; e677 (3:6677)
	ld a,[wMonDataLocation]
	and a
	ld hl,wPartyMon1Moves
	ld bc,wPartyMon2 - wPartyMon1
	jr z,.sourceWithMultipleMon
	ld hl,wEnemyMon1Moves
	dec a
	jr z,.sourceWithMultipleMon
	ld hl,wBoxMon1Moves
	ld bc,wBoxMon2 - wBoxMon1
	dec a
	jr z,.sourceWithMultipleMon
	ld hl,wDayCareMonMoves
	dec a
	jr z,.sourceWithOneMon
	ld hl,wBattleMonMoves ; player's in-battle pokemon
.sourceWithOneMon
	call GetSelectedMoveOffset2
	jr .next
.sourceWithMultipleMon
	call GetSelectedMoveOffset
.next
	ld a,[hl]
	dec a
	push hl
	ld hl,Moves
	ld bc,MoveEnd - Moves
	call AddNTimes
	ld de,wcd6d
	ld a,BANK(Moves)
	call FarCopyData
	ld de,wcd6d + 5 ; PP is byte 5 of move data
	ld a,[de]
	ld b,a ; b = normal max PP
	pop hl
	push bc
	ld bc,wPartyMon1PP - wPartyMon1Moves ; PP offset if not player's in-battle pokemon data
	ld a,[wMonDataLocation]
	cp a,4 ; player's in-battle pokemon?
	jr nz,.addPPOffset
	ld bc,wBattleMonPP - wBattleMonMoves ; PP offset if player's in-battle pokemon data
.addPPOffset
	add hl,bc
	ld a,[hl] ; a = current PP
	and a,%11000000 ; get PP Up count
	pop bc
	or b ; place normal max PP in 6 lower bits of a
	ld h,d
	ld l,e
	inc hl ; hl = wcd73
	ld [hl],a
	xor a ; add the bonus for the existing PP Up count
	ld [wUsingPPUp],a
	call AddBonusPP ; add bonus PP from PP Ups
	ld a,[hl]
	and a,%00111111 ; mask out the PP Up count
	ld [wMaxPP],a ; store max PP
	ret

GetSelectedMoveOffset: ; e6e3 (3:66e3)
	ld a,[wWhichPokemon]
	call AddNTimes

GetSelectedMoveOffset2: ; e6e9 (3:66e9)
	ld a,[wCurrentMenuItem]
	ld c,a
	ld b,0
	add hl,bc
	ret

; confirms the item toss and then tosses the item
; INPUT:
; hl = address of inventory (either wNumBagItems or wNumBoxItems)
; [wcf91] = item ID
; [wWhichPokemon] = index of item within inventory
; [wItemQuantity] = quantity to toss
; OUTPUT:
; clears carry flag if the item is tossed, sets carry flag if not
TossItem_: ; e6f1 (3:66f1)
	push hl
	ld a,[wcf91]
	call IsItemHM
	pop hl
	jr c,.tooImportantToToss
	push hl
	call IsKeyItem_
	ld a,[wIsKeyItem]
	pop hl
	and a
	jr nz,.tooImportantToToss
	push hl
	ld a,[wcf91]
	ld [wd11e],a
	call GetItemName
	call CopyStringToCF4B ; copy name to wcf4b
	ld hl,IsItOKToTossItemText
	call PrintText
	coord hl, 14, 7
	lb bc, 8, 15
	ld a,TWO_OPTION_MENU
	ld [wTextBoxID],a
	call DisplayTextBoxID ; yes/no menu
	ld a,[wMenuExitMethod]
	cp a,CHOSE_SECOND_ITEM
	pop hl
	scf
	ret z ; return if the player chose No
; if the player chose Yes
	push hl
	ld a,[wWhichPokemon]
	call RemoveItemFromInventory
	ld a,[wcf91]
	ld [wd11e],a
	call GetItemName
	call CopyStringToCF4B ; copy name to wcf4b
	ld hl,ThrewAwayItemText
	call PrintText
	pop hl
	and a
	ret
.tooImportantToToss
	push hl
	ld hl,TooImportantToTossText
	call PrintText
	pop hl
	scf
	ret

ThrewAwayItemText: ; e755 (3:6755)
	TX_FAR _ThrewAwayItemText
	db "@"

IsItOKToTossItemText: ; e75a (3:675a)
	TX_FAR _IsItOKToTossItemText
	db "@"

TooImportantToTossText: ; e75f (3:675f)
	TX_FAR _TooImportantToTossText
	db "@"

; checks if an item is a key item
; INPUT:
; [wcf91] = item ID
; OUTPUT:
; [wIsKeyItem] = result
; 00: item is not key item
; 01: item is key item
IsKeyItem_: ; e764 (3:6764)
	ld a,$01
	ld [wIsKeyItem],a
	ld a,[wcf91]
	cp a,HM_01 ; is the item an HM or TM?
	jr nc,.checkIfItemIsHM
; if the item is not an HM or TM
	push af
	ld hl,KeyItemBitfield
	ld de,wBuffer
	ld bc,15 ; only 11 bytes are actually used
	call CopyData
	pop af
	dec a
	ld c,a
	ld hl,wBuffer
	ld b,FLAG_TEST
	predef FlagActionPredef
	ld a,c
	and a
	ret nz
.checkIfItemIsHM
	ld a,[wcf91]
	call IsItemHM
	ret c
	xor a
	ld [wIsKeyItem],a
	ret

INCLUDE "data/key_items.asm"

SendNewMonToBox: ; e7a4 (3:67a4)
	ld de, W_NUMINBOX
	ld a, [de]
	inc a
	ld [de], a
	ld a, [wcf91]
	ld [wd0b5], a
	ld c, a
.asm_e7b1
	inc de
	ld a, [de]
	ld b, a
	ld a, c
	ld c, b
	ld [de], a
	cp $ff
	jr nz, .asm_e7b1
	call GetMonHeader
	ld hl, wBoxMonOT
	ld bc, 11
	ld a, [W_NUMINBOX]
	dec a
	jr z, .asm_e7ee
	dec a
	call AddNTimes
	push hl
	ld bc, 11
	add hl, bc
	ld d, h
	ld e, l
	pop hl
	ld a, [W_NUMINBOX]
	dec a
	ld b, a
.asm_e7db
	push bc
	push hl
	ld bc, 11
	call CopyData
	pop hl
	ld d, h
	ld e, l
	ld bc, -$b
	add hl, bc
	pop bc
	dec b
	jr nz, .asm_e7db
.asm_e7ee
	ld hl, wPlayerName
	ld de, wBoxMonOT
	ld bc, 11
	call CopyData
	ld a, [W_NUMINBOX]
	dec a
	jr z, .asm_e82a
	ld hl, wBoxMonNicks
	ld bc, 11
	dec a
	call AddNTimes
	push hl
	ld bc, 11
	add hl, bc
	ld d, h
	ld e, l
	pop hl
	ld a, [W_NUMINBOX]
	dec a
	ld b, a
.asm_e817
	push bc
	push hl
	ld bc, 11
	call CopyData
	pop hl
	ld d, h
	ld e, l
	ld bc, -$b
	add hl, bc
	pop bc
	dec b
	jr nz, .asm_e817
.asm_e82a
	ld hl, wBoxMonNicks
	ld a, NAME_MON_SCREEN
	ld [wNamingScreenType], a
	predef AskName
	ld a, [W_NUMINBOX]
	dec a
	jr z, .asm_e867
	ld hl, wBoxMons
	ld bc, wBoxMon2 - wBoxMon1
	dec a
	call AddNTimes
	push hl
	ld bc, wBoxMon2 - wBoxMon1
	add hl, bc
	ld d, h
	ld e, l
	pop hl
	ld a, [W_NUMINBOX]
	dec a
	ld b, a
.asm_e854
	push bc
	push hl
	ld bc, wBoxMon2 - wBoxMon1
	call CopyData
	pop hl
	ld d, h
	ld e, l
	ld bc, wBoxMon1 - wBoxMon2
	add hl, bc
	pop bc
	dec b
	jr nz, .asm_e854
.asm_e867
	ld a, [wEnemyMonLevel]
	ld [wEnemyMonBoxLevel], a
	ld hl, wEnemyMon
	ld de, wBoxMon1
	ld bc, wEnemyMonDVs - wEnemyMon
	call CopyData
	ld hl, wPlayerID
	ld a, [hli]
	ld [de], a
	inc de
	ld a, [hl]
	ld [de], a
	inc de
	push de
	ld a, [W_CURENEMYLVL]
	ld d, a
	callab CalcExperience
	pop de
	ld a, [hExperience]
	ld [de], a
	inc de
	ld a, [hExperience + 1]
	ld [de], a
	inc de
	ld a, [hExperience + 2]
	ld [de], a
	inc de
	xor a
	ld b, NUM_STATS * 2
.asm_e89f
	ld [de], a
	inc de
	dec b
	jr nz, .asm_e89f
	ld hl, wEnemyMonDVs
	ld a, [hli]
	ld [de], a
	inc de
	ld a, [hli]
	ld [de], a
	ld hl, wEnemyMonPP
	ld b, NUM_MOVES
.asm_e8b1
	ld a, [hli]
	inc de
	ld [de], a
	dec b
	jr nz, .asm_e8b1
	ret

; checks if the tile in front of the player is a shore or water tile
; used for surfing and fishing
; unsets carry if it is, sets carry if not
IsNextTileShoreOrWater: ; e8b8 (3:68b8)
	ld a, [W_CURMAPTILESET]
	ld hl, WaterTilesets
	ld de,1
	call IsInArray
	jr nc, .notShoreOrWater
	ld a, [W_CURMAPTILESET]
	cp SHIP_PORT ; Vermilion Dock tileset
	ld a, [wTileInFrontOfPlayer] ; tile in front of player
	jr z, .skipShoreTiles ; if it's the Vermilion Dock tileset
	cp $48 ; eastern shore tile in Safari Zone
	jr z, .shoreOrWater
	cp $32 ; usual eastern shore tile
	jr z, .shoreOrWater
.skipShoreTiles
	cp $14 ; water tile
	jr z, .shoreOrWater
.notShoreOrWater
	scf
	ret
.shoreOrWater
	and a
	ret

; tilesets with water
WaterTilesets: ; e8e0 (3:68e0)
	db OVERWORLD, FOREST, DOJO, GYM, SHIP, SHIP_PORT, CAVERN, FACILITY, PLATEAU
	db $ff ; terminator

ReadSuperRodData: ; e8ea (3:68ea)
; return e = 2 if no fish on this map
; return e = 1 if a bite, bc = level,species
; return e = 0 if no bite
	ld a, [W_CURMAP]
	ld de, 3 ; each fishing group is three bytes wide
	ld hl, SuperRodData
	call IsInArray
	jr c, .ReadFishingGroup
	ld e, $2 ; $2 if no fishing groups found
	ret

.ReadFishingGroup
; hl points to the fishing group entry in the index
	inc hl ; skip map id

	; read fishing group address
	ld a, [hli]
	ld h, [hl]
	ld l, a

	ld b, [hl] ; how many mons in group
	inc hl ; point to data
	ld e, $0 ; no bite yet

.RandomLoop
	call Random
	srl a
	ret c ; 50% chance of no battle

	and %11 ; 2-bit random number
	cp b
	jr nc, .RandomLoop ; if a is greater than the number of mons, regenerate

	; get the mon
	add a
	ld c, a
	ld b, $0
	add hl, bc
	ld b, [hl] ; level
	inc hl
	ld c, [hl] ; species
	ld e, $1 ; $1 if there's a bite
	ret

INCLUDE "data/super_rod.asm"

; reloads map view and processes sprite data
; for items that cause the overworld to be displayed
ItemUseReloadOverworldData: ; e9c5 (3:69c5)
	call LoadCurrentMapView
	jp UpdateSprites

; creates a list at wBuffer of maps where the mon in [wd11e] can be found.
; this is used by the pokedex to display locations the mon can be found on the map.
FindWildLocationsOfMon: ; e9cb (3:69cb)
	ld hl, WildDataPointers
	ld de, wBuffer
	ld c, $0
.loop
	inc hl
	ld a, [hld]
	inc a
	jr z, .done
	push hl
	ld a, [hli]
	ld h, [hl]
	ld l, a
	ld a, [hli]
	and a
	call nz, CheckMapForMon ; land
	ld a, [hli]
	and a
	call nz, CheckMapForMon ; water
	pop hl
	inc hl
	inc hl
	inc c
	jr .loop
.done
	ld a, $ff ; list terminator
	ld [de], a
	ret

CheckMapForMon: ; e9f0 (3:69f0)
	inc hl
	ld b, $a
.loop
	ld a, [wd11e]
	cp [hl]
	jr nz, .nextEntry
	ld a, c
	ld [de], a
	inc de
.nextEntry
	inc hl
	inc hl
	dec b
	jr nz, .loop
	dec hl
	ret<|MERGE_RESOLUTION|>--- conflicted
+++ resolved
@@ -1937,11 +1937,7 @@
 	cp b ; is the pokemon whose PP was restored active in battle?
 	jr nz,.skipUpdatingInBattleData
 	ld hl,wPartyMon1PP
-<<<<<<< HEAD
-	ld bc,wPartyMon2 - wPartyMon1
-=======
 	ld bc, wPartyMon2 - wPartyMon1
->>>>>>> 2b018159
 	call AddNTimes
 	ld de,wBattleMonPP
 	ld bc,4
@@ -2290,11 +2286,7 @@
 ; [wCurrentMenuItem] = index of move (when using a PP Up)
 RestoreBonusPP: ; e606 (3:6606)
 	ld hl,wPartyMon1Moves
-<<<<<<< HEAD
-	ld bc,wPartyMon2 - wPartyMon1
-=======
 	ld bc, wPartyMon2 - wPartyMon1
->>>>>>> 2b018159
 	ld a,[wWhichPokemon]
 	call AddNTimes
 	push hl
