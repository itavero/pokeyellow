--- conflicted
+++ resolved
@@ -101,7 +101,6 @@
 	dw ItemUsePPRestore  ; MAX_ELIXER
 
 ItemUseBall: ; d3ad (3:53ad)
-<<<<<<< HEAD
 
 ; Balls can't be used out of battle.
 	ld a,[wIsInBattle]
@@ -146,47 +145,11 @@
 
 	call LoadScreenTilesFromBuffer1
 	ld hl,ItemUseText00
-=======
-	ld a, [wIsInBattle]
-	and a
-	jp z, ItemUseNotTime ; not in battle
-	dec a
-	jp nz, ThrowBallAtTrainerMon
-	ld a, [wBattleType]
-	cp $1
-	jr z, .UseBall
-	cp $4 ; pikachu battle?
-	jr z, .UseBall
-	ld a, [wPartyCount]	;is Party full?
-	cp PARTY_LENGTH
-	jr nz, .UseBall
-	ld a, [wNumInBox]	;is Box full?
-	cp MONS_PER_BOX
-	jp z, BoxFullCannotThrowBall
-.UseBall
-;ok, you can use a ball
-	xor a
-	ld [wCapturedMonSpecies], a
-	ld a, [wBattleType]
-	cp 2		;SafariBattle
-	jr nz, .skipSafariZoneCode
-.safariZone
-	; remove a Safari Ball from inventory
-	ld hl, wNumSafariBalls
-	dec [hl]
-.skipSafariZoneCode
-	call RunDefaultPaletteCommand
-	ld a, $43
-	ld [wd11e], a
-	call LoadScreenTilesFromBuffer1	;restore screenBuffer from Backup
-	ld hl, ItemUseText00
->>>>>>> 6e8c3883
 	call PrintText
 
 ; If the player is fighting an unidentified ghost, set the value that indicates
 ; the Pokémon can't be caught and skip the capture calculations.
 	callab IsGhostBattle
-<<<<<<< HEAD
 	ld b,$10 ; can't be caught value
 	jp z,.setAnimData
 
@@ -206,30 +169,9 @@
 	cp BATTLE_TYPE_OLD_MAN
 	jp nz,.captured
 	ld a,$1
-=======
-	ld b, $10
-	jp z, .next12
-	ld a, [wBattleType]
-	cp $1
-	jr z, .oldManBattle
-	cp $4
-	jr z, .oldManBattle ; pikachu battle technically old man battle
-	jr .notOldManBattle
-
-.oldManBattle
-	ld hl, wGrassRate
-	ld de, wPlayerName
-	ld bc, NAME_LENGTH
-	call CopyData ; save the player's name in the Wild Monster data
-	ld a, [wBattleType]
-	cp MASTER_BALL
-	jp nz, .BallSuccess
-	ld a, $1
->>>>>>> 6e8c3883
 	ld [wCapturedMonSpecies], a
 	CheckEvent EVENT_02F
 	ld b, $63
-<<<<<<< HEAD
 	jp nz,.setAnimData
 	jp .captured
 .notOldManBattle
@@ -299,56 +241,9 @@
 	ld c,12
 	jr z,.notFrozenOrAsleep
 	ld c,25
-=======
-	jp nz, .next12
-	jp .BallSuccess
-
-.notOldManBattle
-	ld a, [wCurMap]
-	cp POKEMONTOWER_6
-	jr nz, .loop
-	ld a, [wEnemyMonSpecies2]
-	cp MAROWAK
-	ld b, $10
-	jp z, .next12
-; if not fighting ghost Marowak, loop until a random number in the current
-; pokeball's allowed range is found
-.loop
-	call Random
-	ld b, a
-	ld hl, wcf91
-.asm_d54a
-	ld a, [hl]
-	cp MASTER_BALL
-	jp z, .BallSuccess
-	cp POKE_BALL
-	jr z, .checkForAilments
-	ld a, 200
-	cp b
-	jr c, .loop	;get only numbers <= 200 for Great Ball
-	ld a, [hl]
-	cp GREAT_BALL
-	jr z, .checkForAilments
-	ld a, 150	;get only numbers <= 150 for Ultra Ball
-	cp b
-	jr c, .loop
-.checkForAilments
-; pokemon can be caught more easily with any (primary) status ailment
-; Frozen/Asleep pokemon are relatively even easier to catch
-; for Frozen/Asleep pokemon, any random number from 0-24 ensures a catch.
-; for the others, a random number from 0-11 ensures a catch.
-	ld a, [wEnemyMonStatus]	;status ailments
-	and a
-	jr z, .noAilments
-	and 1 << FRZ | SLP	;is frozen and/or asleep?
-	ld c, 12
-	jr z, .notFrozenOrAsleep
-	ld c, 25
->>>>>>> 6e8c3883
 .notFrozenOrAsleep
 	ld a, b
 	sub c
-<<<<<<< HEAD
 	jp c,.captured
 	ld b,a
 
@@ -389,45 +284,11 @@
 	ld a,[hli]
 	ld b,a
 	ld a,[hl]
-=======
-	jp c, .BallSuccess
-	ld b, a
-.noAilments
-	push bc		;save RANDOM number
-	xor a
-	ld [H_MULTIPLICAND], a
-	ld hl, wEnemyMonMaxHP
-	ld a, [hli]
-	ld [H_MULTIPLICAND + 1], a
-	ld a, [hl]
-	ld [H_MULTIPLICAND + 2], a
-	ld a, 255
-	ld [H_MULTIPLIER], a
-	call Multiply	; MaxHP * 255
-	ld a, [wcf91]
-	cp GREAT_BALL
-	ld a, 12		;any other BallFactor
-	jr nz, .next7
-	ld a, 8
-.next7
-	ld [H_DIVISOR], a
-	ld b, 4		; number of bytes in dividend
-	call Divide
-	ld hl, wEnemyMonHP
-	ld a, [hli]
-	ld b, a
-	ld a, [hl]
-
-; explanation: we have a 16-bit value equal to [b << 8 | a].
-; This number is divided by 4. The result is 8 bit (reg. a).
-; Always bigger than zero.
->>>>>>> 6e8c3883
 	srl b
 	rr a
 	srl b
 	rr a
 	and a
-<<<<<<< HEAD
 	jr nz,.skip2
 	inc a
 
@@ -575,103 +436,6 @@
 ; Do the animation.
 	ld a,TOSS_ANIM
 	ld [wAnimationID],a
-=======
-	jr nz, .next8
-	inc a
-.next8
-	ld [H_DIVISOR], a
-	ld b, 4
-	call Divide	; ((MaxHP * 255) / BallFactor) / (CurHP / 4)
-	ld a, [H_QUOTIENT + 2]
-	and a
-	jr z, .next9
-	ld a, 255
-	ld [H_QUOTIENT + 3], a
-.next9
-	pop bc
-	ld a, [wEnemyMonCatchRate]	;enemy: Catch Rate
-	cp b
-	jr c, .next10
-	ld a, [H_QUOTIENT + 2]
-	and a
-	jr nz, .BallSuccess ; if ((MaxHP * 255) / BallFactor) / (CurHP / 4) > 0x255, automatic success
-	call Random
-	ld b, a
-	ld a, [H_QUOTIENT + 3]
-	cp b
-	jr c, .next10
-.BallSuccess
-	jr .BallSuccess2
-
-.next10
-	ld a, [H_QUOTIENT + 3]
-	ld [wd11e], a
-	xor a
-	ld [H_MULTIPLICAND], a
-	ld [H_MULTIPLICAND + 1], a
-	ld a, [wEnemyMonCatchRate]	;enemy: Catch Rate
-	ld [H_MULTIPLICAND + 2], a
-	ld a, 100
-	ld [H_MULTIPLIER], a
-	call Multiply	; CatchRate * 100
-	ld a, [wcf91]
-	ld b, 255
-	cp POKE_BALL
-	jr z, .next11
-	ld b, 200
-	cp GREAT_BALL
-	jr z, .next11
-	ld b, 150
-	cp ULTRA_BALL
-	jr z, .next11
-.next11
-	ld a, b
-	ld [H_DIVISOR], a
-	ld b, 4
-	call Divide
-	ld a, [H_QUOTIENT + 2]
-	and a
-	ld b, $63
-	jr nz, .next12
-	ld a, [wd11e]
-	ld [H_MULTIPLIER], a
-	call Multiply
-	ld a, 255
-	ld [H_DIVISOR], a
-	ld b, 4
-	call Divide
-	ld a, [wEnemyMonStatus]	;status ailments
-	and a
-	jr z, .next13
-	and 1 << FRZ | SLP
-	ld b, 5
-	jr z, .next14
-	ld b, 10
-.next14
-	ld a, [H_QUOTIENT + 3]
-	add b
-	ld [H_QUOTIENT + 3], a
-.next13
-	ld a, [H_QUOTIENT + 3]
-	cp 10
-	ld b, $20
-	jr c, .next12
-	cp 30
-	ld b, $61
-	jr c, .next12
-	cp 70
-	ld b, $62
-	jr c, .next12
-	ld b, $63
-.next12
-	ld a, b
-	ld [wPokeBallAnimData], a
-.BallSuccess2
-	ld c, 20
-	call DelayFrames
-	ld a, TOSS_ANIM
-	ld [wAnimationID], a
->>>>>>> 6e8c3883
 	xor a
 	ld [H_WHOSETURN], a
 	ld [wAnimationType], a
@@ -684,7 +448,6 @@
 	pop af
 	ld [wcf91], a
 	pop af
-<<<<<<< HEAD
 	ld [wWhichPokemon],a
 
 ; Determine the message to display from the animation.
@@ -742,50 +505,6 @@
 
 .skip6
 	ld a,[wcf91]
-=======
-	ld [wWhichPokemon], a
-	ld a, [wPokeBallAnimData]
-	cp $10
-	ld hl, ItemUseBallText00
-	jp z, .printText0
-	cp $20
-	ld hl, ItemUseBallText01
-	jp z, .printText0
-	cp $61
-	ld hl, ItemUseBallText02
-	jp z, .printText0
-	cp $62
-	ld hl, ItemUseBallText03
-	jp z, .printText0
-	cp $63
-	ld hl, ItemUseBallText04
-	jp z, .printText0
-	ld hl, wEnemyMonHP	;current HP
-	ld a, [hli]
-	push af
-	ld a, [hli]
-	push af		;backup currentHP...
-	inc hl
-	ld a, [hl]
-	push af		;...and status ailments
-	push hl
-	ld hl, wEnemyBattleStatus3
-	bit Transformed, [hl]
-	jr z, .next15
-	ld a, $4c
-	ld [wEnemyMonSpecies2], a
-	jr .next16
-
-.next15
-	set Transformed, [hl]
-	ld hl, wTransformedEnemyMonOriginalDVs
-	ld a, [wEnemyMonDVs]
-	ld [hli], a
-	ld a, [wEnemyMonDVs + 1]
-	ld [hl], a
-.next16
-	ld a, [wcf91]
->>>>>>> 6e8c3883
 	push af
 	ld a, [wEnemyMonSpecies2]
 	ld [wcf91], a
@@ -801,7 +520,6 @@
 	pop af
 	ld [hld], a
 	pop af
-<<<<<<< HEAD
 	ld [hl],a
 	ld a,[wEnemyMonSpecies]
 	ld [wCapturedMonSpecies],a
@@ -813,19 +531,6 @@
 	cp BATTLE_TYPE_PIKACHU
 	jr z,.oldManCaughtMon ; same with Pikachu battle
 	ld hl,ItemUseBallText05
-=======
-	ld [hl], a
-	ld a, [wEnemyMonSpecies]	;enemy
-	ld [wCapturedMonSpecies], a
-	ld [wcf91], a
-	ld [wd11e], a
-	ld a, [wBattleType]
-	cp $1
-	jp z, .printText1 ; just barely out of reach for a relative jump
-	cp $4
-	jr z, .printText1
-	ld hl, ItemUseBallText05
->>>>>>> 6e8c3883
 	call PrintText
 
 ; Add the caught Pokémon to the Pokédex.
@@ -844,7 +549,6 @@
 	ld b, FLAG_SET
 	predef FlagActionPredef
 	pop af
-<<<<<<< HEAD
 
 	and a ; was the Pokémon already in the Pokédex?
 	jr nz,.skipShowingPokedexData ; if so, don't show the Pokédex data
@@ -854,15 +558,6 @@
 	call ClearSprites
 	ld a,[wEnemyMonSpecies]
 	ld [wd11e],a
-=======
-	and a
-	jr nz, .checkParty
-	ld hl, ItemUseBallText06
-	call PrintText
-	call ClearSprites
-	ld a, [wEnemyMonSpecies]	;caught mon_ID
-	ld [wd11e], a
->>>>>>> 6e8c3883
 	predef ShowPokedexData
 
 .skipShowingPokedexData
@@ -870,35 +565,22 @@
 	ld [wd49c], a
 	ld a, $85
 	ld [wPikachuMood], a
-<<<<<<< HEAD
 	ld a,[wPartyCount]
 	cp PARTY_LENGTH ; is party full?
 	jr z,.sendToBox
-=======
-	ld a, [wPartyCount]
-	cp PARTY_LENGTH		;is party full?
-	jr z, .sendToBox
->>>>>>> 6e8c3883
 	xor a ; PLAYER_PARTY_DATA
 	ld [wMonDataLocation], a
 	call ClearSprites
 	ld hl, .emptyString
 	call PrintText
-<<<<<<< HEAD
 	call AddPartyMon
 	jr .done
-=======
-	call AddPartyMon	;add mon to Party
-	jr .End
->>>>>>> 6e8c3883
 
 .sendToBox
 	call ClearSprites
 	call SendNewMonToBox
-<<<<<<< HEAD
 	ld hl,ItemUseBallText07
-	ld a, [wd7f1]
-	bit 0, a
+	CheckEvent EVENT_MET_BILL
 	jr nz,.printTransferredToPCText
 	ld hl,ItemUseBallText08
 .printTransferredToPCText
@@ -919,26 +601,6 @@
 
 ; Remove a ball from the bag.
 	ld hl,wNumBagItems
-=======
-	ld hl, ItemUseBallText07
-	CheckEvent EVENT_MET_BILL
-	jr nz, .sendToBox2
-	ld hl, ItemUseBallText08
-.sendToBox2
-	call PrintText
-	jr .End
-
-.printText1
-	ld hl, ItemUseBallText05
-.printText0
-	call PrintText
-	call ClearSprites
-.End
-	ld a, [wBattleType]
-	and a
-	ret nz
-	ld hl, wNumBagItems
->>>>>>> 6e8c3883
 	inc a
 	ld [wItemQuantity], a
 	jp RemoveItemFromInventory
@@ -1302,15 +964,9 @@
 	jr nc, .healHP ; if it's a Full Restore or one of the potions
 ; fall through if it's one of the status-specifc healing items
 .cureStatusAilment
-<<<<<<< HEAD
 	ld bc,wPartyMon1Status - wPartyMon1
 	add hl,bc ; hl now points to status
 	ld a,[wcf91]
-=======
-	ld bc, 4
-	add hl, bc ; hl now points to status
-	ld a, [wcf91]
->>>>>>> 6e8c3883
 	lb bc, ANTIDOTE_MSG, 1 << PSN
 	cp ANTIDOTE
 	jr z, .checkMonStatus
@@ -1346,17 +1002,10 @@
 	ld hl, wPlayerBattleStatus3
 	res BadlyPoisoned, [hl] ; heal Toxic status
 	pop hl
-<<<<<<< HEAD
 	ld bc,wPartyMon1Stats - wPartyMon1Status
 	add hl,bc ; hl now points to party stats
 	ld de,wBattleMonStats
 	ld bc,NUM_STATS * 2
-=======
-	ld bc, 30
-	add hl, bc ; hl now points to party stats
-	ld de, wBattleMonMaxHP
-	ld bc, 10
->>>>>>> 6e8c3883
 	call CopyData ; copy party stats to in-battle stat data
 	predef DoubleOrHalveSelectedStats
 	jp .doneHealing
@@ -1428,13 +1077,8 @@
 .compareCurrentHPToMaxHP
 	push hl
 	push bc
-<<<<<<< HEAD
 	ld bc,wPartyMon1MaxHP - (wPartyMon1HP + 1)
 	add hl,bc ; hl now points to max HP
-=======
-	ld bc, 32
-	add hl, bc ; hl now points to max HP
->>>>>>> 6e8c3883
 	pop bc
 	ld a, [hli]
 	cp b
@@ -1466,7 +1110,6 @@
 	ld [wChannelSoundIDs + CH4], a
 	push hl
 	push de
-<<<<<<< HEAD
 	ld bc,wPartyMon1MaxHP - (wPartyMon1HP + 1)
 	add hl,bc ; hl now points to max HP
 	ld a,[hli]
@@ -1474,15 +1117,6 @@
 	ld a,[hl]
 	ld [wHPBarMaxHP],a ; max HP stored at wHPBarMaxHP (2 bytes, big-endian)
 	ld a,[wPseudoItemID]
-=======
-	ld bc, 32
-	add hl, bc ; hl now points to max HP
-	ld a, [hli]
-	ld [wHPBarMaxHP+1], a
-	ld a, [hl]
-	ld [wHPBarMaxHP], a ; max HP stored at wHPBarMaxHP (2 bytes, big-endian)
-	ld a, [wPseudoItemID]
->>>>>>> 6e8c3883
 	and a ; using Softboiled?
 	jp z, .notUsingSoftboiled2
 ; if using softboiled
@@ -1509,13 +1143,8 @@
 	ld [H_DIVISOR], a
 	ld b, 2 ; number of bytes
 	call Divide ; get 1/5 of max HP of pokemon that used Softboiled
-<<<<<<< HEAD
 	ld bc,(wPartyMon1HP + 1) - (wPartyMon1MaxHP + 1)
 	add hl,bc ; hl now points to LSB of current HP of pokemon that used Softboiled
-=======
-	ld bc, wPartyMon1HP - wPartyMon1MaxHP
-	add hl, bc ; hl now points to LSB of current HP of pokemon that used Softboiled
->>>>>>> 6e8c3883
 ; subtract 1/5 of max HP from current HP of pokemon that used Softboiled
 	ld a, [H_QUOTIENT + 3]
 	push af
@@ -1592,7 +1221,6 @@
 .noCarry
 	push de
 	inc hl
-<<<<<<< HEAD
 	ld d,h
 	ld e,l ; de now points to current HP
 	ld hl,(wPartyMon1MaxHP + 1) - (wPartyMon1HP + 1)
@@ -1603,18 +1231,6 @@
 	ld a,[hld]
 	ld b,a
 	ld a,[de]
-=======
-	ld d, h
-	ld e, l ; de now points to current HP
-	ld hl, 33
-	add hl, de ; hl now points to max HP
-	ld a, [wcf91]
-	cp REVIVE
-	jr z, .setCurrentHPToHalfMaxHP
-	ld a, [hld]
-	ld b, a
-	ld a, [de]
->>>>>>> 6e8c3883
 	sub b
 	dec de
 	ld b, [hl]
@@ -1653,19 +1269,11 @@
 	ld [wHPBarNewHP], a
 	dec de
 .doneHealingPartyHP ; done updating the pokemon's current HP in the party data structure
-<<<<<<< HEAD
 	ld a,[wcf91]
 	cp a,FULL_RESTORE
 	jr nz,.updateInBattleData
 	ld bc,wPartyMon1Status - (wPartyMon1MaxHP + 1)
 	add hl,bc
-=======
-	ld a, [wcf91]
-	cp FULL_RESTORE
-	jr nz, .updateInBattleData
-	ld bc, -31
-	add hl, bc
->>>>>>> 6e8c3883
 	xor a
 	ld [hl], a ; remove the status ailment in the party data
 .updateInBattleData
@@ -1686,13 +1294,8 @@
 	xor a
 	ld [wBattleMonStatus], a ; remove the status ailment in the in-battle pokemon data
 .calculateHPBarCoords
-<<<<<<< HEAD
 	ld hl,wOAMBuffer + $90
 	ld bc,2 * SCREEN_WIDTH
-=======
-	ld hl, wOAMBuffer + $90
-	ld bc, 2 * 20
->>>>>>> 6e8c3883
 	inc d
 .calculateHPBarCoordsLoop
 	add hl, bc
@@ -1774,7 +1377,6 @@
 
 .useVitamin
 	push hl
-<<<<<<< HEAD
 	ld a,[hl]
 	ld [wd0b5],a
 	ld [wd11e],a
@@ -1782,15 +1384,6 @@
 	add hl,bc ; hl now points to level
 	ld a,[hl] ; a = level
 	ld [wCurEnemyLVL],a ; store level
-=======
-	ld a, [hl]
-	ld [wd0b5], a
-	ld [wd11e], a
-	ld bc, 33
-	add hl, bc ; hl now points to level
-	ld a, [hl] ; a = level
-	ld [wCurEnemyLVL], a ; store level
->>>>>>> 6e8c3883
 	call GetMonHeader
 	push de
 	ld a, d
@@ -1804,13 +1397,8 @@
 	push hl
 	sub HP_UP
 	add a
-<<<<<<< HEAD
 	ld bc,wPartyMon1HPExp - wPartyMon1
 	add hl,bc
-=======
-	ld bc, 17
-	add hl, bc
->>>>>>> 6e8c3883
 	add l
 	ld l, a
 	jr nc, .noCarry2
@@ -1860,7 +1448,6 @@
 	jp GBPalWhiteOut
 
 .recalculateStats
-<<<<<<< HEAD
 	ld bc,wPartyMon1Stats - wPartyMon1
 	add hl,bc
 	ld d,h
@@ -1876,23 +1463,6 @@
 	ld a,[hl] ; a = level
 	cp a, MAX_LEVEL
 	jr z,.vitaminNoEffect ; can't raise level above 100
-=======
-	ld bc, 34
-	add hl, bc
-	ld d, h
-	ld e, l ; de now points to stats
-	ld bc, -18
-	add hl, bc ; hl now points to byte 3 of experience
-	ld b, 1
-	jp CalcStats ; recalculate stats
-.useRareCandy
-	push hl
-	ld bc, 33
-	add hl, bc ; hl now points to level
-	ld a, [hl] ; a = level
-	cp MAX_LEVEL
-	jr z, .vitaminNoEffect ; can't raise level above 100
->>>>>>> 6e8c3883
 	inc a
 	ld [hl], a ; store incremented level
 	ld [wCurEnemyLVL], a
@@ -1902,13 +1472,8 @@
 	callab CalcExperience ; calculate experience for next level and store it at $ff96
 	pop de
 	pop hl
-<<<<<<< HEAD
 	ld bc,wPartyMon1Exp - wPartyMon1Level
 	add hl,bc ; hl now points to MSB of experience
-=======
-	ld bc, -19
-	add hl, bc ; hl now points to experience
->>>>>>> 6e8c3883
 ; update experience to minimum for new level
 	ld a, [hExperience]
 	ld [hli], a
@@ -1923,31 +1488,18 @@
 	push af
 	push de
 	push hl
-<<<<<<< HEAD
 	ld bc,wPartyMon1MaxHP - wPartyMon1
 	add hl,bc ; hl now points to MSB of max HP
 	ld a,[hli]
 	ld b,a
 	ld c,[hl]
-=======
-	ld bc, 34
-	add hl, bc ; hl now points to MSB of max HP
-	ld a, [hli]
-	ld b, a
-	ld c, [hl]
->>>>>>> 6e8c3883
 	pop hl
 	push bc
 	push hl
 	call .recalculateStats
 	pop hl
-<<<<<<< HEAD
 	ld bc,(wPartyMon1MaxHP + 1) - wPartyMon1
 	add hl,bc ; hl now points to LSB of max HP
-=======
-	ld bc, 35 ; hl now points to LSB of max HP
-	add hl, bc
->>>>>>> 6e8c3883
 	pop bc
 	ld a, [hld]
 	sub c
@@ -1956,15 +1508,9 @@
 	sbc b
 	ld b, a ; bc = the amount of max HP gained from leveling up
 ; add the amount gained to the current HP
-<<<<<<< HEAD
 	ld de,(wPartyMon1HP + 1) - wPartyMon1MaxHP
 	add hl,de ; hl now points to LSB of current HP
 	ld a,[hl]
-=======
-	ld de, -32
-	add hl, de ; hl now points to MSB of current HP
-	ld a, [hl]
->>>>>>> 6e8c3883
 	add c
 	ld [hld], a
 	ld a, [hl]
@@ -2154,17 +1700,10 @@
 	xor a
 	ld [wUnusedD71F], a
 	call GetTileAndCoordsInFrontOfPlayer
-<<<<<<< HEAD
 	ld a,[GetTileAndCoordsInFrontOfPlayer]
 	cp a,$18
 	jr nz,.next0
 	ld hl,CardKeyTable1
-=======
-	ld a, [GetTileAndCoordsInFrontOfPlayer] ; $4586
-	cp $18
-	jr nz, .next0
-	ld hl, CardKeyTable1
->>>>>>> 6e8c3883
 	jr .next1
 
 .next0
@@ -2739,21 +2278,12 @@
 	cp ETHER
 	jr nc, .useEther ; if Ether or Max Ether
 .usePPUp
-<<<<<<< HEAD
 	ld bc,wPartyMon1PP - wPartyMon1Moves
 	add hl,bc
 	ld a,[hl] ; move PP
 	cp a,3 << 6 ; have 3 PP Ups already been used?
 	jr c,.PPNotMaxedOut
 	ld hl,PPMaxedOutText
-=======
-	ld bc, 21
-	add hl, bc
-	ld a, [hl] ; move PP
-	cp 3 << 6 ; have 3 PP Ups already been used?
-	jr c, .PPNotMaxedOut
-	ld hl, PPMaxedOutText
->>>>>>> 6e8c3883
 	call PrintText
 	jr .chooseMove
 
