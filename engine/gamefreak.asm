LoadShootingStarGraphics: ; 70000 (1c:4000)
	ld a, $f9
	ld [rOBP0], a
	ld a, $a4
<<<<<<< HEAD
	ld [rOBP1], a ; $ff49
	call Func_3040
	call Func_3061
	ld de, AnimationTileset2 ; $4757 ; star tile (top left quadrant)
=======
	ld [rOBP1], a
	ld de, AnimationTileset2 + $30 ; star tile (top left quadrant)
>>>>>>> 1a987d1e
	ld hl, vChars1 + $200
	lb bc, BANK(AnimationTileset2), $01
	call CopyVideoData
<<<<<<< HEAD
	ld de, AnimationTileset2 + $100 ; $481e ; star tile (bottom left quadrant)
=======
	ld de, AnimationTileset2 + $130 ; star tile (bottom left quadrant)
>>>>>>> 1a987d1e
	ld hl, vChars1 + $210
	lb bc, BANK(AnimationTileset2), $01
	call CopyVideoData
	ld de, FallingStar
	ld hl, vChars1 + $220
	lb bc, BANK(FallingStar), (FallingStarEnd - FallingStar) / $10
	call CopyVideoData
	ld hl, GameFreakLogoOAMData
	ld de, wOAMBuffer + $60
	ld bc, GameFreakLogoOAMDataEnd - GameFreakLogoOAMData
	call CopyData
	ld hl, GameFreakShootingStarOAMData
	ld de, wOAMBuffer
	ld bc, GameFreakShootingStarOAMDataEnd - GameFreakShootingStarOAMData
	jp CopyData

AnimateShootingStar: ; 7004a (1c:404a)
	call LoadShootingStarGraphics
<<<<<<< HEAD
	ld a, $c2 ; (SFX_1f_67 - SFX_Headers_1f) / 3
=======
	ld a, SFX_SHOOTING_STAR
>>>>>>> 1a987d1e
	call PlaySound

; Move the big star down and left across the screen.
	ld hl, wOAMBuffer
<<<<<<< HEAD
	ld bc, $a004
.asm_70058
	push hl
	push bc
.asm_7005a
	ld a, [hl]
	add $4
=======
	lb bc, $a0, $4
.bigStarLoop
	push hl
	push bc
.bigStarInnerLoop
	ld a, [hl] ; Y
	add 4
>>>>>>> 1a987d1e
	ld [hli], a
	ld a, [hl] ; X
	add -4
	ld [hli], a
	inc hl
	inc hl
	dec c
<<<<<<< HEAD
	jr nz, .asm_7005a
	ld c, $1
=======
	jr nz, .bigStarInnerLoop
	ld c, 1
>>>>>>> 1a987d1e
	call CheckForUserInterruption
	pop bc
	pop hl
	ret c
	ld a, [hl]
<<<<<<< HEAD
	cp $50
	jr nz, .asm_70076
	jr .asm_70058
.asm_70076
	cp b
	jr nz, .asm_70058
	ld hl, wOAMBuffer
	ld c, $4
	ld de, $4
.loop
	ld [hl], $a0
	add hl, de
	dec c
	jr nz, .loop
	ld b, $3
.asm_70089
	ld hl, rOBP0 ; $ff48
	rrc [hl]
	rrc [hl]
	call Func_3040
	ld c, $a
	call CheckForUserInterruption
	ret c
	dec b
	jr nz, .asm_70089
	ld de, wOAMBuffer
	ld a, $18
.asm_700a1
	push af
	ld hl, OAMData_70101 ; $40ee
	ld bc, $4
	call CopyData
	pop af
	dec a
	jr nz, .asm_700a1
	xor a
	ld [wWhichTrade], a ; wWhichTrade
	ld hl, PointerTable_70105 ; 1c:4105
	ld c, $6
.asm_700b8
=======
	cp 80
	jr nz, .next
	jr .bigStarLoop
.next
	cp b
	jr nz, .bigStarLoop

; Clear big star OAM.
	ld hl, wOAMBuffer
	ld c, 4
	ld de, 4
.clearOAMLoop
	ld [hl], 160
	add hl, de
	dec c
	jr nz, .clearOAMLoop

; Make Gamefreak logo flash.
	ld b, 3
.flashLogoLoop
	ld hl, rOBP0
	rrc [hl]
	rrc [hl]
	ld c, 10
	call CheckForUserInterruption
	ret c
	dec b
	jr nz, .flashLogoLoop

; Copy 24 instances of the small stars OAM data.
; Note that their coordinates put them off-screen.
	ld de, wOAMBuffer
	ld a, 24
.initSmallStarsOAMLoop
	push af
	ld hl, SmallStarsOAM
	ld bc, SmallStarsOAMEnd - SmallStarsOAM
	call CopyData
	pop af
	dec a
	jr nz, .initSmallStarsOAMLoop

; Animate the small stars falling from the Gamefreak logo.
	xor a
	ld [wMoveDownSmallStarsOAMCount], a
	ld hl, SmallStarsWaveCoordsPointerTable
	ld c, 6
.smallStarsLoop
>>>>>>> 1a987d1e
	ld a, [hli]
	ld e, a
	ld a, [hli]
	ld d, a
	push bc
	push hl
	ld hl, wOAMBuffer + $50
<<<<<<< HEAD
	ld c, $4
.asm_700c3
	ld a, [de]
	cp $ff
	jr z, .asm_700e8
	ld [hli], a
=======
	ld c, 4
.smallStarsInnerLoop ; introduce new wave of 4 small stars OAM entries
	ld a, [de]
	cp $ff
	jr z, .next2
	ld [hli], a ; Y
>>>>>>> 1a987d1e
	inc de
	ld a, [de]
	ld [hli], a ; X
	inc de
	inc hl
	push bc
	ld a, [de]
	ld b,a
	ld a, [hl]
	and $f0
	or b
	ld [hl], a
	inc de
	pop bc
	inc hl
	dec c
<<<<<<< HEAD
	jr nz, .asm_700c3
	ld a, [wWhichTrade] ; wWhichTrade
	cp $18
	jr z, .asm_700e8
	add $6
	ld [wWhichTrade], a ; wWhichTrade
.asm_700e8
	call Func_70142
=======
	jr nz, .smallStarsInnerLoop
	ld a, [wMoveDownSmallStarsOAMCount]
	cp 24
	jr z, .next2
	add 6 ; should be 4, but the extra 2 aren't visible on screen
	ld [wMoveDownSmallStarsOAMCount], a
.next2
	call MoveDownSmallStars
>>>>>>> 1a987d1e
	push af

; shift the existing OAM entries down to make room for the next wave
	ld hl, wOAMBuffer + $10
	ld de, wOAMBuffer
	ld bc, $50
	call CopyData

	pop af
	pop hl
	pop bc
	ret c
	dec c
<<<<<<< HEAD
	jr nz, .asm_700b8
	and a
	ret

OAMData_70101: ; 70101 (1c:4101)
=======
	jr nz, .smallStarsLoop
	and a
	ret

SmallStarsOAM: ; 700ee (1c:40ee)
>>>>>>> 1a987d1e
	db $00,$00,$A2,$90
SmallStarsOAMEnd:

<<<<<<< HEAD
PointerTable_70105: ; 70105 (1c:4105)
	dw OAMData_70111
	dw OAMData_7011d
	dw OAMData_70129
	dw OAMData_70135
	dw OAMData_70141
	dw OAMData_70141

; each entry is only half of an OAM tile
OAMData_70111: ; 70111 (1c:4111)
=======
SmallStarsWaveCoordsPointerTable: ; 700f2 (1c:40f2)
	dw SmallStarsWave1Coords
	dw SmallStarsWave2Coords
	dw SmallStarsWave3Coords
	dw SmallStarsWave4Coords
	dw SmallStarsEmptyWave
	dw SmallStarsEmptyWave

; The stars that fall from the Gamefreak logo come in 4 waves of 4 OAM entries.
; These arrays contain the Y and X coordinates of each OAM entry.

SmallStarsWave1Coords: ; 700fe (1c:40fe)
>>>>>>> 1a987d1e
	db $68,$30
	db $05,$68
	db $40,$05
	db $68,$58
	db $04,$68
	db $78,$07

<<<<<<< HEAD
OAMData_7011d: ; 7011d (1c:411d)
=======
SmallStarsWave2Coords: ; 70106 (1c:4106)
>>>>>>> 1a987d1e
	db $68,$38
	db $05,$68
	db $48,$06
	db $68,$60
	db $04,$68
	db $70,$07

<<<<<<< HEAD
OAMData_70129: ; 70129 (1c:4129)
=======
SmallStarsWave3Coords: ; 7010e (1c:410e)
>>>>>>> 1a987d1e
	db $68,$34
	db $05,$68
	db $4c,$06
	db $68,$54
	db $06,$68
	db $64,$07

<<<<<<< HEAD
OAMData_70135: ; 70135 (1c:4135)
	db $68,$3c
	db $05,$68
	db $5c,$04
	db $68,$6c
	db $07,$68
	db $74,$07

OAMData_70141: ; 70141 (1c:4141)
	db $FF

Func_70142: ; 70142 (1c:4142)
	ld b, $8
.asm_70144
=======
SmallStarsWave4Coords: ; 70116 (1c:4116)
	db $68,$3C
	db $68,$5C
	db $68,$6C
	db $68,$74

SmallStarsEmptyWave: ; 7011e (1c:411e)
	db $FF

MoveDownSmallStars: ; 7011f (1c:411f)
	ld b, 8
.loop
>>>>>>> 1a987d1e
	ld hl, wOAMBuffer + $5c
	ld a, [wMoveDownSmallStarsOAMCount]
	ld de, -4
	ld c, a
<<<<<<< HEAD
.asm_7014e
	inc [hl]
	add hl, de
	dec c
	jr nz, .asm_7014e
	ld a, [rOBP1] ; $ff49
	xor $a0
	ld [rOBP1], a ; $ff49
	call Func_3061
	ld c, $3
	call CheckForUserInterruption
	ret c
	dec b
	jr nz, .asm_70144
=======
.innerLoop
	inc [hl] ; Y
	add hl, de
	dec c
	jr nz, .innerLoop

; Toggle the palette so that the lower star in the small stars tile blinks in
; and out.
	ld a, [rOBP1]
	xor %10100000
	ld [rOBP1], a

	ld c, 3
	call CheckForUserInterruption
	ret c
	dec b
	jr nz, .loop
>>>>>>> 1a987d1e
	ret

GameFreakLogoOAMData: ; 70166 (1c:4166)
	db $48,$50,$8D,$00
	db $48,$58,$8E,$00
	db $50,$50,$8F,$00
	db $50,$58,$90,$00
	db $58,$50,$91,$00
	db $58,$58,$92,$00
	db $60,$30,$80,$00
	db $60,$38,$81,$00
	db $60,$40,$82,$00
	db $60,$48,$83,$00
	db $60,$50,$93,$00
	db $60,$58,$84,$00
	db $60,$60,$85,$00
	db $60,$68,$83,$00
	db $60,$70,$81,$00
	db $60,$78,$86,$00
GameFreakLogoOAMDataEnd:

<<<<<<< HEAD
GameFreakShootingStarOAMData: ; 701a6 (1c:41a6)
	db $00,$A0,$A0,$14
	db $00,$A8,$A0,$34
	db $08,$A0,$A1,$14
	db $08,$A8,$A1,$34

FallingStar: ; 701b6 (1c:41b6)
	INCBIN "gfx/falling_star.2bpp"
=======
GameFreakShootingStarOAMData: ; 70180 (1c:4180)
	db $00,$A0,$A0,$10
	db $00,$A8,$A0,$30
	db $08,$A0,$A1,$10
	db $08,$A8,$A1,$30
GameFreakShootingStarOAMDataEnd:

FallingStar: ; 70190 (1c:4190)
	INCBIN "gfx/falling_star.2bpp"
FallingStarEnd:
>>>>>>> 1a987d1e
<|MERGE_RESOLUTION|>--- conflicted
+++ resolved
@@ -2,23 +2,14 @@
 	ld a, $f9
 	ld [rOBP0], a
 	ld a, $a4
-<<<<<<< HEAD
 	ld [rOBP1], a ; $ff49
 	call Func_3040
 	call Func_3061
 	ld de, AnimationTileset2 ; $4757 ; star tile (top left quadrant)
-=======
-	ld [rOBP1], a
-	ld de, AnimationTileset2 + $30 ; star tile (top left quadrant)
->>>>>>> 1a987d1e
 	ld hl, vChars1 + $200
 	lb bc, BANK(AnimationTileset2), $01
 	call CopyVideoData
-<<<<<<< HEAD
 	ld de, AnimationTileset2 + $100 ; $481e ; star tile (bottom left quadrant)
-=======
-	ld de, AnimationTileset2 + $130 ; star tile (bottom left quadrant)
->>>>>>> 1a987d1e
 	ld hl, vChars1 + $210
 	lb bc, BANK(AnimationTileset2), $01
 	call CopyVideoData
@@ -37,32 +28,18 @@
 
 AnimateShootingStar: ; 7004a (1c:404a)
 	call LoadShootingStarGraphics
-<<<<<<< HEAD
 	ld a, $c2 ; (SFX_1f_67 - SFX_Headers_1f) / 3
-=======
-	ld a, SFX_SHOOTING_STAR
->>>>>>> 1a987d1e
 	call PlaySound
 
 ; Move the big star down and left across the screen.
 	ld hl, wOAMBuffer
-<<<<<<< HEAD
-	ld bc, $a004
-.asm_70058
-	push hl
-	push bc
-.asm_7005a
-	ld a, [hl]
-	add $4
-=======
 	lb bc, $a0, $4
 .bigStarLoop
 	push hl
 	push bc
 .bigStarInnerLoop
 	ld a, [hl] ; Y
-	add 4
->>>>>>> 1a987d1e
+	add 4y
 	ld [hli], a
 	ld a, [hl] ; X
 	add -4
@@ -70,109 +47,61 @@
 	inc hl
 	inc hl
 	dec c
-<<<<<<< HEAD
-	jr nz, .asm_7005a
-	ld c, $1
-=======
 	jr nz, .bigStarInnerLoop
 	ld c, 1
->>>>>>> 1a987d1e
 	call CheckForUserInterruption
 	pop bc
 	pop hl
 	ret c
 	ld a, [hl]
-<<<<<<< HEAD
-	cp $50
-	jr nz, .asm_70076
-	jr .asm_70058
-.asm_70076
-	cp b
-	jr nz, .asm_70058
-	ld hl, wOAMBuffer
-	ld c, $4
-	ld de, $4
-.loop
-	ld [hl], $a0
-	add hl, de
-	dec c
-	jr nz, .loop
-	ld b, $3
-.asm_70089
-	ld hl, rOBP0 ; $ff48
-	rrc [hl]
-	rrc [hl]
-	call Func_3040
-	ld c, $a
-	call CheckForUserInterruption
-	ret c
-	dec b
-	jr nz, .asm_70089
-	ld de, wOAMBuffer
-	ld a, $18
-.asm_700a1
-	push af
-	ld hl, OAMData_70101 ; $40ee
-	ld bc, $4
-	call CopyData
-	pop af
-	dec a
-	jr nz, .asm_700a1
-	xor a
-	ld [wWhichTrade], a ; wWhichTrade
-	ld hl, PointerTable_70105 ; 1c:4105
-	ld c, $6
-.asm_700b8
-=======
 	cp 80
 	jr nz, .next
 	jr .bigStarLoop
 .next
 	cp b
 	jr nz, .bigStarLoop
-
-; Clear big star OAM.
 	ld hl, wOAMBuffer
 	ld c, 4
 	ld de, 4
+
+; Clear big star OAM.
 .clearOAMLoop
 	ld [hl], 160
 	add hl, de
 	dec c
 	jr nz, .clearOAMLoop
-
+	
 ; Make Gamefreak logo flash.
 	ld b, 3
 .flashLogoLoop
-	ld hl, rOBP0
+	ld hl, rOBP0 ; $ff48
 	rrc [hl]
 	rrc [hl]
+	call Func_3040
 	ld c, 10
 	call CheckForUserInterruption
 	ret c
 	dec b
 	jr nz, .flashLogoLoop
-
 ; Copy 24 instances of the small stars OAM data.
 ; Note that their coordinates put them off-screen.
 	ld de, wOAMBuffer
 	ld a, 24
 .initSmallStarsOAMLoop
 	push af
-	ld hl, SmallStarsOAM
+	ld hl, SmallStarsOAM ; $40ee
 	ld bc, SmallStarsOAMEnd - SmallStarsOAM
 	call CopyData
 	pop af
 	dec a
 	jr nz, .initSmallStarsOAMLoop
-
+	
 ; Animate the small stars falling from the Gamefreak logo.
 	xor a
-	ld [wMoveDownSmallStarsOAMCount], a
-	ld hl, SmallStarsWaveCoordsPointerTable
+	ld [wMoveDownSmallStarsOAMCount], a ; wWhichTrade
+	ld hl, SmallStarsWaveCoordsPointerTable ; 1c:4105
 	ld c, 6
 .smallStarsLoop
->>>>>>> 1a987d1e
 	ld a, [hli]
 	ld e, a
 	ld a, [hli]
@@ -180,21 +109,12 @@
 	push bc
 	push hl
 	ld hl, wOAMBuffer + $50
-<<<<<<< HEAD
-	ld c, $4
-.asm_700c3
-	ld a, [de]
-	cp $ff
-	jr z, .asm_700e8
-	ld [hli], a
-=======
 	ld c, 4
 .smallStarsInnerLoop ; introduce new wave of 4 small stars OAM entries
 	ld a, [de]
 	cp $ff
 	jr z, .next2
 	ld [hli], a ; Y
->>>>>>> 1a987d1e
 	inc de
 	ld a, [de]
 	ld [hli], a ; X
@@ -211,16 +131,6 @@
 	pop bc
 	inc hl
 	dec c
-<<<<<<< HEAD
-	jr nz, .asm_700c3
-	ld a, [wWhichTrade] ; wWhichTrade
-	cp $18
-	jr z, .asm_700e8
-	add $6
-	ld [wWhichTrade], a ; wWhichTrade
-.asm_700e8
-	call Func_70142
-=======
 	jr nz, .smallStarsInnerLoop
 	ld a, [wMoveDownSmallStarsOAMCount]
 	cp 24
@@ -229,7 +139,6 @@
 	ld [wMoveDownSmallStarsOAMCount], a
 .next2
 	call MoveDownSmallStars
->>>>>>> 1a987d1e
 	push af
 
 ; shift the existing OAM entries down to make room for the next wave
@@ -243,35 +152,15 @@
 	pop bc
 	ret c
 	dec c
-<<<<<<< HEAD
-	jr nz, .asm_700b8
-	and a
-	ret
-
-OAMData_70101: ; 70101 (1c:4101)
-=======
 	jr nz, .smallStarsLoop
 	and a
 	ret
 
-SmallStarsOAM: ; 700ee (1c:40ee)
->>>>>>> 1a987d1e
+SmallStarsOAM: ; 70101 (1c:4101)
 	db $00,$00,$A2,$90
 SmallStarsOAMEnd:
 
-<<<<<<< HEAD
-PointerTable_70105: ; 70105 (1c:4105)
-	dw OAMData_70111
-	dw OAMData_7011d
-	dw OAMData_70129
-	dw OAMData_70135
-	dw OAMData_70141
-	dw OAMData_70141
-
-; each entry is only half of an OAM tile
-OAMData_70111: ; 70111 (1c:4111)
-=======
-SmallStarsWaveCoordsPointerTable: ; 700f2 (1c:40f2)
+SmallStarsWaveCoordsPointerTable: ; 70105 (1c:4105)
 	dw SmallStarsWave1Coords
 	dw SmallStarsWave2Coords
 	dw SmallStarsWave3Coords
@@ -282,8 +171,7 @@
 ; The stars that fall from the Gamefreak logo come in 4 waves of 4 OAM entries.
 ; These arrays contain the Y and X coordinates of each OAM entry.
 
-SmallStarsWave1Coords: ; 700fe (1c:40fe)
->>>>>>> 1a987d1e
+SmallStarsWave1Coords: ; 70111 (1c:4111)
 	db $68,$30
 	db $05,$68
 	db $40,$05
@@ -291,11 +179,7 @@
 	db $04,$68
 	db $78,$07
 
-<<<<<<< HEAD
-OAMData_7011d: ; 7011d (1c:411d)
-=======
-SmallStarsWave2Coords: ; 70106 (1c:4106)
->>>>>>> 1a987d1e
+SmallStarsWave2Coords: ; 7011d (1c:411d)
 	db $68,$38
 	db $05,$68
 	db $48,$06
@@ -303,11 +187,7 @@
 	db $04,$68
 	db $70,$07
 
-<<<<<<< HEAD
-OAMData_70129: ; 70129 (1c:4129)
-=======
-SmallStarsWave3Coords: ; 7010e (1c:410e)
->>>>>>> 1a987d1e
+SmallStarsWave3Coords: ; 70129 (1c:4129)
 	db $68,$34
 	db $05,$68
 	db $4c,$06
@@ -315,8 +195,7 @@
 	db $06,$68
 	db $64,$07
 
-<<<<<<< HEAD
-OAMData_70135: ; 70135 (1c:4135)
+SmallStarsWave4Coords: ; 70135 (1c:4135)
 	db $68,$3c
 	db $05,$68
 	db $5c,$04
@@ -324,64 +203,32 @@
 	db $07,$68
 	db $74,$07
 
-OAMData_70141: ; 70141 (1c:4141)
+SmallStarsEmptyWave: ; 70141 (1c:4141)
 	db $FF
 
-Func_70142: ; 70142 (1c:4142)
-	ld b, $8
-.asm_70144
-=======
-SmallStarsWave4Coords: ; 70116 (1c:4116)
-	db $68,$3C
-	db $68,$5C
-	db $68,$6C
-	db $68,$74
-
-SmallStarsEmptyWave: ; 7011e (1c:411e)
-	db $FF
-
-MoveDownSmallStars: ; 7011f (1c:411f)
+MoveDownSmallStars: ; 70142 (1c:4142)
 	ld b, 8
 .loop
->>>>>>> 1a987d1e
 	ld hl, wOAMBuffer + $5c
 	ld a, [wMoveDownSmallStarsOAMCount]
 	ld de, -4
 	ld c, a
-<<<<<<< HEAD
-.asm_7014e
+.innerLoop
 	inc [hl]
 	add hl, de
 	dec c
-	jr nz, .asm_7014e
+	jr nz, .innerLoop
+; Toggle the palette so that the lower star in the small stars tile blinks in
+; and out.
 	ld a, [rOBP1] ; $ff49
-	xor $a0
+	xor $10100000
 	ld [rOBP1], a ; $ff49
 	call Func_3061
-	ld c, $3
-	call CheckForUserInterruption
-	ret c
-	dec b
-	jr nz, .asm_70144
-=======
-.innerLoop
-	inc [hl] ; Y
-	add hl, de
-	dec c
-	jr nz, .innerLoop
-
-; Toggle the palette so that the lower star in the small stars tile blinks in
-; and out.
-	ld a, [rOBP1]
-	xor %10100000
-	ld [rOBP1], a
-
 	ld c, 3
 	call CheckForUserInterruption
 	ret c
 	dec b
 	jr nz, .loop
->>>>>>> 1a987d1e
 	ret
 
 GameFreakLogoOAMData: ; 70166 (1c:4166)
@@ -403,24 +250,13 @@
 	db $60,$78,$86,$00
 GameFreakLogoOAMDataEnd:
 
-<<<<<<< HEAD
 GameFreakShootingStarOAMData: ; 701a6 (1c:41a6)
 	db $00,$A0,$A0,$14
 	db $00,$A8,$A0,$34
 	db $08,$A0,$A1,$14
 	db $08,$A8,$A1,$34
+GameFreakShootingStarOAMDataEnd:
 
 FallingStar: ; 701b6 (1c:41b6)
 	INCBIN "gfx/falling_star.2bpp"
-=======
-GameFreakShootingStarOAMData: ; 70180 (1c:4180)
-	db $00,$A0,$A0,$10
-	db $00,$A8,$A0,$30
-	db $08,$A0,$A1,$10
-	db $08,$A8,$A1,$30
-GameFreakShootingStarOAMDataEnd:
-
-FallingStar: ; 70190 (1c:4190)
-	INCBIN "gfx/falling_star.2bpp"
-FallingStarEnd:
->>>>>>> 1a987d1e
+FallingStarEnd: