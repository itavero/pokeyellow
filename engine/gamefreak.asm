--- conflicted
+++ resolved
@@ -99,11 +99,7 @@
 
 ; Animate the small stars falling from the Gamefreak logo.
 	xor a
-<<<<<<< HEAD
-	ld [wMoveDownSmallStarsOAMCount], a ; wWhichTrade
-=======
 	ld [wMoveDownSmallStarsOAMCount], a
->>>>>>> bcf0bd96
 	ld hl, SmallStarsWaveCoordsPointerTable
 	ld c, 6
 .smallStarsLoop
