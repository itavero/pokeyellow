--- conflicted
+++ resolved
@@ -54,10 +54,10 @@
 	ret
 
 HoFGBPalettes:
-	db %11000000
-	db %11010000
-	db %11100000
-	db %11110000
+	dc 3, 0, 0, 0
+	dc 3, 1, 0, 0
+	dc 3, 2, 0, 0
+	dc 3, 3, 0, 0
 
 DisplayCreditsMon:
 	ld hl, vBGMap1
@@ -124,15 +124,7 @@
 	call LoadFrontSpriteByMonIndex
 	ret
 
-<<<<<<< HEAD
 INCLUDE "data/credits/credits_mons.asm"
-=======
-HoFGBPalettes:
-	dc 3, 0, 0, 0
-	dc 3, 1, 0, 0
-	dc 3, 2, 0, 0
-	dc 3, 3, 0, 0
->>>>>>> 3c768716
 
 CreditsCopyTileMapToVRAM:
 	ld a, l
