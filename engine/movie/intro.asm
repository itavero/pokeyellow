	const_def -1
	const MOVE_NIDORINO_RIGHT
	const MOVE_GENGAR_RIGHT
	const MOVE_GENGAR_LEFT

ANIMATION_END EQU 80

PlayIntro:
	xor a
	ldh [hJoyHeld], a
	inc a
	ldh [hAutoBGTransferEnabled], a
	call PlayShootingStar
	callfar PlayIntroScene
	xor a
	ldh [hSCX], a
	ldh [hAutoBGTransferEnabled], a
	call ClearSprites
	call DelayFrame
	ret

<<<<<<< HEAD
=======
PlayIntroScene:
	ld b, SET_PAL_NIDORINO_INTRO
	call RunPaletteCommand
	ldpal a, SHADE_BLACK, SHADE_DARK, SHADE_LIGHT, SHADE_WHITE
	ldh [rBGP], a
	ldh [rOBP0], a
	ldh [rOBP1], a
	xor a
	ldh [hSCX], a
	ld b, TILEMAP_GENGAR_INTRO_1
	call IntroCopyTiles
	ld a, 0
	ld [wBaseCoordX], a
	ld a, 80
	ld [wBaseCoordY], a
	lb bc, 6, 6
	call InitIntroNidorinoOAM
	lb de, 80 / 2, MOVE_NIDORINO_RIGHT
	call IntroMoveMon
	ret c

; hip
	ld a, SFX_INTRO_HIP
	call PlaySound
	xor a
	ld [wIntroNidorinoBaseTile], a
	ld de, IntroNidorinoAnimation1
	call AnimateIntroNidorino
; hop
	ld a, SFX_INTRO_HOP
	call PlaySound
	ld de, IntroNidorinoAnimation2
	call AnimateIntroNidorino
	ld c, 10
	call CheckForUserInterruption
	ret c

; hip
	ld a, SFX_INTRO_HIP
	call PlaySound
	ld de, IntroNidorinoAnimation1
	call AnimateIntroNidorino
; hop
	ld a, SFX_INTRO_HOP
	call PlaySound
	ld de, IntroNidorinoAnimation2
	call AnimateIntroNidorino
	ld c, 30
	call CheckForUserInterruption
	ret c

; raise
	ld b, TILEMAP_GENGAR_INTRO_2
	call IntroCopyTiles
	ld a, SFX_INTRO_RAISE
	call PlaySound
	lb de, 8 / 2, MOVE_GENGAR_LEFT
	call IntroMoveMon
	ld c, 30
	call CheckForUserInterruption
	ret c

; slash
	ld b, TILEMAP_GENGAR_INTRO_3
	call IntroCopyTiles
	ld a, SFX_INTRO_CRASH
	call PlaySound
	lb de, 16 / 2, MOVE_GENGAR_RIGHT
	call IntroMoveMon
; hip
	ld a, SFX_INTRO_HIP
	call PlaySound
	ld a, (FightIntroFrontMon2 - FightIntroFrontMon) / LEN_2BPP_TILE
	ld [wIntroNidorinoBaseTile], a
	ld de, IntroNidorinoAnimation3
	call AnimateIntroNidorino
	ld c, 30
	call CheckForUserInterruption
	ret c

	lb de, 8 / 2, MOVE_GENGAR_LEFT
	call IntroMoveMon
	ld b, TILEMAP_GENGAR_INTRO_1
	call IntroCopyTiles
	ld c, 60
	call CheckForUserInterruption
	ret c

; hip
	ld a, SFX_INTRO_HIP
	call PlaySound
	xor a
	ld [wIntroNidorinoBaseTile], a
	ld de, IntroNidorinoAnimation4
	call AnimateIntroNidorino
; hop
	ld a, SFX_INTRO_HOP
	call PlaySound
	ld de, IntroNidorinoAnimation5
	call AnimateIntroNidorino
	ld c, 20
	call CheckForUserInterruption
	ret c

	ld a, (FightIntroFrontMon2 - FightIntroFrontMon) / LEN_2BPP_TILE
	ld [wIntroNidorinoBaseTile], a
	ld de, IntroNidorinoAnimation6
	call AnimateIntroNidorino
	ld c, 30
	call CheckForUserInterruption
	ret c

; lunge
	ld a, SFX_INTRO_LUNGE
	call PlaySound
	ld a, (FightIntroFrontMon3 - FightIntroFrontMon) / LEN_2BPP_TILE
	ld [wIntroNidorinoBaseTile], a
	ld de, IntroNidorinoAnimation7
	jp AnimateIntroNidorino

AnimateIntroNidorino:
	ld a, [de]
	cp ANIMATION_END
	ret z
	ld [wBaseCoordY], a
	inc de
	ld a, [de]
	ld [wBaseCoordX], a
	push de
	ld c, 6 * 6
	call UpdateIntroNidorinoOAM
	ld c, 5
	call DelayFrames
	pop de
	inc de
	jr AnimateIntroNidorino

UpdateIntroNidorinoOAM:
	ld hl, wOAMBuffer
	ld a, [wIntroNidorinoBaseTile]
	ld d, a
.loop
	ld a, [wBaseCoordY]
	add [hl]
	ld [hli], a ; Y
	ld a, [wBaseCoordX]
	add [hl]
	ld [hli], a ; X
	ld a, d
	ld [hli], a ; tile
	inc hl
	inc d
	dec c
	jr nz, .loop
	ret

>>>>>>> 66377fca
InitIntroNidorinoOAM:
	ld hl, wOAMBuffer
	ld d, 0
.loop
	push bc
	ld a, [wBaseCoordY]
	ld e, a
.innerLoop
	ld a, e
	add 8
	ld e, a
	ld [hli], a ; Y
	ld a, [wBaseCoordX]
	ld [hli], a ; X
	ld a, d
	ld [hli], a ; tile
	ld a, OAM_BEHIND_BG
	ld [hli], a ; attributes
	inc d
	dec c
	jr nz, .innerLoop
	ld a, [wBaseCoordX]
	add 8
	ld [wBaseCoordX], a
	pop bc
	dec b
	jr nz, .loop
	ret

IntroClearScreen:
	ld hl, vBGMap1
	ld bc, BG_MAP_WIDTH * SCREEN_HEIGHT
	jr IntroClearCommon

IntroClearMiddleOfScreen:
; clear the area of the tile map between the black bars on the top and bottom
	hlcoord 0, 4
	ld bc, SCREEN_WIDTH * 10

IntroClearCommon:
	ld [hl], 0
	inc hl
	dec bc
	ld a, b
	or c
	jr nz, IntroClearCommon
	ret

IntroPlaceBlackTiles:
	ld a, 1
.loop
	ld [hli], a
	dec c
	jr nz, .loop
	ret

CopyTileIDsFromList_ZeroBaseTileID:
	ld c, 0
	predef_jump CopyTileIDsFromList

PlayShootingStar:
	ld b, SET_PAL_GAME_FREAK_INTRO
	call RunPaletteCommand
	farcall LoadCopyrightAndTextBoxTiles
	ldpal a, SHADE_BLACK, SHADE_DARK, SHADE_LIGHT, SHADE_WHITE
	ldh [rBGP], a
	call UpdateGBCPal_BGP
	ld c, 180
	call DelayFrames
	call ClearScreen
	call DisableLCD
	xor a
	ld [wCurOpponent], a
	call IntroDrawBlackBars
; write the black and white tiles
	ld hl, vChars2
	ld bc, $10
	xor a
	call FillMemory
	ld hl, vChars2 + $10
	ld bc, $10
	ld a, $ff
	call FillMemory
; copy gamefreak logo and others
	ld hl, GameFreakIntro
	ld de, vChars2 + $600
	ld bc, GameFreakIntroEnd - GameFreakIntro
	ld a, BANK(GameFreakIntro)
	call FarCopyData
	ld hl, GameFreakIntro
	ld de, vChars1
	ld bc, GameFreakIntroEnd - GameFreakIntro
	ld a, BANK(GameFreakIntro)
	call FarCopyData

	call EnableLCD
	ld hl, rLCDC
	res 5, [hl]
	set 3, [hl]
	ld c, 64
	call DelayFrames
	farcall AnimateShootingStar
	push af
	pop af
	jr c, .next ; skip the delay if the user interrupted the animation
	ld c, 40
	call DelayFrames
.next
	call IntroClearMiddleOfScreen
	call ClearSprites
	jp Delay3

IntroDrawBlackBars:
; clear the screen and draw black bars on the top and bottom
	call IntroClearScreen
	hlcoord 0, 0
	ld c, SCREEN_WIDTH * 4
	call IntroPlaceBlackTiles
	hlcoord 0, 14
	ld c, SCREEN_WIDTH * 4
	call IntroPlaceBlackTiles
	ld hl, vBGMap1
	ld c,  BG_MAP_WIDTH * 4
	call IntroPlaceBlackTiles
	hlbgcoord 0, 14, vBGMap1
	ld c,  BG_MAP_WIDTH * 4
	jp IntroPlaceBlackTiles

EmptyFunc2:
	ret

GameFreakIntro:
	INCBIN "gfx/splash/gamefreak_presents.2bpp"
	INCBIN "gfx/splash/gamefreak_logo.2bpp"
	ds 16, $00 ; blank tile
GameFreakIntroEnd:<|MERGE_RESOLUTION|>--- conflicted
+++ resolved
@@ -19,165 +19,6 @@
 	call DelayFrame
 	ret
 
-<<<<<<< HEAD
-=======
-PlayIntroScene:
-	ld b, SET_PAL_NIDORINO_INTRO
-	call RunPaletteCommand
-	ldpal a, SHADE_BLACK, SHADE_DARK, SHADE_LIGHT, SHADE_WHITE
-	ldh [rBGP], a
-	ldh [rOBP0], a
-	ldh [rOBP1], a
-	xor a
-	ldh [hSCX], a
-	ld b, TILEMAP_GENGAR_INTRO_1
-	call IntroCopyTiles
-	ld a, 0
-	ld [wBaseCoordX], a
-	ld a, 80
-	ld [wBaseCoordY], a
-	lb bc, 6, 6
-	call InitIntroNidorinoOAM
-	lb de, 80 / 2, MOVE_NIDORINO_RIGHT
-	call IntroMoveMon
-	ret c
-
-; hip
-	ld a, SFX_INTRO_HIP
-	call PlaySound
-	xor a
-	ld [wIntroNidorinoBaseTile], a
-	ld de, IntroNidorinoAnimation1
-	call AnimateIntroNidorino
-; hop
-	ld a, SFX_INTRO_HOP
-	call PlaySound
-	ld de, IntroNidorinoAnimation2
-	call AnimateIntroNidorino
-	ld c, 10
-	call CheckForUserInterruption
-	ret c
-
-; hip
-	ld a, SFX_INTRO_HIP
-	call PlaySound
-	ld de, IntroNidorinoAnimation1
-	call AnimateIntroNidorino
-; hop
-	ld a, SFX_INTRO_HOP
-	call PlaySound
-	ld de, IntroNidorinoAnimation2
-	call AnimateIntroNidorino
-	ld c, 30
-	call CheckForUserInterruption
-	ret c
-
-; raise
-	ld b, TILEMAP_GENGAR_INTRO_2
-	call IntroCopyTiles
-	ld a, SFX_INTRO_RAISE
-	call PlaySound
-	lb de, 8 / 2, MOVE_GENGAR_LEFT
-	call IntroMoveMon
-	ld c, 30
-	call CheckForUserInterruption
-	ret c
-
-; slash
-	ld b, TILEMAP_GENGAR_INTRO_3
-	call IntroCopyTiles
-	ld a, SFX_INTRO_CRASH
-	call PlaySound
-	lb de, 16 / 2, MOVE_GENGAR_RIGHT
-	call IntroMoveMon
-; hip
-	ld a, SFX_INTRO_HIP
-	call PlaySound
-	ld a, (FightIntroFrontMon2 - FightIntroFrontMon) / LEN_2BPP_TILE
-	ld [wIntroNidorinoBaseTile], a
-	ld de, IntroNidorinoAnimation3
-	call AnimateIntroNidorino
-	ld c, 30
-	call CheckForUserInterruption
-	ret c
-
-	lb de, 8 / 2, MOVE_GENGAR_LEFT
-	call IntroMoveMon
-	ld b, TILEMAP_GENGAR_INTRO_1
-	call IntroCopyTiles
-	ld c, 60
-	call CheckForUserInterruption
-	ret c
-
-; hip
-	ld a, SFX_INTRO_HIP
-	call PlaySound
-	xor a
-	ld [wIntroNidorinoBaseTile], a
-	ld de, IntroNidorinoAnimation4
-	call AnimateIntroNidorino
-; hop
-	ld a, SFX_INTRO_HOP
-	call PlaySound
-	ld de, IntroNidorinoAnimation5
-	call AnimateIntroNidorino
-	ld c, 20
-	call CheckForUserInterruption
-	ret c
-
-	ld a, (FightIntroFrontMon2 - FightIntroFrontMon) / LEN_2BPP_TILE
-	ld [wIntroNidorinoBaseTile], a
-	ld de, IntroNidorinoAnimation6
-	call AnimateIntroNidorino
-	ld c, 30
-	call CheckForUserInterruption
-	ret c
-
-; lunge
-	ld a, SFX_INTRO_LUNGE
-	call PlaySound
-	ld a, (FightIntroFrontMon3 - FightIntroFrontMon) / LEN_2BPP_TILE
-	ld [wIntroNidorinoBaseTile], a
-	ld de, IntroNidorinoAnimation7
-	jp AnimateIntroNidorino
-
-AnimateIntroNidorino:
-	ld a, [de]
-	cp ANIMATION_END
-	ret z
-	ld [wBaseCoordY], a
-	inc de
-	ld a, [de]
-	ld [wBaseCoordX], a
-	push de
-	ld c, 6 * 6
-	call UpdateIntroNidorinoOAM
-	ld c, 5
-	call DelayFrames
-	pop de
-	inc de
-	jr AnimateIntroNidorino
-
-UpdateIntroNidorinoOAM:
-	ld hl, wOAMBuffer
-	ld a, [wIntroNidorinoBaseTile]
-	ld d, a
-.loop
-	ld a, [wBaseCoordY]
-	add [hl]
-	ld [hli], a ; Y
-	ld a, [wBaseCoordX]
-	add [hl]
-	ld [hli], a ; X
-	ld a, d
-	ld [hli], a ; tile
-	inc hl
-	inc d
-	dec c
-	jr nz, .loop
-	ret
-
->>>>>>> 66377fca
 InitIntroNidorinoOAM:
 	ld hl, wOAMBuffer
 	ld d, 0
