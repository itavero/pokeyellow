--- conflicted
+++ resolved
@@ -602,10 +602,7 @@
 	ldh a, [rBGP]
 	xor $3c ; make link cable flash
 	ldh [rBGP], a
-<<<<<<< HEAD
 	call UpdateGBCPal_BGP
-=======
->>>>>>> d809d3d5
 	ld hl, wShadowOAMSprite00TileID
 	ld de, $4
 	ld c, $14
@@ -627,11 +624,7 @@
 
 Trade_AddOffsetsToOAMCoords:
 	ld hl, wShadowOAM
-<<<<<<< HEAD
-	ld c, $14 ; SCREEN_WIDTH?
-=======
 	ld c, $14
->>>>>>> d809d3d5
 .loop
 	ld a, [wBaseCoordY]
 	add [hl]
