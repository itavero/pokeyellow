INCLUDE "engine/battle/common_text.asm"
INCLUDE "engine/battle/link_battle_versus_text.asm"
INCLUDE "engine/battle/unused_stats_functions.asm"
INCLUDE "engine/battle/scroll_draw_trainer_pic.asm"

StarterPikachuBattleEntranceAnimation: ; f429f (3d:429f)
	coord hl, 0, 5
	ld c, 0
.loop1
	inc c
	ld a, c
	cp 9
	ret z
	ld d, 7 * 13
	push bc
	push hl
.loop2
	call .PlaceColumn
	dec hl
	ld a, d
	sub 7
	ld d, a
	dec c
	jr nz, .loop2
	ld c, 2
	call DelayFrames
	pop hl
	pop bc
	inc hl
	jr .loop1

.PlaceColumn: ; f42c2 (3d:f42c2)
	push hl
	push de
	push bc
	ld e, 7
.loop3
	ld a, d
	cp 7 * 7
	jr nc, .okay
	ld a, $7f
.okay
	ld [hl], a
	ld bc, SCREEN_WIDTH
	add hl, bc
	inc d
	dec e
	jr nz, .loop3
	pop bc
	pop de
	pop hl
	ret

INCLUDE "engine/battle/decrement_pp.asm"

ModifyPikachuHappiness:: ; f430a (3d:430a)
	ld a, d
	cp PIKAHAPPY_GYMLEADER
	jr z, .checkanywhereinparty
	cp PIKAHAPPY_WALKING
	jr z, .checkanywhereinparty
	push de
	callab IsThisPartymonStarterPikachu_Party
	pop de
	ret nc
	jr .proceed

.checkanywhereinparty
	push de
	callab IsStarterPikachuInOurParty
	pop de
	ret nc

.proceed
	push de
	; Divide [wPikachuHappiness] by 100.  Hold the integer part in e.
	ld e, $0
	ld a, [wPikachuHappiness]
	cp 100
	jr c, .wPikachuHappiness_div_100
	inc e
	cp 200
	jr c, .wPikachuHappiness_div_100
	inc e
.wPikachuHappiness_div_100
	; Get the (d, e) entry from HappinessChangeTable.
	ld c, d
	dec c
	ld b, $0
	ld hl, HappinessChangeTable
	add hl, bc
	add hl, bc
	add hl, bc
	ld d, $0
	add hl, de
	ld a, [hl]
	; If [hl] is positive, take min(0xff, [hl] + [wPikachuHappiness]).
	; If [hl] is negative, take max(0x00, [hl] + [wPikachuHappiness]).
	; Inexplicably, we're using 100 as the threshold for comparison.
	cp 100
	ld a, [wPikachuHappiness]
	jr nc, .negative
	add [hl]
	jr nc, .okay
	ld a, -1
	jr .okay

.negative
	add [hl]
	jr c, .okay
	xor a
.okay
	ld [wPikachuHappiness], a

	; Restore d and get the d'th entry in PikachuMoods.
	pop de
	dec d
	ld hl, PikachuMoods
	ld e, d
	ld d, $0
	add hl, de
	ld a, [hl]
	ld b, a
	; Modify Pikachu's mood
	cp $80
	jr z, .done
	ld a, [wPikachuMood]
	jr c, .decreased
	cp b
	jr nc, .done
	ld a, [wd49c]
	and a
	jr nz, .done
	jr .update_mood

.decreased
	cp b
	jr c, .done
.update_mood
	ld a, b
	ld [wPikachuMood], a
.done
	ret

HappinessChangeTable: ; f4385 (3d:4385)
	; Increase
	db   5, 3, 2 ; Gained a level
	db   5, 3, 2 ; HP restore
	db   1, 1, 0 ; Used X item
	db   3, 2, 1 ; Challenged Gym Leader
	db   1, 1, 0 ; Teach TM/HM
	db   2, 1, 1 ; Walking around
	; Decrease
	db  -3, -3, -5 ; Deposited
	db  -1, -1, -1 ; Fainted in battle
	db  -5, -5, -10 ; Fainted due to Poison outside of battle
	db  -5, -5, -10 ; Unknown (d = 10)
	db -10, -10, -20 ; Unknown (d = 11)

PikachuMoods: ; f43a6 (3d:43a6)
	; Increase
	db $8a           ; Gained a level
	db $83           ; HP restore
	db $80           ; Teach TM/HM
	db $80           ; Challenged Gym Leader
	db $94           ; Unknown (d = 5)
	db $80           ; Unknown (d = 6)
	; Decrease
	db $62           ; Deposited
	db $6c           ; Fainted
	db $62           ; Unknown (d = 9)
	db $6c           ; Unknown (d = 10)
	db $00           ; Unknown (d = 11)

RedPicBack:       INCBIN "pic/trainer/redb.pic"
OldManPic:	       INCBIN "pic/trainer/oldman.pic"
ProfOakPicBack:   INCBIN "pic/ytrainer/prof.oakb.pic"

LoadYellowTitleScreenGFX: ; f453f (3d:453f)
	ld hl, PokemonLogoGraphics
	ld de, vChars2
	ld bc, 115 * $10
	ld a, BANK(PokemonLogoGraphics) ; redundant because this function is in bank3d
	call FarCopyData
	ld hl, YellowLogoGraphics + 35 * $10
	ld de, vChars0 + 253 * $10
	ld bc, 3 * $10
	ld a, BANK(YellowLogoGraphics)
	call FarCopyData
	ld hl, YellowLogoGraphics + 38 * $10
	ld de, vChars1
	ld bc, 64 * $10
	ld a, BANK(YellowLogoGraphics)
	call FarCopyData
	ld hl, YellowLogoGraphics + 102 * $10
	ld de, vChars0 + 240 * $10
	ld bc, 12 * $10
	ld a, BANK(YellowLogoGraphics)
	call FarCopyData
	ret

TitleScreen_PlacePokemonLogo: ; f4578 (3d:4578)
	coord hl, 2, 1
	ld de, TitleScreenPokemonLogoTilemap
	lb bc, 7, 16
	call Bank3D_CopyBox
	ret

TitleScreen_PlacePikaSpeechBubble: ; f4585 (3d:4585)
	coord hl, 6, 4
	ld de, TitleScreenPikaBubbleTilemap
	lb bc, 4, 7
	call Bank3D_CopyBox
	coord hl, 9, 8
	ld [hl], $64
	inc hl
	ld [hl], $65
	ret

TitleScreen_PlacePikachu: ; f459a (3d:459a)
	coord hl, 4, 8
	ld de, TitleScreenPikachuTilemap
	lb bc, 9, 12
	call Bank3D_CopyBox
	coord hl, 16, 10
	ld [hl], $96
	coord hl, 16, 11
	ld [hl], $9d
	coord hl, 16, 12
	ld [hl], $a7
	coord hl, 16, 13
	ld [hl], $b1
	ld hl, TitleScreenPikachuEyesOAMData
	ld de, wOAMBuffer
	ld bc, $20
	call CopyData
	ret

TitleScreenPikachuEyesOAMData: ; f45c7 (3d:45c7)
	db $60, $40, $f1, $22
	db $60, $48, $f0, $22
	db $68, $40, $f3, $22
	db $68, $48, $f2, $22
	db $60, $60, $f0, $02
	db $60, $68, $f1, $02
	db $68, $60, $f2, $02
	db $68, $68, $f3, $02

Bank3D_CopyBox: ; f45e7 (3d:45e7)
; copy cxb (xy) screen area from de to hl
.row
	push bc
	push hl
.col
	ld a, [de]
	inc de
	ld [hli], a
	dec c
	jr nz, .col
	pop hl
	ld bc, SCREEN_WIDTH
	add hl, bc
	pop bc
	dec b
	jr nz, .row
	ret

TitleScreenPokemonLogoTilemap: ; f45f9 (3d:45f9)
; 16x7 (xy)
	db $f4, $f4, $f4, $f4, $f4, $f4, $49, $f4, $72, $30, $f4, $f4, $f4, $f4, $f4, $f4
	db $fd, $01, $02, $03, $04, $05, $06, $07, $08, $09, $0a, $0b, $f4, $0d, $0e, $0f
	db $10, $11, $12, $13, $14, $15, $16, $17, $18, $19, $1a, $1b, $1c, $1d, $1e, $1f
	db $20, $21, $22, $23, $24, $25, $26, $27, $28, $29, $2a, $2b, $2c, $2d, $2e, $2f
	db $f4, $31, $32, $33, $34, $35, $36, $37, $38, $39, $3a, $3b, $3c, $3d, $3e, $3f
	db $f4, $41, $42, $43, $44, $45, $46, $47, $48, $f4, $4a, $4b, $4c, $4d, $4e, $4f
	db $f4, $6a, $6b, $6c, $6d, $f4, $f4, $f4, $f4, $f4, $f4, $6e, $6f, $70, $71, $f4

Pointer_f4669: ; f4669 (3d:4669)
; Unreferenced
	db $47, $48, $49, $4a, $4b, $4c, $4d, $4e, $4f, $5f

TitleScreenPikaBubbleTilemap: ; f4673 (3d:4673)
; 7x4 (xy)
	db $24, $25, $66, $67, $68, $69, $2a
	db $50, $51, $52, $53, $54, $55, $56
	db $57, $58, $59, $5a, $5b, $5c, $5d
	db $6d, $5e, $5f, $60, $61, $62, $63

TitleScreenPikachuTilemap: ; f468f (3d:468f)
; 12x9 (xy)
	db $80, $81, $82, $83, $00, $00, $00, $00, $84, $85, $86, $87
	db $88, $89, $8a, $8b, $8c, $8d, $8d, $8e, $8f, $8a, $90, $91
	db $00, $92, $93, $8a, $8a, $8a, $8a, $8a, $8a, $94, $95, $00
	db $00, $00, $97, $8a, $8a, $98, $99, $8a, $8a, $9a, $9b, $9c
	db $00, $00, $9e, $9f, $a0, $a1, $a2, $a3, $a4, $a5, $a6, $8a
	db $00, $a8, $a9, $aa, $8a, $ab, $ac, $8a, $ad, $ae, $af, $b0
	db $00, $b2, $b3, $b4, $8a, $8a, $8a, $8a, $b5, $b6, $b7, $b8
	db $00, $b9, $ba, $8a, $8a, $8a, $8a, $8a, $8a, $bb, $bc, $00
	db $00, $00, $bd, $8a, $8a, $8a, $8a, $8a, $8a, $be, $bf, $00

; f46f9 (3d:46f9)
PokemonLogoGraphics:	     INCBIN "gfx/pokemon_logo.2bpp"
PokemonLogoGraphicsEnd:
YellowLogoGraphics:	      INCBIN "gfx/yellow_titlescreen.2bpp"
YellowLogoGraphicsEnd:

INCLUDE "engine/menu/link_menu.asm"

HandleMenuInputDouble: ; f5a40 (3d:5a40)
	xor a
	ld [wPartyMenuAnimMonEnabled], a

HandleMenuInputPokemonSelectionDouble: ; f5a44 (3d:5a44)
	ld a, [H_DOWNARROWBLINKCNT1]
	push af
	ld a, [H_DOWNARROWBLINKCNT2]
	push af ; save existing values on stack
	xor a
	ld [H_DOWNARROWBLINKCNT1], a ; blinking down arrow timing value 1
	ld a, $06
	ld [H_DOWNARROWBLINKCNT2], a ; blinking down arrow timing value 2
.loop1
	xor a
	ld [wAnimCounter], a ; counter for pokemon shaking animation
	call .UpdateCursorTile
	call JoypadLowSensitivity
	ld a, [hJoy5]
	and a ; was a key pressed?
	jr nz, .keyPressed
	pop af
	ld [H_DOWNARROWBLINKCNT2], a
	pop af
	ld [H_DOWNARROWBLINKCNT1], a ; restore previous values
	xor a
	ld [wMenuWrappingEnabled], a ; disable menu wrapping
	ret
.keyPressed
	xor a
	ld [wCheckFor180DegreeTurn], a
	ld a, [hJoy5]
	ld b, a
	bit 6, a ; pressed Up key?
	jr z, .checkIfDownPressed
.upPressed
	ld a, [wCurrentMenuItem] ; selected menu item
	and a ; already at the top of the menu?
	jr z, .checkOtherKeys
.notAtTop
	dec a
	ld [wCurrentMenuItem], a ; move selected menu item up one space
	jr .checkOtherKeys
.checkIfDownPressed
	bit 7, a
	jr z, .checkOtherKeys
.downPressed
	ld a, [wCurrentMenuItem]
	inc a
	ld c, a
	ld a, [wMaxMenuItem]
	cp c
	jr c, .checkOtherKeys
	ld a, c
	ld [wCurrentMenuItem], a
.checkOtherKeys
	ld a, [wMenuWatchedKeys]
	and b ; does the menu care about any of the pressed keys?
	jp z, .loop1
.checkIfAButtonOrBButtonPressed
	ld a, [hJoy5]
	and A_BUTTON | B_BUTTON
	jr z, .skipPlayingSound
.AButtonOrBButtonPressed
	ld a, SFX_PRESS_AB
	call PlaySound ; play sound
.skipPlayingSound
	pop af
	ld [H_DOWNARROWBLINKCNT2], a
	pop af
	ld [H_DOWNARROWBLINKCNT1], a ; restore previous values
	ld a, [hJoy5]
	ret

.UpdateCursorTile: ; f5ab0 (3d:5ab0)
	ld a, [wTopMenuItemY]
	and a
	jr z, .asm_f5ac0
	coord hl, 0, 0
	ld bc, SCREEN_WIDTH
.loop
	add hl, bc
	dec a
	jr nz, .loop
.asm_f5ac0
	ld a, [wTopMenuItemX]
	ld b, $0
	ld c, a
	add hl, bc
	push hl
	ld a, [wLastMenuItem]
	and a
	jr z, .asm_f5ad5
	ld bc, $28
.loop2
	add hl, bc
	dec a
	jr nz, .loop2
.asm_f5ad5
	ld a, [hl]
	cp "▶"
	jr nz, .asm_f5ade
	ld a, [wTileBehindCursor]
	ld [hl], a
.asm_f5ade
	pop hl
	ld a, [wCurrentMenuItem]
	and a
	jr z, .asm_f5aec
	ld bc, $28
.loop3
	add hl, bc
	dec a
	jr nz, .loop3
.asm_f5aec
	ld a, [hl]
	cp "▶"
	jr z, .asm_f5af4
	ld [wTileBehindCursor], a
.asm_f5af4
	ld a, "▶"
	ld [hl], a
	ld a, l
	ld [wMenuCursorLocation], a
	ld a, h
	ld [wMenuCursorLocation + 1], a
	ld a, [wCurrentMenuItem]
	ld [wLastMenuItem], a
	ret

PrintStrengthTxt: ; f5b06 (3d:5b06)
	ld hl, wd728
	set 0, [hl]
	ld hl, Text_f5b17
	call PrintText
	ld hl, Text_f5b28
	jp PrintText

Text_f5b17: ; f5b17 (3d:5b17)
	TX_FAR _UsedStrengthText ; 2d:417e
	TX_ASM
	ld a, [wcf91]
	call PlayCry
	call Delay3
	jp TextScriptEnd

Text_f5b28: ; f5b28 (3d:5b28)
	TX_FAR _CanMoveBouldersText ; 2d:4193
	db "@"

<<<<<<< HEAD
IsSurfingAllowed: ; cdc0 (3:4dc0)
; Returns whether surfing is allowed in bit 1 of wd728.
; Surfing isn't allowed on the Cycling Road or in the lowest level of the
; Seafoam Islands before the current has been slowed with boulders.
=======
CheckForForcedBikeSurf: ; f5b2d (3d:5b2d)
>>>>>>> 6e8c3883
	ld hl, wd728
	set 1, [hl]
	ld a, [wd732]
	bit 5, a
	jr nz, .forcedToRideBike
	ld a, [wCurMap]
	cp SEAFOAM_ISLANDS_5
	ret nz
	CheckBothEventsSet EVENT_SEAFOAM4_BOULDER1_DOWN_HOLE, EVENT_SEAFOAM4_BOULDER2_DOWN_HOLE
	ret z
	ld hl, CoordsData_f5b64
	call ArePlayerCoordsInArray
	ret nc
	ld hl, wd728
	res 1, [hl]
	ld hl, CurrentTooFastText
	jp PrintText
.forcedToRideBike
	ld hl, wd728
	res 1, [hl]
	ld hl, CyclingIsFunText
	jp PrintText

CoordsData_f5b64: ; f5b64 (3d:5b64)
	db 11, 07
	db $ff

CurrentTooFastText: ; f5b67 (3d:5b67)
	TX_FAR _CurrentTooFastText ; 2d:41ab
	db "@"

CyclingIsFunText: ; f5b6c (3d:5b6c)
	TX_FAR _CyclingIsFunText ; 2d:41ca
	db "@"

AddItemToInventory_: ; f5b70 (3d:5b70)
	ld a, [wItemQuantity] ; a = item quantity
	push af
	push bc
	push de
	push hl
	push hl
	ld d, PC_ITEM_CAPACITY ; how many items the PC can hold
	ld a, wNumBagItems & $FF
	cp l
	jr nz, .checkIfInventoryFull
	ld a, wNumBagItems >> 8
	cp h
	jr nz, .checkIfInventoryFull
; if the destination is the bag
	ld d, BAG_ITEM_CAPACITY ; how many items the bag can hold
.checkIfInventoryFull
	ld a, [hl]
	sub d
	ld d, a
	ld a, [hli]
	and a
	jr z, .addNewItem
.notAtEndOfInventory
	ld a, [hli]
	ld b, a ; b = ID of current item in table
	ld a, [wcf91] ; a = ID of item being added
	cp b ; does the current item in the table match the item being added?
	jp z, .increaseItemQuantity ; if so, increase the item's quantity
	inc hl
.loop
	ld a, [hl]
	cp a, $ff ; is it the end of the table?
	jr nz, .notAtEndOfInventory
.addNewItem ; add an item not yet in the inventory
	pop hl
	ld a, d
	and a ; is there room for a new item slot?
	jr z, .done
; if there is room
	inc [hl] ; increment the number of items in the inventory
	ld a, [hl] ; the number of items will be the index of the new item
	add a
	dec a
	ld c, a
	ld b, 0
	add hl, bc ; hl = address to store the item
	ld a, [wcf91]
	ld [hli], a ; store item ID
	ld a, [wItemQuantity]
	ld [hli], a ; store item quantity
	ld [hl], $ff ; store terminator
	jp .success
.increaseItemQuantity ; increase the quantity of an item already in the inventory
	ld a, [wItemQuantity]
	ld b, a ; b = quantity to add
	ld a, [hl] ; a = existing item quantity
	add b ; a = new item quantity
	cp a, 100
	jp c, .storeNewQuantity ; if the new quantity is less than 100, store it
; if the new quantity is greater than or equal to 100,
; try to max out the current slot and add the rest in a new slot
	sub a, 99
	ld [wItemQuantity], a ; a = amount left over (to put in the new slot)
	ld a, d
	and a ; is there room for a new item slot?
	jr z, .increaseItemQuantityFailed
; if so, store 99 in the current slot and store the rest in a new slot
	ld a, 99
	ld [hli], a
	jp .loop
.increaseItemQuantityFailed
	pop hl
	and a
	jr .done
.storeNewQuantity
	ld [hl], a
	pop hl
.success
	scf
.done
	pop hl
	pop de
	pop bc
	pop bc
	ld a, b
	ld [wItemQuantity], a ; restore the initial value from when the function was called
	ret

; function to remove an item (in varying quantities) from the player's bag or PC box
; INPUT:
; hl = address of inventory (either wNumBagItems or wNumBoxItems)
; [wWhichPokemon] = index (within the inventory) of the item to remove
; [wItemQuantity] = quantity to remove
RemoveItemFromInventory_: ; f5be1 (3d:5be1)
	push hl
	inc hl
	ld a, [wWhichPokemon] ; index (within the inventory) of the item being removed
	add a
	add l
	ld l, a
	jr nc, .noCarry
	inc h
.noCarry
	inc hl
	ld a, [wItemQuantity] ; quantity being removed
	ld e, a
	ld a, [hl] ; a = current quantity
	sub e
	ld [hld], a ; store new quantity
	ld [wMaxItemQuantity], a
	and a
	jr nz, .skipMovingUpSlots
; if the remaining quantity is 0,
; remove the emptied item slot and move up all the following item slots
.moveSlotsUp
	ld e, l
	ld d, h
	inc de
	inc de ; de = address of the slot following the emptied one
.loop ; loop to move up the following slots
	ld a, [de]
	inc de
	ld [hli], a
	cp a, $ff
	jr nz, .loop
; update menu info
	xor a
	ld [wListScrollOffset], a
	ld [wCurrentMenuItem], a
	ld [wBagSavedMenuItem], a
	ld [wSavedListScrollOffset], a
	pop hl
	ld a, [hl] ; a = number of items in inventory
	dec a ; decrement the number of items
	ld [hl], a ; store new number of items
	ld [wListCount], a
	cp a, 2
	jr c, .done
	ld [wMaxMenuItem], a
	jr .done
.skipMovingUpSlots
	pop hl
.done
	ret

TrainerInfoTextBoxTileGraphics:	INCBIN "gfx/trainer_info.2bpp"
TrainerInfoTextBoxTileGraphicsEnd:
BlankLeaderNames:				INCBIN "gfx/blank_leader_names.2bpp"
CircleTile:						INCBIN "gfx/circle_tile.2bpp"
BadgeNumbersTileGraphics:		INCBIN "gfx/badge_numbers.2bpp"

ReadSuperRodData: ; f5ea4 (3d:5ea4)
	ld a, [wCurMap]
	ld c, a
	ld hl, FishingSlots
.loop
	ld a, [hli]
	cp $ff
	jr z, .notfound
	cp c
	jr z, .found
	ld de, $8
	add hl, de
	jr .loop
.found
	call GenerateRandomFishingEncounter
	ret
.notfound
	ld de, $0
	ret

GenerateRandomFishingEncounter: ; f5ec1 (3d:5ec1)
	call Random
	cp $66
	jr c, .asm_f5ed6
	inc hl
	inc hl
	cp $b2
	jr c, .asm_f5ed6
	inc hl
	inc hl
	cp $e5
	jr c, .asm_f5ed6
	inc hl
	inc hl
.asm_f5ed6
	ld e, [hl]
	inc hl
	ld d, [hl]
	ret

INCLUDE "data/super_rod.asm"
INCLUDE "engine/battle/bank3d_battle.asm"
INCLUDE "engine/items/tm_prices.asm"
INCLUDE "engine/multiply_divide.asm"
INCLUDE "engine/give_pokemon.asm"
INCLUDE "engine/battle/get_trainer_name.asm"
INCLUDE "engine/random.asm"
INCLUDE "engine/predefs.asm"<|MERGE_RESOLUTION|>--- conflicted
+++ resolved
@@ -456,14 +456,10 @@
 	TX_FAR _CanMoveBouldersText ; 2d:4193
 	db "@"
 
-<<<<<<< HEAD
-IsSurfingAllowed: ; cdc0 (3:4dc0)
+IsSurfingAllowed: ; f5b2d (3d:5b2d)
 ; Returns whether surfing is allowed in bit 1 of wd728.
 ; Surfing isn't allowed on the Cycling Road or in the lowest level of the
 ; Seafoam Islands before the current has been slowed with boulders.
-=======
-CheckForForcedBikeSurf: ; f5b2d (3d:5b2d)
->>>>>>> 6e8c3883
 	ld hl, wd728
 	set 1, [hl]
 	ld a, [wd732]
