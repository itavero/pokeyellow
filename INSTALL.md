# Instructions

These instructions explain how to set up the tools required to build **pokeyellow**, including [**rgbds**](https://github.com/gbdev/rgbds), which assembles the source files into a ROM.

If you run into trouble, ask for help on IRC or Discord (see [README.md](README.md)).


## Windows 10

Download and install [**Windows Subsystem for Linux**](https://docs.microsoft.com/en-us/windows/wsl/install-win10). Then open the **WSL terminal**.

Update WSL's software before continuing. If you chose Debian, Ubuntu, or another distribution that uses `apt-get`, then enter this command:

```bash
apt-get update && apt-get upgrade
```

WSL has its own file system that's not accessible from Windows, but Windows files *are* accessible from WSL. So you're going to want to install pokeyellow within Windows. You'll have to change the **current working directory** every time you open WSL.

For example, if you want to store pokeyellow in **C:\Users\\*\<user>*\Desktop**, enter this command:

```bash
cd /mnt/c/Users/<user>/Desktop
```

(The Windows `C:\` drive is called `/mnt/c/` in WSL. Replace *\<user>* in the example path with your username.)

If this works, then follow [the instructions for **Linux**](#linux) below for whatever distribution you installed for WSL.

Otherwise, continue reading below for [the older Windows instructions](#windows).


## Windows

Download [**Cygwin**](http://cygwin.com/install.html): **setup-x86_64.exe** for 64-bit Windows, **setup-x86.exe** for 32-bit.

Run setup and leave the default settings. At the "**Select Packages**" step, choose to install the following, all of which are in the "**Devel**" category:

- `make`
- `git`
- `gcc-core`

Double click on the text that says "**Skip**" next to each package to select the most recent version to install.

Then follow the [**rgbds** install instructions](https://rgbds.gbdev.io/install#pre-built) for Windows with Cygwin to install **rgbds 0.6.0**.

**Note:** If you already have an older rgbds, you will need to update to 0.6.0. Ignore this if you have never installed rgbds before. If a version newer than 0.6.0 does not work, try downloading 0.6.0.

Now open the **Cygwin terminal** and enter the following commands.

Cygwin has its own file system that's within Windows, at **C:\cygwin64\home\\*\<user>***. If you don't want to store pokeyellow there, you'll have to change the **current working directory** every time you open Cygwin.

For example, if you want to store pokeyellow in **C:\Users\\*\<user>*\Desktop**:

```bash
cd /cygdrive/c/Users/<user>/Desktop
```

(The Windows `C:\` drive is called `/cygdrive/c/` in Cygwin. Replace *\<user>* in the example path with your username.)

Now you're ready to [build **pokeyellow**](#build-pokeyellow).


## macOS

Install [**Homebrew**](https://brew.sh/). Follow the official instructions.

Open **Terminal** and prepare to enter commands.

Then follow the [**rgbds** instructions](https://rgbds.gbdev.io/install#pre-built) for macOS to install **rgbds 0.6.0**.

Now you're ready to [build **pokeyellow**](#build-pokeyellow).


## Linux

Open **Terminal** and enter the following commands, depending on which distro you're using.

### Debian or Ubuntu

To install the software required for **pokeyellow**:

```bash
sudo apt-get install make gcc git
```

Then follow the [**rgbds** instructions](https://rgbds.gbdev.io/install#building-from-source) to build **rgbds 0.6.0** from source.

### OpenSUSE

To install the software required for **pokeyellow**:

```bash
sudo zypper install make gcc git
```

Then follow the [**rgbds** instructions](https://rgbds.gbdev.io/install#building-from-source) to build **rgbds 0.6.0** from source.

### Arch Linux

To install the software required for **pokeyellow**:

```bash
sudo pacman -S make gcc git
```

Then follow the [**rgbds** instructions](https://rgbds.gbdev.io/install#pre-built) for Arch Linux to install **rgbds 0.6.0**.

If you want to compile and install **rgbds** yourself instead, then follow the [**rgbds** instructions](https://rgbds.gbdev.io/install#building-from-source) to build **rgbds 0.6.0** from source.

### Termux

To install the software required for **pokeyellow**:

```bash
sudo apt install make clang git sed
```

To install **rgbds**:

```bash
sudo apt install rgbds
```

If you want to compile and install **rgbds** yourself instead, then follow the [**rgbds** instructions](https://rgbds.gbdev.io/install#building-from-source) to build **rgbds 0.6.0** from source.

### Other distros

If your distro is not listed here, try to find the required software in its repositories:

- `make`
- `gcc` (or `clang`)
- `git`
- `rgbds`

If `rgbds` is not available, you'll need to follow the [**rgbds** instructions](https://rgbds.gbdev.io/install#building-from-source) to build **rgbds 0.6.0** from source.

Now you're ready to [build **pokeyellow**](#build-pokeyellow).


## Build pokeyellow

To download the **pokeyellow** source files:

```bash
git clone https://github.com/pret/pokeyellow
cd pokeyellow
```

To build **pokeyellow.gbc**:

```bash
make
```

### Build with a local rgbds version

<<<<<<< HEAD
If you have different projects that require different versions of `rgbds`, it might not be convenient to install rgbds 0.5.2 globally. Instead, you can put its files in a directory within pokeyellow, such as `pokeyellow/rgbds-0.5.2/`. Then specify it when you run `make`:
=======
If you have different projects that require different versions of `rgbds`, it might not be convenient to install rgbds 0.6.0 globally. Instead, you can put its files in a directory within pokered, such as `pokered/rgbds-0.6.0/`. Then specify it when you run `make`:
>>>>>>> f58dbe38

```bash
make RGBDS=rgbds-0.6.0/
```<|MERGE_RESOLUTION|>--- conflicted
+++ resolved
@@ -155,11 +155,7 @@
 
 ### Build with a local rgbds version
 
-<<<<<<< HEAD
-If you have different projects that require different versions of `rgbds`, it might not be convenient to install rgbds 0.5.2 globally. Instead, you can put its files in a directory within pokeyellow, such as `pokeyellow/rgbds-0.5.2/`. Then specify it when you run `make`:
-=======
-If you have different projects that require different versions of `rgbds`, it might not be convenient to install rgbds 0.6.0 globally. Instead, you can put its files in a directory within pokered, such as `pokered/rgbds-0.6.0/`. Then specify it when you run `make`:
->>>>>>> f58dbe38
+If you have different projects that require different versions of `rgbds`, it might not be convenient to install rgbds 0.6.0 globally. Instead, you can put its files in a directory within pokeyellow, such as `pokeyellow/rgbds-0.6.0/`. Then specify it when you run `make`:
 
 ```bash
 make RGBDS=rgbds-0.6.0/
